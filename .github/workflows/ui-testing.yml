--- conflicted
+++ resolved
@@ -47,11 +47,7 @@
         uses: dtolnay/rust-toolchain@master
         with:
           toolchain: nightly-2024-03-02
-<<<<<<< HEAD
-          targets: x86_64-unknown-linux-musl
-=======
           targets: x86_64-unknown-linux-gnu
->>>>>>> a628ed38
       - uses: Swatinem/rust-cache@v2
         with:
           cache-on-failure: true
