// Copyright 2024 OpenObserve Inc.
//
// This program is free software: you can redistribute it and/or modify
// it under the terms of the GNU Affero General Public License as published by
// the Free Software Foundation, either version 3 of the License, or
// (at your option) any later version.
//
// This program is distributed in the hope that it will be useful
// but WITHOUT ANY WARRANTY; without even the implied warranty of
// MERCHANTABILITY or FITNESS FOR A PARTICULAR PURPOSE.  See the
// GNU Affero General Public License for more details.
//
// You should have received a copy of the GNU Affero General Public License
// along with this program.  If not, see <http://www.gnu.org/licenses/>.

use std::fmt::Debug;

use actix_web::{dev::Payload, Error, FromRequest, HttpRequest};
use base64::Engine;
use config::{
    meta::user::UserRole,
    utils::{hash::get_passcode_hash, json},
};
use futures::future::{ready, Ready};
#[cfg(feature = "enterprise")]
use o2_openfga::config::get_config as get_openfga_config;
#[cfg(feature = "enterprise")]
use o2_openfga::meta::mapping::OFGA_MODELS;
use once_cell::sync::Lazy;
use regex::Regex;

#[cfg(feature = "enterprise")]
use crate::common::infra::config::USER_SESSIONS;
#[cfg(feature = "enterprise")]
use crate::common::meta::ingestion::INGESTION_EP;
use crate::common::{
    infra::config::{ORG_USERS, PASSWORD_HASH},
    meta::{
        authz::Authz,
        organization::DEFAULT_ORG,
        user::{AuthTokens, UserOrgRole},
    },
};
#[cfg(feature = "enterprise")]
use crate::service::users::get_user;

pub static RE_OFGA_UNSUPPORTED_NAME: Lazy<Regex> =
    Lazy::new(|| Regex::new(r#"[:#?\s'"%&]+"#).unwrap());
static RE_SPACE_AROUND: Lazy<Regex> = Lazy::new(|| {
    let char_pattern = r#"[^a-zA-Z0-9:#?'"&%\s]"#;
    let pattern = format!(r"(\s+{char_pattern}\s+)|(\s+{char_pattern})|({char_pattern}\s+)");
    Regex::new(&pattern).unwrap()
});

pub static EMAIL_REGEX: Lazy<Regex> = Lazy::new(|| {
    Regex::new(
        r"^([a-zA-Z0-9_+]([a-zA-Z0-9_+.-]*[a-zA-Z0-9_+])?)@([a-zA-Z0-9]+([\-\.]{1}[a-zA-Z0-9]+)*\.[a-zA-Z]{2,6})",
    )
    .unwrap()
});

pub fn is_valid_email(email: &str) -> bool {
    EMAIL_REGEX.is_match(email)
}

pub fn into_ofga_supported_format(name: &str) -> String {
    // remove spaces around special characters
    let result = RE_SPACE_AROUND.replace_all(name, |caps: &regex::Captures| {
        caps.iter()
            .find_map(|m| m)
            .map(|m| m.as_str().trim())
            .unwrap_or("")
            .to_string()
    });
    RE_OFGA_UNSUPPORTED_NAME
        .replace_all(&result, "_")
        .to_string()
}

pub fn is_ofga_unsupported(name: &str) -> bool {
    RE_OFGA_UNSUPPORTED_NAME.is_match(name)
}

pub(crate) fn get_hash(pass: &str, salt: &str) -> String {
    let key = format!("{pass}{salt}");
    let hash = PASSWORD_HASH.get(&key);
    match hash {
        Some(ret_hash) => ret_hash.value().to_string(),
        None => {
            let password_hash = get_passcode_hash(pass, salt);
            PASSWORD_HASH.insert(key, password_hash.clone());
            password_hash
        }
    }
}

// TODO
pub fn generate_invite_token() -> String {
    "".to_string()
}

pub(crate) fn is_root_user(user_id: &str) -> bool {
    match ORG_USERS.get(&format!("{DEFAULT_ORG}/{user_id}")) {
        Some(user) => user.role.eq(&UserRole::Root),
        None => false,
    }
}

#[cfg(feature = "enterprise")]
pub async fn save_org_tuples(org_id: &str) {
    use o2_enterprise::enterprise::common::infra::config::get_config as get_o2_config;

    if get_o2_config().openfga.enabled {
        o2_enterprise::enterprise::openfga::authorizer::authz::save_org_tuples(org_id).await
    }
}

#[cfg(not(feature = "enterprise"))]
pub async fn save_org_tuples(_org_id: &str) {}

#[cfg(feature = "enterprise")]
pub async fn delete_org_tuples(org_id: &str) {
    use o2_enterprise::enterprise::common::infra::config::get_config as get_o2_config;

    if get_o2_config().openfga.enabled {
        o2_enterprise::enterprise::openfga::authorizer::authz::delete_org_tuples(org_id).await
    }
}

#[cfg(not(feature = "enterprise"))]
pub async fn delete_org_tuples(_org_id: &str) {}

#[cfg(feature = "enterprise")]
pub fn get_role(role: &UserOrgRole) -> UserRole {
    use std::str::FromStr;

<<<<<<< HEAD
    let role = o2_enterprise::enterprise::openfga::authorizer::roles::get_role(format!(
        "{}",
        role.base_role
    ));
=======
    let role = o2_openfga::authorizer::roles::get_role(format!("{role}"));
>>>>>>> 5bd8cb06
    UserRole::from_str(&role).unwrap()
}

#[cfg(not(feature = "enterprise"))]
pub fn get_role(_role: &UserOrgRole) -> UserRole {
    UserRole::Admin
}

#[cfg(feature = "enterprise")]
pub async fn set_ownership(org_id: &str, obj_type: &str, obj: Authz) {
    if get_openfga_config().enabled {
        use o2_openfga::{authorizer, meta::mapping::OFGA_MODELS};

        let obj_str = format!("{}:{}", OFGA_MODELS.get(obj_type).unwrap().key, obj.obj_id);

        let parent_type = if obj.parent_type.is_empty() {
            ""
        } else {
            OFGA_MODELS.get(obj.parent_type.as_str()).unwrap().key
        };

        // Default folder is already created in case of new org, this handles the case for old org
        if obj_type.eq("folders")
            && authorizer::authz::check_folder_exists(org_id, &obj.obj_id).await
        {
            // If the folder tuples are missing, it automatically creates them
            // So we can return here
            log::debug!(
                "folder tuples already exists for org: {org_id}; folder: {}",
                &obj.obj_id
            );
            return;
        } else if obj.parent_type.eq("folders") {
            log::debug!("checking parent folder tuples for folder: {}", &obj.parent);
            // In case of dashboard, we need to check if the tuples for its folder exist
            // If not, the below function creates the proper tuples for the folder
            authorizer::authz::check_folder_exists(org_id, &obj.parent).await;
        }
        authorizer::authz::set_ownership(org_id, &obj_str, &obj.parent, parent_type).await;
    }
}
#[cfg(not(feature = "enterprise"))]
pub async fn set_ownership(_org_id: &str, _obj_type: &str, _obj: Authz) {}

#[cfg(feature = "enterprise")]
pub async fn remove_ownership(org_id: &str, obj_type: &str, obj: Authz) {
    if get_openfga_config().enabled {
        use o2_openfga::{authorizer, meta::mapping::OFGA_MODELS};
        let obj_str = format!("{}:{}", OFGA_MODELS.get(obj_type).unwrap().key, obj.obj_id);

        let parent_type = if obj.parent_type.is_empty() {
            ""
        } else {
            OFGA_MODELS.get(obj.parent_type.as_str()).unwrap().key
        };

        authorizer::authz::remove_ownership(org_id, &obj_str, &obj.parent, parent_type).await;
    }
}
#[cfg(not(feature = "enterprise"))]
pub async fn remove_ownership(_org_id: &str, _obj_type: &str, _obj: Authz) {}

pub struct UserEmail {
    pub user_id: String,
}

impl FromRequest for UserEmail {
    type Error = Error;
    type Future = Ready<Result<Self, Error>>;

    fn from_request(req: &HttpRequest, _: &mut Payload) -> Self::Future {
        if let Some(auth_header) = req.headers().get("user_id") {
            if let Ok(user_str) = auth_header.to_str() {
                return ready(Ok(UserEmail {
                    user_id: user_str.to_lowercase(),
                }));
            }
        }
        ready(Err(actix_web::error::ErrorUnauthorized("No user found")))
    }
}

#[derive(Debug, PartialEq, Eq)]
pub struct AuthExtractor {
    pub auth: String,
    pub method: String,
    pub o2_type: String,
    pub org_id: String,
    pub bypass_check: bool,
    pub parent_id: String,
}

impl FromRequest for AuthExtractor {
    type Error = Error;
    type Future = Ready<Result<Self, Error>>;

    #[cfg(feature = "enterprise")]
    fn from_request(req: &HttpRequest, _: &mut Payload) -> Self::Future {
        let start = std::time::Instant::now();

        use std::collections::HashMap;

        use actix_web::web;
        use config::meta::stream::StreamType;
        use o2_openfga::meta::mapping::OFGA_MODELS;

        use crate::common::utils::http::{get_folder, get_stream_type_from_request};

        let query = web::Query::<HashMap<String, String>>::from_query(req.query_string()).unwrap();
        let stream_type = match get_stream_type_from_request(&query) {
            Ok(v) => v,
            Err(_) => Some(StreamType::Logs),
        };

        let folder = get_folder(&query);

        let mut method = req.method().to_string();
        let local_path = req.path().to_string();
        let path = match local_path
            .strip_prefix(format!("{}/api/", config::get_config().common.base_uri).as_str())
        {
            Some(path) => path,
            None => &local_path,
        };

        let path_columns = path.split('/').collect::<Vec<&str>>();
        let url_len = path_columns.len();
        let org_id = path_columns[0].to_string();

        // This is case for ingestion endpoints where we need to check
        // permissions on the stream
        if method.eq("POST") && INGESTION_EP.contains(&path_columns[url_len - 1]) {
            if let Some(auth_header) = req.headers().get("Authorization") {
                if let Ok(auth_str) = auth_header.to_str() {
                    return ready(Ok(AuthExtractor {
                        auth: auth_str.to_owned(),
                        method,
                        o2_type: format!("stream:{org_id}"),
                        org_id,
                        bypass_check: true,
                        parent_id: folder,
                    }));
                }
            }
            return ready(Err(actix_web::error::ErrorUnauthorized(
                "Unauthorized Access",
            )));
        }

        // get ofga object type from the url
        // depends on the url path count
        let object_type = if url_len == 1 {
            // for organization entity itself, get requires the list
            // permissions, and the object is a special format string
            if path_columns[0].eq("organizations") {
                if method.eq("GET") {
                    method = "LIST".to_string();
                };

                "org:##user_id##".to_string()
            } else {
                path_columns[0].to_string()
            }
        } else if url_len == 2 || (url_len > 2 && path_columns[1].starts_with("settings")) {
            // for settings, the post/delete require PUT permissions, GET needs LIST permissions
            // also the special settings exception is for 3-part urls for logo /text
            // which are of path /org/settings/logo , which need permission of operating
            // on permission in general
            if path_columns[1].starts_with("settings") {
                if method.eq("POST") || method.eq("DELETE") {
                    method = "PUT".to_string();
                }
            } else if method.eq("GET") {
                method = "LIST".to_string();
            }
            // this will take format of settings:{org_id} or pipelines:{org_id} etc
            let key = if path_columns[1].eq("invites") {
                "users"
            } else if path_columns[1].eq("rename") && method.eq("PUT") {
                "organizations"
            } else {
                path_columns[1]
            };
            format!(
                "{}:{}",
                OFGA_MODELS.get(key).map_or(key, |model| model.key),
                path_columns[0]
            )
        } else if path_columns[1].starts_with("groups") || path_columns[1].starts_with("roles") {
            // for groups or roles, path will be of format /org/roles/id , so we need
            // to check permission on role:org/id for permissions on that specific role
            format!(
                "{}:{org_id}/{}",
                OFGA_MODELS
                    .get(path_columns[1])
                    .map_or(path_columns[1], |model| model.key),
                path_columns[2]
            )
        } else if url_len == 3 {
            // these are cases where the entity is "sub-entity" of some other entity,
            // for example, alerts are on route /org/stream/alerts
            // or templates are on route /org/alerts/templates and so on
            // users/roles is one of the special exception here
            if path_columns[2].starts_with("alerts")
                || path_columns[2].starts_with("templates")
                || path_columns[2].starts_with("destinations")
                || path.ends_with("users/roles")
            {
                if method.eq("GET") {
                    method = "LIST".to_string();
                }
                if method.eq("PUT") || method.eq("DELETE") || path_columns[1].eq("search_jobs") {
                    // for put/delete actions i.e. updations, we need permissions
                    // on that particular "sub-entity", and this will take form of
                    // alert:templates or alerts:destinations or stream:alerts
                    // search jobs also fall under this 3 length case
                    format!(
                        "{}:{}",
                        OFGA_MODELS
                            .get(path_columns[1])
                            .map_or(path_columns[1], |model| model.key),
                        path_columns[2]
                    )
                } else {
                    // otherwise for listing/creating we need permissions on that "sub-entity"
                    // in general such as org:templates or org:destinations or org:alerts
                    format!(
                        "{}:{}",
                        OFGA_MODELS
                            .get(path_columns[2])
                            .map_or(path_columns[2], |model| model.key),
                        path_columns[0]
                    )
                }
            } else if path_columns[2].starts_with("_values")
                || path_columns[2].starts_with("_around")
            {
                // special case of _values/_around , where we need permission on that stream,
                // as it is part of search, but still 3-part route
                format!(
                    "{}:{}",
                    OFGA_MODELS.get("streams").unwrap().key,
                    path_columns[1]
                )
            } else if path_columns[1].starts_with("rename") {
                // Org rename
                format!(
                    "{}:{}",
                    OFGA_MODELS.get("organizations").unwrap().key,
                    org_id
                )
            } else if method.eq("PUT")
                || method.eq("DELETE")
                || path_columns[1].starts_with("reports")
                || path_columns[1].starts_with("savedviews")
                || path_columns[1].starts_with("functions")
                || path_columns[1].starts_with("service_accounts")
                || path_columns[1].starts_with("cipher_keys")
            {
                // Similar to the alerts/templates etc, but for other entities such as specific
                // pipeline, specific stream, specific alert/destination etc.
                // and these are not "sub-entities" under some other entities, hence
                // a separate else-if clause
                // Similarly, for the put/delete or any operation on these
                // entities, we need access to that particular item
                // so url will be of form /org/reports/name or /org/functions/name etc.
                // nd this will take form name:reports or name:function
                format!(
                    "{}:{}",
                    OFGA_MODELS
                        .get(path_columns[1])
                        .map_or(path_columns[1], |model| model.key),
                    path_columns[2]
                )
            } else if method.eq("GET")
                && (path_columns[1].starts_with("dashboards")
                    || path_columns[1].starts_with("folders")
                    || path_columns[1].starts_with("actions"))
            {
                format!(
                    "{}:{}",
                    OFGA_MODELS
                        .get(path_columns[1])
                        .map_or(path_columns[1], |model| model.key),
                    path_columns[2] // dashboard id
                )
            } else {
                // for things like dashboards and folders etc,
                // this will take form org:dashboard or org:folders
                format!(
                    "{}:{}",
                    OFGA_MODELS
                        .get(path_columns[1])
                        .map_or(path_columns[1], |model| model.key),
                    path_columns[0]
                )
            }
        } else if url_len == 4 {
            // this is for specific sub-items like specific alert, destination etc.
            // and sub-items such as schema, stream settings, or enabling/triggering reports
            if method.eq("PUT") && path_columns[1].eq("reports") {
                // for report enable/trigger, we need permissions on that specific
                // report, so this will be name:reports
                format!(
                    "{}:{}",
                    OFGA_MODELS
                        .get(path_columns[1])
                        .map_or(path_columns[1], |model| model.key),
                    path_columns[2]
                )
            } else if method.eq("PUT")
                && path_columns[1] != "streams"
                && path_columns[1] != "pipelines"
                || method.eq("DELETE") && path_columns[3] != "annotations"
            {
                // for put on on-stream, non-pipeline such as specific alert/template/destination
                // or delete on any such (stream/pipeline delete are not 4-part routes)
                // this will take form of name:alert or name:destination or name:template etc
                format!(
                    "{}:{}",
                    OFGA_MODELS
                        .get(path_columns[2])
                        .map_or(path_columns[2], |model| model.key),
                    path_columns[3]
                )
            } else if method.eq("GET")
                && path_columns[1].eq("folders")
                && path_columns[2].eq("name")
            {
                // To search with folder name, you need GET permission on all folders
                format!(
                    "{}:_all_{}",
                    OFGA_MODELS
                        .get(path_columns[1])
                        .map_or(path_columns[1], |model| model.key),
                    path_columns[0]
                )
            } else if method.eq("GET")
                && path_columns[1].eq("actions")
                && path_columns[2].eq("download")
            {
                // To access actions download name, you need GET permission on actions
                format!(
                    "{}:{}",
                    OFGA_MODELS
                        .get(path_columns[1])
                        .map_or(path_columns[1], |model| model.key),
                    path_columns[3]
                )
            } else if method.eq("GET")
                && (path_columns[2].eq("templates")
                    || path_columns[2].eq("destinations")
                    || path_columns[2].eq("alerts"))
            {
                // To access templates, you need GET permission on the template
                format!(
                    "{}:{}",
                    OFGA_MODELS
                        .get(path_columns[2])
                        .map_or(path_columns[2], |model| model.key),
                    path_columns[3]
                )
            } else {
                // for other get/put requests on any entities such as templates,
                // alerts, enable pipeline, update dashboard etc, we need permission
                // on that entity in general, this will take form of
                // alerts:destinations or roles:role_name or stream_name:alerts etc
                format!(
                    "{}:{}",
                    OFGA_MODELS
                        .get(path_columns[1])
                        .map_or(path_columns[1], |model| model.key),
                    path_columns[2]
                )
            }
        } else if method.eq("PUT") || method.eq("DELETE") {
            // this block is for all other urls
            // specifically checking PUT /org_id/streams/stream_name/delete_fields
            // even though method is put, we actually need to check delete permissions
            if path_columns[url_len - 1].eq("delete_fields") {
                method = "DELETE".to_string();
            }
            //  this is specifically for enabling alerts
            if path_columns[url_len - 1].eq("enable") {
                // this will take form name:alert
                format!(
                    "{}:{}",
                    OFGA_MODELS
                        .get(path_columns[2])
                        .map_or(path_columns[2], |model| model.key),
                    path_columns[3]
                )
            } else {
                // This is specifically for triggering the alert on url
                // /org_id/stream_name/alerts/alert_name/trigger
                // and will take form stream_name:alerts
                format!(
                    "{}:{}",
                    OFGA_MODELS
                        .get(path_columns[1])
                        .map_or(path_columns[1], |model| model.key),
                    path_columns[2]
                )
            }
        } else {
            // This is the final catch-all for what did not fit in above cases,
            // and for the prometheus urls this will be ignored below.
            format!(
                "{}:{}",
                OFGA_MODELS
                    .get(path_columns[1])
                    .map_or(path_columns[1], |model| model.key),
                path_columns[2]
            )
        };

        let auth_str = extract_auth_str(req);

        // if let Some(auth_header) = req.headers().get("Authorization") {
        if !auth_str.is_empty() {
            if (method.eq("POST") && url_len > 1 && path_columns[1].starts_with("_search"))
                || (method.eq("POST") && url_len > 1 && path.ends_with("actions/upload"))
                || path.contains("/prometheus/api/v1/query")
                || path.contains("/resources")
                || path.contains("/format_query")
                || path.contains("/prometheus/api/v1/series")
                || path.contains("/traces/latest")
                || path.contains("clusters")
                || path.contains("query_manager")
                || path.contains("/short")
                || path.contains("/ws")
            {
                return ready(Ok(AuthExtractor {
                    auth: auth_str.to_owned(),
                    method: "".to_string(),
                    o2_type: "".to_string(),
                    org_id: "".to_string(),
                    bypass_check: true, // bypass check permissions
                    parent_id: folder,
                }));
            }
            if object_type.starts_with("stream") {
                let object_type = match stream_type {
                    Some(stream_type) => {
                        if stream_type.eq(&StreamType::EnrichmentTables) {
                            // since enrichment tables have separate permissions
                            let stream_type_str = format!("{stream_type}");

                            object_type.replace(
                                "stream:",
                                format!(
                                    "{}:",
                                    OFGA_MODELS
                                        .get(stream_type_str.as_str())
                                        .map_or(stream_type_str.as_str(), |model| model.key)
                                )
                                .as_str(),
                            )
                        } else {
                            object_type.replace("stream:", format!("{}:", stream_type).as_str())
                        }
                    }
                    None => object_type,
                };
                return ready(Ok(AuthExtractor {
                    auth: auth_str.to_owned(),
                    method,
                    o2_type: object_type,
                    org_id,
                    bypass_check: false,
                    parent_id: folder,
                }));
            }
            if object_type.contains("dashboard") && url_len > 1 {
                let object_type = if method.eq("POST") || method.eq("LIST") {
                    format!(
                        "{}:{}",
                        OFGA_MODELS
                            .get(path_columns[1])
                            .map_or("dfolder", |model| model.parent),
                        folder.as_str(),
                    )
                } else {
                    object_type
                };

                return ready(Ok(AuthExtractor {
                    auth: auth_str.to_owned(),
                    method,
                    o2_type: object_type,
                    org_id,
                    bypass_check: false,
                    parent_id: folder,
                }));
            }

            return ready(Ok(AuthExtractor {
                auth: auth_str.to_owned(),
                method,
                o2_type: object_type,
                org_id,
                bypass_check: false,
                parent_id: folder,
            }));
        }
        //}
        log::info!(
            "AuthExtractor::from_request took {} ms",
            start.elapsed().as_millis()
        );
        ready(Err(actix_web::error::ErrorUnauthorized(
            "Unauthorized Access",
        )))
    }

    #[cfg(not(feature = "enterprise"))]
    fn from_request(req: &HttpRequest, _: &mut Payload) -> Self::Future {
        let auth_str = if let Some(cookie) = req.cookie("auth_tokens") {
            let auth_tokens: AuthTokens = json::from_str(cookie.value()).unwrap_or_default();
            let access_token = auth_tokens.access_token;
            if access_token.starts_with("Basic") || access_token.starts_with("Bearer") {
                access_token
            } else {
                format!("Bearer {}", access_token)
            }
        } else if let Some(auth_header) = req.headers().get("Authorization") {
            if let Ok(auth_str) = auth_header.to_str() {
                auth_str.to_owned()
            } else {
                "".to_string()
            }
        } else {
            "".to_string()
        };

        // if let Some(auth_header) = req.headers().get("Authorization") {
        if !auth_str.is_empty() {
            return ready(Ok(AuthExtractor {
                auth: auth_str.to_owned(),
                method: "".to_string(),
                o2_type: "".to_string(),
                org_id: "".to_string(),
                bypass_check: true, // bypass check permissions
                parent_id: "".to_string(),
            }));
        }

        ready(Err(actix_web::error::ErrorUnauthorized(
            "Unauthorized Access",
        )))
    }
}

#[cfg(feature = "enterprise")]
pub fn extract_auth_str(req: &HttpRequest) -> String {
    let auth_ext_cookie = |req: &HttpRequest| -> String {
        req.cookie("auth_ext")
            .map(|cookie| cookie.value().to_string())
            .unwrap_or_default()
    };

    if let Some(cookie) = req.cookie("auth_tokens") {
        let auth_tokens: AuthTokens = json::from_str(cookie.value()).unwrap_or_default();
        let access_token = auth_tokens.access_token;
        if access_token.is_empty() {
            // If cookie was set but access token is still empty
            // we check auth_ext cookie to get the token.
            auth_ext_cookie(req)
        } else if access_token.starts_with("Basic") || access_token.starts_with("Bearer") {
            access_token
        } else if access_token.starts_with("session") {
            let session_key = access_token.strip_prefix("session ").unwrap().to_string();
            match USER_SESSIONS.get(&session_key) {
                Some(token) => {
                    format!("Bearer {}", *token)
                }
                None => access_token,
            }
        } else {
            format!("Bearer {}", access_token)
        }
    } else if let Some(cookie) = req.cookie("auth_ext") {
        cookie.value().to_string()
    } else if let Some(auth_header) = req.headers().get("Authorization") {
        if let Ok(auth_str) = auth_header.to_str() {
            auth_str.to_owned()
        } else {
            "".to_string()
        }
    } else {
        "".to_string()
    }
}

/// Constructs the login URL with the provided parameters.
///
/// # Arguments
///
/// * `base_url` - The base URL of the authentication service.
/// * `time` - The request time.
/// * `exp_in` - The expiration time.
/// * `auth` - The authentication token.
///
/// # Returns
///
/// The constructed login URL.
pub fn generate_presigned_url(
    username: &str,
    password: &str,
    salt: &str,
    base_url: &str,
    exp_in: i64,
    time: i64,
) -> String {
    // let time = chrono::Utc::now().timestamp();
    let stage1 = get_hash(password, salt);
    let stage2 = get_hash(&format!("{}{}", &stage1, time), salt);
    let stage3 = get_hash(&format!("{}{}", &stage2, exp_in), salt);

    let user_pass = format!("{}:{}", username, stage3);
    let auth = base64::engine::general_purpose::STANDARD.encode(user_pass);

    format!(
        "{}/auth/login?request_time={}&exp_in={}&auth={}",
        base_url, time, exp_in, auth
    )
}

#[cfg(not(feature = "enterprise"))]
pub async fn check_permissions(
    _object_id: Option<String>,
    _org_id: &str,
    _user_id: &str,
    _object_type: &str,
    _method: &str,
) -> bool {
    false
}

/// Returns false if Auth fails
#[cfg(feature = "enterprise")]
pub async fn check_permissions(
    object_id: Option<String>,
    org_id: &str,
    user_id: &str,
    object_type: &str,
    method: &str,
) -> bool {
    if !is_root_user(user_id) {
        let user: config::meta::user::User = match get_user(Some(&org_id), user_id).await {
            Some(user) => user.clone(),
            None => return false,
        }
        .clone();

        let object_id = match object_id {
            Some(id) => id,
            None => org_id.to_string(),
        };

        return crate::handler::http::auth::validator::check_permissions(
            user_id,
            AuthExtractor {
                auth: "".to_string(),
                method: method.to_string(),
                o2_type: format!(
                    "{}:{}",
                    OFGA_MODELS
                        .get(object_type)
                        .map_or(object_type, |model| model.key),
                    object_id
                ),
                org_id: org_id.to_string(),
                bypass_check: false,
                parent_id: "".to_string(),
            },
            user.role,
            user.is_external,
        )
        .await;
    }
    true
}

#[cfg(test)]
mod tests {
    use infra::{db as infra_db, table as infra_table};

    use super::*;
    use crate::{
        common::meta::user::UserRequest,
        service::{self, organization, users},
    };

    #[test]
    fn test_generate_presigned_url() {
        let password = "password";
        let salt = "saltsalt";
        let username = "user";
        let base_url = "https://example.com";
        let exp_in = 3600;
        let time = 1634567890;

        let expected_url = format!(
            "{}/auth/login?request_time={}&exp_in={}&auth={}",
            base_url,
            time,
            exp_in,
            "dXNlcjokYXJnb24yZCR2PTE2JG09MjA0OCx0PTQscD0yJGMyRnNkSE5oYkhRJGNwTElHZzdEaFl1Vi9nSWxMaCtRZksrS29Vd2ZFaGVpdHkwc3Z0c243Y1E="
        );

        let generated_url =
            generate_presigned_url(username, password, salt, base_url, exp_in, time);

        assert_eq!(generated_url, expected_url);
    }

    #[tokio::test]
    async fn test_is_root_user() {
        assert!(!is_root_user("dummy"));
    }

    #[tokio::test]
    #[ignore]
    async fn test_is_root_user2() {
        infra_db::create_table().await.unwrap();
        infra_table::create_user_tables().await.unwrap();
        organization::check_and_create_org_without_ofga(DEFAULT_ORG)
            .await
            .unwrap();
        let _ = users::create_root_user_if_not_exists(
            DEFAULT_ORG,
            UserRequest {
                email: "root@example.com".to_string(),
                password: "Complexpass#123".to_string(),
                role: UserOrgRole {
                    base_role: config::meta::user::UserRole::Root,
                    custom_role: None,
                },
                first_name: "root".to_owned(),
                last_name: "".to_owned(),
                is_external: false,
            },
        )
        .await;
        service::db::user::cache().await.unwrap();
        service::db::organization::cache().await.unwrap();
        service::db::org_users::cache().await.unwrap();
        assert!(is_root_user("root@example.com"));
        assert!(!is_root_user("root2@example.com"));
    }

    #[tokio::test]
    async fn test_get_hash() {
        let hash =
            "$argon2d$v=16$m=2048,t=4,p=2$VGVzdFNhbHQ$CZzrFPtqjY4mIPYwoDztCJ3OGD5M0P37GH4QddwrbZk";
        assert_eq!(get_hash("Pass#123", "TestSalt"), hash);
    }

    #[tokio::test]
    async fn test_get_hash_for_pass() {
        let pass1 = get_hash("Pass#123", "openobserve");
        let time = chrono::Utc::now().timestamp();
        let pass2 = get_hash(&format!("{}{}", &pass1, time), "openobserve");
        let exp_in = 600;
        let pass3 = get_hash(&format!("{}{}", &pass2, exp_in), "openobserve");
        println!("time: {}", time);
        println!("pass3: {}", pass3);

        let user_pass = format!("{}:{}", "b@b.com", pass3);
        let auth = base64::engine::general_purpose::STANDARD.encode(user_pass);
        println!(
            "http://localhost:5080/auth/login?request_time={}&exp_in={}&auth={}",
            time, exp_in, auth
        );
    }
}<|MERGE_RESOLUTION|>--- conflicted
+++ resolved
@@ -134,14 +134,10 @@
 pub fn get_role(role: &UserOrgRole) -> UserRole {
     use std::str::FromStr;
 
-<<<<<<< HEAD
-    let role = o2_enterprise::enterprise::openfga::authorizer::roles::get_role(format!(
+    let role = o2_openfga::authorizer::roles::get_role(format!(
         "{}",
         role.base_role
     ));
-=======
-    let role = o2_openfga::authorizer::roles::get_role(format!("{role}"));
->>>>>>> 5bd8cb06
     UserRole::from_str(&role).unwrap()
 }
 
