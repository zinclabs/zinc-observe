--- conflicted
+++ resolved
@@ -438,13 +438,9 @@
 
         // if let Some(auth_header) = req.headers().get("Authorization") {
         if !auth_str.is_empty() {
-<<<<<<< HEAD
             if (method.eq("POST")
                 && path_columns.len() > 1
                 && path_columns[1].starts_with("_search"))
-=======
-            if (method.eq("POST") && url_len > 1 && path_columns[1].starts_with("_search"))
->>>>>>> ecb7b7a4
                 || path.contains("/prometheus/api/v1/query")
                 || path.contains("/resources")
                 || path.contains("/format_query")
