// Copyright 2024 OpenObserve Inc.
//
// This program is free software: you can redistribute it and/or modify
// it under the terms of the GNU Affero General Public License as published by
// the Free Software Foundation, either version 3 of the License, or
// (at your option) any later version.
//
// This program is distributed in the hope that it will be useful
// but WITHOUT ANY WARRANTY; without even the implied warranty of
// MERCHANTABILITY or FITNESS FOR A PARTICULAR PURPOSE.  See the
// GNU Affero General Public License for more details.
//
// You should have received a copy of the GNU Affero General Public License
// along with this program.  If not, see <http://www.gnu.org/licenses/>.

use std::cmp::Ordering;

use hashbrown::HashSet;
use infra::dist_lock;
use o2_enterprise::enterprise::{
    common::infra::config::get_config as get_o2_config,
    openfga::{
        authorizer::authz::{
            add_tuple_for_pipeline, get_index_creation_tuples, get_org_creation_tuples,
            get_ownership_all_org_tuple, get_user_role_tuple, update_tuples,
        },
        meta::mapping::{NON_OWNING_ORG, OFGA_MODELS},
    },
    super_cluster::kv::ofga::{get_model, set_model},
};

use crate::{
    common::{
        infra::config::USERS,
        meta::{organization::DEFAULT_ORG, user::UserRole},
    },
    service::db,
};

pub async fn init() -> Result<(), anyhow::Error> {
    use o2_enterprise::enterprise::openfga::{
        authorizer::authz::get_tuple_for_new_index, get_all_init_tuples,
    };

    let mut init_tuples = vec![];
    let mut migrate_native_objects = false;
    let mut need_migrate_index_streams = false;
    let mut need_pipeline_migration = false;
<<<<<<< HEAD
    let mut need_action_scripts_migration = false;
=======
    let mut need_cipher_keys_migration = false;
>>>>>>> 77871ba7
    let mut existing_meta = match db::ofga::get_ofga_model().await {
        Ok(Some(model)) => Some(model),
        Ok(None) | Err(_) => {
            migrate_native_objects = true;
            None
        }
    };

    // sync with super cluster
    if get_o2_config().super_cluster.enabled {
        let meta_in_super = get_model().await?;
        match (meta_in_super, &existing_meta) {
            (None, Some(existing_model)) => {
                // set to super cluster
                set_model(Some(existing_model.clone())).await?;
            }
            (Some(model), None) => {
                // set to local
                existing_meta = Some(model.clone());
                migrate_native_objects = false;
                db::ofga::set_ofga_model_to_db(model).await?;
            }
            (Some(model), Some(existing_model)) => match model.version.cmp(&existing_model.version)
            {
                Ordering::Less => {
                    // update version in super cluster
                    set_model(Some(existing_model.clone())).await?;
                }
                Ordering::Greater => {
                    // update version in local
                    existing_meta = Some(model.clone());
                    migrate_native_objects = false;
                    db::ofga::set_ofga_model_to_db(model).await?;
                }
                Ordering::Equal => {}
            },
            _ => {}
        }
    }

    let meta = o2_enterprise::enterprise::openfga::model::read_ofga_model().await;
    get_all_init_tuples(&mut init_tuples).await;
    if let Some(existing_model) = &existing_meta {
        if meta.version == existing_model.version {
            log::info!("OFGA model already exists & no changes required");
            if !init_tuples.is_empty() {
                match update_tuples(init_tuples, vec![]).await {
                    Ok(_) => {
                        log::info!("Data migrated to openfga");
                    }
                    Err(e) => {
                        log::error!(
                            "Error writing init ofga tuples to the openfga during migration: {}",
                            e
                        );
                    }
                }
            }
            return Ok(());
        }
        // Check if ofga migration of index streams are needed
        let meta_version = version_compare::Version::from(&meta.version).unwrap();
        let existing_model_version =
            version_compare::Version::from(&existing_model.version).unwrap();
        let v0_0_4 = version_compare::Version::from("0.0.4").unwrap();
        let v0_0_5 = version_compare::Version::from("0.0.5").unwrap();
        let v0_0_6 = version_compare::Version::from("0.0.6").unwrap();
        let v0_0_8 = version_compare::Version::from("0.0.8").unwrap();
        let v0_0_9 = version_compare::Version::from("0.0.9").unwrap();
        if meta_version > v0_0_4 && existing_model_version < v0_0_5 {
            need_migrate_index_streams = true;
        }
        if meta_version > v0_0_5 && existing_model_version < v0_0_6 {
            need_pipeline_migration = true;
        }
        if meta_version > v0_0_8 && existing_model_version < v0_0_9 {
<<<<<<< HEAD
            need_action_scripts_migration = true;
=======
            need_cipher_keys_migration = true;
>>>>>>> 77871ba7
        }
    }

    // 1. create a cluster lock
    let locker = dist_lock::lock("/ofga/model/", 0)
        .await
        .expect("Failed to acquire lock for openFGA");
    match db::ofga::set_ofga_model(existing_meta).await {
        Ok(store_id) => {
            if store_id.is_empty() {
                log::error!("OFGA store id is empty");
            }
            o2_enterprise::enterprise::common::infra::config::OFGA_STORE_ID
                .insert("store_id".to_owned(), store_id);

            let mut tuples = vec![];
            let r = infra::schema::STREAM_SCHEMAS.read().await;
            let mut orgs = HashSet::new();
            for key in r.keys() {
                if !key.contains('/') {
                    continue;
                }
                let split_key = key.split('/').collect::<Vec<&str>>();
                let org_name = split_key[0];
                orgs.insert(org_name);
                if need_migrate_index_streams
                    && split_key.len() > 2
                    && split_key[1] == "index"
                    && !migrate_native_objects
                {
                    get_tuple_for_new_index(org_name, split_key[2], &mut tuples);
                }
            }
            if migrate_native_objects {
                for org_name in orgs {
                    get_org_creation_tuples(
                        org_name,
                        &mut tuples,
                        OFGA_MODELS
                            .iter()
                            .map(|(_, fga_entity)| fga_entity.key)
                            .collect(),
                        NON_OWNING_ORG.to_vec(),
                    )
                    .await;
                }
                // No Data Ingested hence STREAM_SCHEMAS is empty , so we need to create at
                // least default org
                if tuples.is_empty() {
                    get_org_creation_tuples(
                        DEFAULT_ORG,
                        &mut tuples,
                        OFGA_MODELS
                            .iter()
                            .map(|(_, fga_entity)| fga_entity.key)
                            .collect(),
                        NON_OWNING_ORG.to_vec(),
                    )
                    .await;
                }

                for user_key_val in USERS.iter() {
                    let user = user_key_val.value();
                    if user.is_external {
                        continue;
                    } else {
                        let role = if user.role.eq(&UserRole::Root) {
                            UserRole::Admin.to_string()
                        } else {
                            user.role.to_string()
                        };

                        get_user_role_tuple(&role, &user.email, &user.org, &mut tuples);
                    }
                }
            } else {
                for org_name in orgs {
                    if need_migrate_index_streams {
                        get_index_creation_tuples(org_name, &mut tuples).await;
                    }
<<<<<<< HEAD
                    if need_action_scripts_migration {
                        get_ownership_all_org_tuple(org_name, "actions", &mut tuples);
=======
                    if need_cipher_keys_migration {
                        get_ownership_all_org_tuple(org_name, "cipher_keys", &mut tuples);
>>>>>>> 77871ba7
                    }
                    if need_pipeline_migration {
                        get_ownership_all_org_tuple(org_name, "pipelines", &mut tuples);
                        match db::pipeline::list_by_org(org_name).await {
                            Ok(pipelines) => {
                                for pipeline in pipelines {
                                    add_tuple_for_pipeline(org_name, &pipeline.id, &mut tuples);
                                }
                            }
                            Err(e) => {
                                log::error!(
                                    "Failed to migrate RBAC for org {} pipelines: {}",
                                    org_name,
                                    e
                                );
                            }
                        }
                    }
                }
            }

            // Check if there are init ofga tuples that needs to be added now
            for tuple in init_tuples {
                tuples.push(tuple);
            }

            if tuples.is_empty() {
                log::info!("No orgs to update to the openfga");
            } else {
                log::debug!("tuples not empty: {:#?}", tuples);
                match update_tuples(tuples, vec![]).await {
                    Ok(_) => {
                        log::info!("Data migrated to openfga");
                    }
                    Err(e) => {
                        log::error!(
                            "Error updating orgs & users to the openfga during migration: {}",
                            e
                        );
                    }
                }
            }
            drop(r);
        }
        Err(e) => {
            log::error!("Error setting OFGA model: {:?}", e);
        }
    }
    // release lock
    dist_lock::unlock(&locker)
        .await
        .expect("Failed to release lock");

    Ok(())
}<|MERGE_RESOLUTION|>--- conflicted
+++ resolved
@@ -46,11 +46,8 @@
     let mut migrate_native_objects = false;
     let mut need_migrate_index_streams = false;
     let mut need_pipeline_migration = false;
-<<<<<<< HEAD
+    let mut need_cipher_keys_migration = false;
     let mut need_action_scripts_migration = false;
-=======
-    let mut need_cipher_keys_migration = false;
->>>>>>> 77871ba7
     let mut existing_meta = match db::ofga::get_ofga_model().await {
         Ok(Some(model)) => Some(model),
         Ok(None) | Err(_) => {
@@ -120,6 +117,7 @@
         let v0_0_6 = version_compare::Version::from("0.0.6").unwrap();
         let v0_0_8 = version_compare::Version::from("0.0.8").unwrap();
         let v0_0_9 = version_compare::Version::from("0.0.9").unwrap();
+        let v0_0_10 = version_compare::Version::from("0.0.10").unwrap();
         if meta_version > v0_0_4 && existing_model_version < v0_0_5 {
             need_migrate_index_streams = true;
         }
@@ -127,11 +125,10 @@
             need_pipeline_migration = true;
         }
         if meta_version > v0_0_8 && existing_model_version < v0_0_9 {
-<<<<<<< HEAD
+            need_cipher_keys_migration = true;
+        }
+        if meta_version > v0_0_9 && existing_model_version < v0_0_10 {
             need_action_scripts_migration = true;
-=======
-            need_cipher_keys_migration = true;
->>>>>>> 77871ba7
         }
     }
 
@@ -212,13 +209,11 @@
                     if need_migrate_index_streams {
                         get_index_creation_tuples(org_name, &mut tuples).await;
                     }
-<<<<<<< HEAD
+                    if need_cipher_keys_migration {
+                        get_ownership_all_org_tuple(org_name, "cipher_keys", &mut tuples);
+                    }
                     if need_action_scripts_migration {
                         get_ownership_all_org_tuple(org_name, "actions", &mut tuples);
-=======
-                    if need_cipher_keys_migration {
-                        get_ownership_all_org_tuple(org_name, "cipher_keys", &mut tuples);
->>>>>>> 77871ba7
                     }
                     if need_pipeline_migration {
                         get_ownership_all_org_tuple(org_name, "pipelines", &mut tuples);
