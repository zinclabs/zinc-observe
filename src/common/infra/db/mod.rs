--- conflicted
+++ resolved
@@ -31,14 +31,8 @@
 pub use self::etcd::ETCD_CLIENT;
 pub use self::sled::SLED_CLIENT;
 
-<<<<<<< HEAD
 pub static DEFAULT: Lazy<Box<dyn Db>> = Lazy::new(default);
-=======
-lazy_static! {
-    pub static ref DEFAULT: Box<dyn Db> = default();
-    pub static ref CLUSTER_COORDINATOR: Box<dyn Db> = cluster_coordinator();
-}
->>>>>>> 78a00ad9
+pub static CLUSTER_COORDINATOR: Lazy<Box<dyn Db>> = Lazy::new(cluster_coordinator);
 
 pub fn default() -> Box<dyn Db> {
     match CONFIG.common.meta_store.as_str().into() {
