// Copyright 2025 OpenObserve Inc.
//
// This program is free software: you can redistribute it and/or modify
// it under the terms of the GNU Affero General Public License as published by
// the Free Software Foundation, either version 3 of the License, or
// (at your option) any later version.
//
// This program is distributed in the hope that it will be useful
// but WITHOUT ANY WARRANTY; without even the implied warranty of
// MERCHANTABILITY or FITNESS FOR A PARTICULAR PURPOSE.  See the
// GNU Affero General Public License for more details.
//
// You should have received a copy of the GNU Affero General Public License
// along with this program.  If not, see <http://www.gnu.org/licenses/>.

use std::{
    cmp::min,
    collections::HashMap,
    ops::Bound,
    sync::{atomic::Ordering, Arc},
    time::Duration,
};

use config::{
    cluster::*,
    get_config,
    meta::{
        cluster::{Node, NodeStatus, Role, RoleGroup},
        meta_store::MetaStore,
    },
    utils::{
        hash::Sum64,
        json,
        sysinfo::{get_node_metrics, NodeMetrics},
    },
    RwAHashMap, RwBTreeMap,
};
use infra::{
    db::{get_coordinator, Event},
    errors::Result,
};
use once_cell::sync::Lazy;

mod etcd;
mod nats;

<<<<<<< HEAD
const HEALTH_CHECK_FAILED_TIMES: usize = 3;
const HEALTH_CHECK_TIMEOUT: Duration = Duration::from_secs(5);
=======
>>>>>>> 9dc3e35b
const CONSISTENT_HASH_PRIME: u32 = 16777619;

static NODES: Lazy<RwAHashMap<String, Node>> = Lazy::new(Default::default);
static QUERIER_INTERACTIVE_CONSISTENT_HASH: Lazy<RwBTreeMap<u64, String>> =
    Lazy::new(Default::default);
static QUERIER_BACKGROUND_CONSISTENT_HASH: Lazy<RwBTreeMap<u64, String>> =
    Lazy::new(Default::default);
static COMPACTOR_CONSISTENT_HASH: Lazy<RwBTreeMap<u64, String>> = Lazy::new(Default::default);
static FLATTEN_COMPACTOR_CONSISTENT_HASH: Lazy<RwBTreeMap<u64, String>> =
    Lazy::new(Default::default);
static NODES_HEALTH_CHECK: Lazy<RwAHashMap<String, usize>> = Lazy::new(Default::default);

pub async fn add_node_to_consistent_hash(node: &Node, role: &Role, group: Option<RoleGroup>) {
    let mut nodes = match role {
        Role::Querier => match group {
            Some(RoleGroup::Interactive) => QUERIER_INTERACTIVE_CONSISTENT_HASH.write().await,
            Some(RoleGroup::Background) => QUERIER_BACKGROUND_CONSISTENT_HASH.write().await,
            _ => QUERIER_INTERACTIVE_CONSISTENT_HASH.write().await,
        },
        Role::Compactor => COMPACTOR_CONSISTENT_HASH.write().await,
        Role::FlattenCompactor => FLATTEN_COMPACTOR_CONSISTENT_HASH.write().await,
        _ => return,
    };
    let mut h = config::utils::hash::gxhash::new();
    for i in 0..get_config().limit.consistent_hash_vnodes {
        let key = format!("{}:{}:{}", CONSISTENT_HASH_PRIME, node.name, i);
        let hash = h.sum64(&key);
        nodes.insert(hash, node.name.clone());
    }
}

pub async fn remove_node_from_consistent_hash(node: &Node, role: &Role, group: Option<RoleGroup>) {
    let mut nodes = match role {
        Role::Querier => match group {
            Some(RoleGroup::Interactive) => QUERIER_INTERACTIVE_CONSISTENT_HASH.write().await,
            Some(RoleGroup::Background) => QUERIER_BACKGROUND_CONSISTENT_HASH.write().await,
            _ => QUERIER_INTERACTIVE_CONSISTENT_HASH.write().await,
        },
        Role::Compactor => COMPACTOR_CONSISTENT_HASH.write().await,
        Role::FlattenCompactor => FLATTEN_COMPACTOR_CONSISTENT_HASH.write().await,
        _ => return,
    };
    let mut h = config::utils::hash::gxhash::new();
    for i in 0..get_config().limit.consistent_hash_vnodes {
        let key = format!("{}:{}{}", CONSISTENT_HASH_PRIME, node.name, i);
        let hash = h.sum64(&key);
        nodes.remove(&hash);
    }
}

pub async fn get_node_from_consistent_hash(
    key: &str,
    role: &Role,
    group: Option<RoleGroup>,
) -> Option<String> {
    let nodes = match role {
        Role::Querier => match group {
            Some(RoleGroup::Interactive) => QUERIER_INTERACTIVE_CONSISTENT_HASH.read().await,
            Some(RoleGroup::Background) => QUERIER_BACKGROUND_CONSISTENT_HASH.read().await,
            _ => QUERIER_INTERACTIVE_CONSISTENT_HASH.read().await,
        },
        Role::Compactor => COMPACTOR_CONSISTENT_HASH.read().await,
        Role::FlattenCompactor => FLATTEN_COMPACTOR_CONSISTENT_HASH.read().await,
        _ => return None,
    };
    if nodes.is_empty() {
        return None;
    }
    let hash = config::utils::hash::gxhash::new().sum64(key);
    let mut iter = nodes.lower_bound(Bound::Included(&hash));
    if let Some((_, name)) = iter.next() {
        return Some(name.clone());
    }
    if let Some((_, name)) = nodes.first_key_value() {
        return Some(name.clone());
    }
    None
}

pub async fn print_consistent_hash() -> HashMap<String, HashMap<String, Vec<u64>>> {
    let mut map = HashMap::new();
    let r = QUERIER_INTERACTIVE_CONSISTENT_HASH.read().await;
    let mut node_map = HashMap::new();
    for (k, v) in r.iter() {
        let entry = node_map.entry(v.clone()).or_insert(Vec::new());
        entry.push(*k);
    }
    drop(r);
    map.insert("querier_interactive".to_string(), node_map);
    let r = QUERIER_BACKGROUND_CONSISTENT_HASH.read().await;
    let mut node_map = HashMap::new();
    for (k, v) in r.iter() {
        let entry = node_map.entry(v.clone()).or_insert(Vec::new());
        entry.push(*k);
    }
    drop(r);
    map.insert("querier_background".to_string(), node_map);
    let r = COMPACTOR_CONSISTENT_HASH.read().await;
    let mut node_map = HashMap::new();
    for (k, v) in r.iter() {
        let entry = node_map.entry(v.clone()).or_insert(Vec::new());
        entry.push(*k);
    }
    drop(r);
    map.insert("compactor".to_string(), node_map);
    let r = FLATTEN_COMPACTOR_CONSISTENT_HASH.read().await;
    let mut node_map = HashMap::new();
    for (k, v) in r.iter() {
        let entry = node_map.entry(v.clone()).or_insert(Vec::new());
        entry.push(*k);
    }
    drop(r);
    map.insert("flatten_compactor".to_string(), node_map);
    map
}

/// Register and keep alive the node to cluster
pub async fn register_and_keep_alive() -> Result<()> {
    let cfg = get_config();
    if cfg.common.local_mode {
        if !LOCAL_NODE.is_single_node() {
            panic!("Local mode only support NODE_ROLE=all");
        }
        // cache local node
        let node = load_local_node();
        add_node_to_consistent_hash(&node, &Role::Querier, Some(RoleGroup::Interactive)).await;
        add_node_to_consistent_hash(&node, &Role::Querier, Some(RoleGroup::Background)).await;
        add_node_to_consistent_hash(&node, &Role::Compactor, None).await;
        add_node_to_consistent_hash(&node, &Role::FlattenCompactor, None).await;
        NODES.write().await.insert(LOCAL_NODE.uuid.clone(), node);
        return Ok(());
    }

    match cfg.common.cluster_coordinator.as_str().into() {
        MetaStore::Nats => nats::register_and_keep_alive().await?,
        _ => etcd::register_and_keep_alive().await?,
    };

    // check node heatbeat
    tokio::task::spawn(async move {
        let cfg = get_config();
        let client = reqwest::ClientBuilder::new()
            .danger_accept_invalid_certs(true)
            .build()
            .unwrap();
        let ttl_keep_alive = min(10, (cfg.limit.node_heartbeat_ttl / 2) as u64);
        loop {
            tokio::time::sleep(tokio::time::Duration::from_secs(ttl_keep_alive)).await;
            if let Err(e) = check_nodes_status(&client).await {
                log::error!("[CLUSTER] check_nodes_status failed: {}", e);
            }
        }
    });

    Ok(())
}

pub async fn set_online(new_lease_id: bool) -> Result<()> {
    let cfg = get_config();
    if cfg.common.local_mode {
        return Ok(());
    }

    match cfg.common.cluster_coordinator.as_str().into() {
        MetaStore::Nats => nats::set_online().await,
        _ => etcd::set_online(new_lease_id).await,
    }
}

pub async fn set_offline(new_lease_id: bool) -> Result<()> {
    let cfg = get_config();
    if cfg.common.local_mode {
        return Ok(());
    }

    match cfg.common.cluster_coordinator.as_str().into() {
        MetaStore::Nats => nats::set_offline().await,
        _ => etcd::set_offline(new_lease_id).await,
    }
}

pub async fn update_local_node(node: &Node) -> Result<()> {
    let cfg = get_config();
    if cfg.common.local_mode {
        return Ok(());
    }

    match cfg.common.cluster_coordinator.as_str().into() {
        MetaStore::Nats => nats::update_local_node(node).await,
        _ => etcd::update_local_node(node).await,
    }
}

pub async fn set_unschedulable() -> Result<()> {
    let node_id = LOCAL_NODE.uuid.clone();
    if let Some(mut node) = get_node_by_uuid(&node_id).await {
        node.scheduled = false;
        update_local_node(&node).await?;
    };
    Ok(())
}
<<<<<<< HEAD

=======
>>>>>>> 9dc3e35b
pub async fn set_schedulable() -> Result<()> {
    let node_id = LOCAL_NODE.uuid.clone();
    if let Some(mut node) = get_node_by_uuid(&node_id).await {
        node.scheduled = true;
        update_local_node(&node).await?;
    };
    Ok(())
}

pub async fn leave() -> Result<()> {
    LOCAL_NODE_STATUS.store(NodeStatus::Offline as _, Ordering::Release);

    let cfg = get_config();
    if cfg.common.local_mode {
        return Ok(());
    }

    match cfg.common.cluster_coordinator.as_str().into() {
        MetaStore::Nats => nats::leave().await,
        _ => etcd::leave().await,
    }
}

/// List nodes from cluster or local cache
pub async fn list_nodes() -> Result<Vec<Node>> {
    let mut nodes = Vec::new();
    let client = get_coordinator().await;
    let items = client.list_values("/nodes/").await.map_err(|e| {
        log::error!("[CLUSTER] error getting nodes: {}", e);
        e
    })?;

    for item in items {
        let node: Node = json::from_slice(&item)?;
        nodes.push(node.to_owned());
    }

    Ok(nodes)
}

async fn watch_node_list() -> Result<()> {
    let key = "/nodes/";
    let client = get_coordinator().await;
    let mut events = client.watch(key).await?;
    let events = Arc::get_mut(&mut events).unwrap();
    log::info!("Start watching node_list");

    loop {
        let ev = match events.recv().await {
            Some(ev) => ev,
            None => {
                log::error!("watch_node_list: event channel closed");
                break;
            }
        };
        match ev {
            Event::Put(ev) => {
                let item_key = ev.key.strip_prefix(key).unwrap();
                let mut item_value: Node = json::from_slice(&ev.value.unwrap()).unwrap();
                let (_broadcasted, exist) = match NODES.read().await.get(item_key) {
                    Some(v) => (v.broadcasted, item_value.is_same(v)),
                    None => (false, false),
                };
                if exist {
                    // update the node status metrics in local cache
                    set_node_status_metrics(&item_value).await;
                    continue;
                }
                if item_value.status == NodeStatus::Offline {
                    log::info!("[CLUSTER] offline {:?}", item_value);
                    if item_value.is_interactive_querier() {
                        remove_node_from_consistent_hash(
                            &item_value,
                            &Role::Querier,
                            Some(RoleGroup::Interactive),
                        )
                        .await;
                    }
                    if item_value.is_background_querier() {
                        remove_node_from_consistent_hash(
                            &item_value,
                            &Role::Querier,
                            Some(RoleGroup::Background),
                        )
                        .await;
                    }
                    if item_value.is_compactor() {
                        remove_node_from_consistent_hash(&item_value, &Role::Compactor, None).await;
                    }
                    if item_value.is_flatten_compactor() {
                        remove_node_from_consistent_hash(
                            &item_value,
                            &Role::FlattenCompactor,
                            None,
                        )
                        .await;
                    }
                    NODES.write().await.remove(item_key);
                    continue;
                }
                log::info!("[CLUSTER] join {:?}", item_value);
                item_value.broadcasted = true;
                // check if the same node is already in the cluster
                if let Some(node) = get_cached_node_by_name(&item_value.name).await {
                    if node.uuid.ne(&item_value.uuid) {
                        NODES.write().await.remove(&node.uuid);
                    }
                }
                if item_value.is_interactive_querier() {
                    add_node_to_consistent_hash(
                        &item_value,
                        &Role::Querier,
                        Some(RoleGroup::Interactive),
                    )
                    .await;
                }
                if item_value.is_background_querier() {
                    add_node_to_consistent_hash(
                        &item_value,
                        &Role::Querier,
                        Some(RoleGroup::Background),
                    )
                    .await;
                }
                if item_value.is_compactor() {
                    add_node_to_consistent_hash(&item_value, &Role::Compactor, None).await;
                }
                if item_value.is_flatten_compactor() {
                    add_node_to_consistent_hash(&item_value, &Role::FlattenCompactor, None).await;
                }
                NODES.write().await.insert(item_key.to_string(), item_value);
            }
            Event::Delete(ev) => {
                let item_key = ev.key.strip_prefix(key).unwrap();
                let item_value = match NODES.read().await.get(item_key) {
                    Some(v) => v.clone(),
                    None => {
                        continue;
                    }
                };
                log::info!("[CLUSTER] leave {:?}", item_value);
                if item_value.is_interactive_querier() {
                    remove_node_from_consistent_hash(
                        &item_value,
                        &Role::Querier,
                        Some(RoleGroup::Interactive),
                    )
                    .await;
                }
                if item_value.is_background_querier() {
                    remove_node_from_consistent_hash(
                        &item_value,
                        &Role::Querier,
                        Some(RoleGroup::Background),
                    )
                    .await;
                }
                if item_value.is_compactor() {
                    remove_node_from_consistent_hash(&item_value, &Role::Compactor, None).await;
                }
                if item_value.is_flatten_compactor() {
                    remove_node_from_consistent_hash(&item_value, &Role::FlattenCompactor, None)
                        .await;
                }
                NODES.write().await.remove(item_key);
            }
            Event::Empty => {}
        }
    }

    Ok(())
}

async fn check_nodes_status(client: &reqwest::Client) -> Result<()> {
    let cfg = get_config();
    if !cfg.health_check.enabled {
        return Ok(());
    }
    let nodes = get_cached_online_nodes().await.unwrap_or_default();
    for node in nodes {
        if node.uuid.eq(LOCAL_NODE.uuid.as_str()) {
            continue;
        }
        let url = format!("{}{}/healthz", node.http_addr, cfg.common.base_uri);
        let resp = client
            .get(url)
            .timeout(Duration::from_secs(cfg.health_check.timeout))
            .send()
            .await;
        if resp.is_err() || !resp.unwrap().status().is_success() {
            log::error!(
                "[CLUSTER] node {}[{}] health check failed",
                node.name,
                node.http_addr
            );
            let mut w = NODES_HEALTH_CHECK.write().await;
            let Some(entry) = w.get_mut(&node.uuid) else {
                // node haven't been added to the cluster yet, when the health check first succeed,
                // it will be added to the check map
                continue;
            };
            *entry += 1;
            let times = *entry;
            drop(w);

<<<<<<< HEAD
            if times >= HEALTH_CHECK_FAILED_TIMES {
=======
            if times >= cfg.health_check.failed_times {
>>>>>>> 9dc3e35b
                log::error!(
                    "[CLUSTER] node {}[{}] health check failed {} times, remove it",
                    node.name,
                    node.http_addr,
                    times
                );
                if node.is_interactive_querier() {
                    remove_node_from_consistent_hash(
                        &node,
                        &Role::Querier,
                        Some(RoleGroup::Interactive),
                    )
                    .await;
                }
                if node.is_background_querier() {
                    remove_node_from_consistent_hash(
                        &node,
                        &Role::Querier,
                        Some(RoleGroup::Background),
                    )
                    .await;
                }
                if node.is_compactor() {
                    remove_node_from_consistent_hash(&node, &Role::Compactor, None).await;
                }
                if node.is_flatten_compactor() {
                    remove_node_from_consistent_hash(&node, &Role::FlattenCompactor, None).await;
                }
                NODES.write().await.remove(&node.uuid);
                NODES_HEALTH_CHECK.write().await.remove(&node.uuid);
            }
        } else {
            // first time the node is online, add it to the check map, or reset the check count
            let mut w = NODES_HEALTH_CHECK.write().await;
            let entry = w.entry(node.uuid.clone()).or_insert(0);
            if *entry > 0 {
                *entry = 0;
            }
        }
    }

    Ok(())
}

pub async fn get_cached_nodes(cond: fn(&Node) -> bool) -> Option<Vec<Node>> {
    let r = NODES.read().await;
    if r.is_empty() {
        return None;
    }
    Some(
        r.iter()
            .filter(|(_uuid, node)| cond(node))
            .map(|(_uuid, node)| node.clone())
            .collect(),
    )
}

#[inline(always)]
pub async fn get_cached_node_by_name(name: &str) -> Option<Node> {
    let r = NODES.read().await;
    if r.is_empty() {
        return None;
    }
    r.iter()
        .find(|(_uuid, node)| node.name == name)
        .map(|(_uuid, node)| node.clone())
}

#[inline(always)]
pub async fn get_node_by_uuid(uuid: &str) -> Option<Node> {
    NODES.read().await.get(uuid).cloned()
}

#[inline]
pub async fn get_cached_online_nodes() -> Option<Vec<Node>> {
    get_cached_nodes(|node| node.status == NodeStatus::Online && node.scheduled).await
}

#[inline]
pub async fn get_cached_online_ingester_nodes() -> Option<Vec<Node>> {
    get_cached_nodes(|node| {
        node.status == NodeStatus::Online && node.scheduled && node.is_ingester()
    })
    .await
}

#[inline]
pub async fn get_cached_online_querier_nodes(group: Option<RoleGroup>) -> Option<Vec<Node>> {
    let nodes = get_cached_nodes(|node| {
        node.status == NodeStatus::Online && node.scheduled && node.is_querier()
    })
    .await;
    filter_nodes_with_group(nodes, group)
}

#[inline]
pub async fn get_cached_online_query_nodes(group: Option<RoleGroup>) -> Option<Vec<Node>> {
    let nodes = get_cached_nodes(|node| {
        node.status == NodeStatus::Online
            && node.scheduled
            && (node.is_querier() || node.is_ingester())
    })
    .await;
    filter_nodes_with_group(nodes, group)
}

#[inline(always)]
fn filter_nodes_with_group(
    nodes: Option<Vec<Node>>,
    group: Option<RoleGroup>,
) -> Option<Vec<Node>> {
    let mut nodes = nodes?;
    match group {
        Some(RoleGroup::Interactive) => nodes
            .retain(|n| n.role_group == RoleGroup::None || n.role_group == RoleGroup::Interactive),
        Some(RoleGroup::Background) => nodes
            .retain(|n| n.role_group == RoleGroup::None || n.role_group == RoleGroup::Background),
        _ => {}
    };
    Some(nodes)
}

// update the node status metrics in local cache
async fn set_node_status_metrics(node: &Node) {
    let mut w = NODES.write().await;
    if let Some(v) = w.get_mut(node.uuid.as_str()) {
        v.metrics = node.metrics.clone();
    }
}

fn update_node_status_metrics() -> NodeMetrics {
    let node_status = get_node_metrics();

    config::metrics::NODE_CPU_TOTAL
        .with_label_values(&[])
        .set(node_status.cpu_total as i64);
    config::metrics::NODE_CPU_USAGE
        .with_label_values(&[])
        .set(node_status.cpu_usage as i64);
    config::metrics::NODE_MEMORY_TOTAL
        .with_label_values(&[])
        .set(node_status.memory_total as i64);
    config::metrics::NODE_MEMORY_USAGE
        .with_label_values(&[])
        .set(node_status.memory_usage as i64);
    config::metrics::NODE_TCP_CONNECTIONS
        .with_label_values(&["total"])
        .set(node_status.tcp_conns as i64);
    config::metrics::NODE_TCP_CONNECTIONS
        .with_label_values(&["established"])
        .set(node_status.tcp_conns_established as i64);
    config::metrics::NODE_TCP_CONNECTIONS
        .with_label_values(&["close_wait"])
        .set(node_status.tcp_conns_close_wait as i64);
    config::metrics::NODE_TCP_CONNECTIONS
        .with_label_values(&["time_wait"])
        .set(node_status.tcp_conns_time_wait as i64);

    node_status
}

#[cfg(test)]
mod tests {
    use super::*;

    #[tokio::test]
    #[ignore]
    async fn test_list_nodes() {
        assert!(list_nodes().await.unwrap().is_empty());
    }

    #[tokio::test]
    async fn test_cluster() {
        register_and_keep_alive().await.unwrap();
        set_online(false).await.unwrap();
        leave().await.unwrap();
        assert!(get_cached_online_nodes().await.is_some());
        assert!(get_cached_online_query_nodes(None).await.is_some());
        assert!(get_cached_online_ingester_nodes().await.is_some());
        assert!(get_cached_online_querier_nodes(None).await.is_some());

        // Reset the global state.
        QUERIER_INTERACTIVE_CONSISTENT_HASH.write().await.clear();
        QUERIER_BACKGROUND_CONSISTENT_HASH.write().await.clear();
        COMPACTOR_CONSISTENT_HASH.write().await.clear();
        FLATTEN_COMPACTOR_CONSISTENT_HASH.write().await.clear();

        // Test consistent hash logic.
        let node = load_local_node();
        for i in 0..10 {
            let node_q = Node {
                name: format!("node-q-{i}").to_string(),
                role: [Role::Querier].to_vec(),
                ..node.clone()
            };
            let node_c = Node {
                name: format!("node-c-{i}").to_string(),
                role: [Role::Compactor].to_vec(),
                ..node.clone()
            };
            add_node_to_consistent_hash(&node_q, &Role::Querier, None).await;
            add_node_to_consistent_hash(&node_c, &Role::Compactor, None).await;
            add_node_to_consistent_hash(&node_c, &Role::FlattenCompactor, None).await;
        }

        for key in ["test", "test1", "test2", "test3", "test4", "test5", "test6"] {
            println!(
                "{key}-q: {}",
                get_node_from_consistent_hash(key, &Role::Querier, None)
                    .await
                    .unwrap()
            );
            println!(
                "{key}-c: {}",
                get_node_from_consistent_hash(key, &Role::Compactor, None)
                    .await
                    .unwrap()
            );
        }

        // gxhash hash
        let data = [
            ["test", "node-q-2", "node-c-7"],
            ["test1", "node-q-3", "node-c-0"],
            ["test2", "node-q-6", "node-c-5"],
            ["test3", "node-q-9", "node-c-9"],
            ["test4", "node-q-2", "node-c-0"],
            ["test5", "node-q-5", "node-c-8"],
            ["test6", "node-q-5", "node-c-8"],
        ];

        remove_node_from_consistent_hash(&node, &Role::Querier, Some(RoleGroup::Interactive)).await;
        remove_node_from_consistent_hash(&node, &Role::Querier, Some(RoleGroup::Background)).await;
        remove_node_from_consistent_hash(&node, &Role::Compactor, None).await;
        remove_node_from_consistent_hash(&node, &Role::FlattenCompactor, None).await;
        for key in data {
            assert_eq!(
                get_node_from_consistent_hash(key.first().unwrap(), &Role::Querier, None).await,
                Some(key.get(1).unwrap().to_string())
            );
            assert_eq!(
                get_node_from_consistent_hash(key.first().unwrap(), &Role::Compactor, None).await,
                Some(key.get(2).unwrap().to_string())
            );
        }
    }
}<|MERGE_RESOLUTION|>--- conflicted
+++ resolved
@@ -44,11 +44,6 @@
 mod etcd;
 mod nats;
 
-<<<<<<< HEAD
-const HEALTH_CHECK_FAILED_TIMES: usize = 3;
-const HEALTH_CHECK_TIMEOUT: Duration = Duration::from_secs(5);
-=======
->>>>>>> 9dc3e35b
 const CONSISTENT_HASH_PRIME: u32 = 16777619;
 
 static NODES: Lazy<RwAHashMap<String, Node>> = Lazy::new(Default::default);
@@ -250,10 +245,6 @@
     };
     Ok(())
 }
-<<<<<<< HEAD
-
-=======
->>>>>>> 9dc3e35b
 pub async fn set_schedulable() -> Result<()> {
     let node_id = LOCAL_NODE.uuid.clone();
     if let Some(mut node) = get_node_by_uuid(&node_id).await {
@@ -459,11 +450,7 @@
             let times = *entry;
             drop(w);
 
-<<<<<<< HEAD
-            if times >= HEALTH_CHECK_FAILED_TIMES {
-=======
             if times >= cfg.health_check.failed_times {
->>>>>>> 9dc3e35b
                 log::error!(
                     "[CLUSTER] node {}[{}] health check failed {} times, remove it",
                     node.name,
