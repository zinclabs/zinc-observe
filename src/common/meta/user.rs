--- conflicted
+++ resolved
@@ -122,7 +122,6 @@
     pub token: Option<String>,
 }
 
-<<<<<<< HEAD
 pub fn get_default_user_org() -> UserOrg {
     UserOrg {
         name: "".to_string(),
@@ -138,77 +137,13 @@
     use o2_enterprise::enterprise::common::infra::config::get_config as get_o2_config;
     if get_o2_config().openfga.enabled {
         role = get_o2_config().dex.default_role.parse().unwrap();
-=======
-#[derive(Clone, Debug, Eq, PartialEq, Serialize, Deserialize, ToSchema, EnumIter)]
-pub enum UserRole {
-    #[serde(rename = "admin")]
-    Admin,
-    #[serde(rename = "member")] // admin in OpenSource
-    Member,
-    #[serde(rename = "root")]
-    Root,
-    #[cfg(feature = "enterprise")]
-    #[serde(rename = "viewer")] // read only user
-    Viewer,
-    #[cfg(feature = "enterprise")]
-    #[serde(rename = "user")] // No access only login user
-    User,
-    #[cfg(feature = "enterprise")]
-    #[serde(rename = "editor")]
-    Editor,
-    #[serde(rename = "service_account")]
-    ServiceAccount,
-}
-
-impl Default for UserRole {
-    fn default() -> Self {
-        #[cfg(not(feature = "enterprise"))]
-        return UserRole::Admin;
-        #[cfg(feature = "enterprise")]
-        return UserRole::User;
-    }
-}
-
-impl fmt::Display for UserRole {
-    fn fmt(&self, f: &mut fmt::Formatter) -> fmt::Result {
-        match self {
-            UserRole::Admin => write!(f, "admin"),
-            UserRole::Member => write!(f, "member"),
-            UserRole::Root => write!(f, "root"),
-            #[cfg(feature = "enterprise")]
-            UserRole::Viewer => write!(f, "viewer"),
-            #[cfg(feature = "enterprise")]
-            UserRole::Editor => write!(f, "editor"),
-            #[cfg(feature = "enterprise")]
-            UserRole::User => write!(f, "user"),
-            UserRole::ServiceAccount => write!(f, "service_account"),
-        }
->>>>>>> 08766a32
     }
     role
 }
 
-<<<<<<< HEAD
 #[cfg(not(feature = "enterprise"))]
 pub fn get_default_user_role() -> UserRole {
     UserRole::Admin
-=======
-impl UserRole {
-    pub fn get_label(&self) -> String {
-        match self {
-            UserRole::Admin => "Admin".to_string(),
-            UserRole::Member => "Member".to_string(),
-            UserRole::Root => "Root".to_string(),
-            #[cfg(feature = "enterprise")]
-            UserRole::Viewer => "Viewer".to_string(),
-            #[cfg(feature = "enterprise")]
-            UserRole::Editor => "Editor".to_string(),
-            #[cfg(feature = "enterprise")]
-            UserRole::User => "User".to_string(),
-            UserRole::ServiceAccount => "Service Account".to_string(),
-        }
-    }
->>>>>>> 08766a32
 }
 
 #[cfg(feature = "enterprise")]
@@ -222,7 +157,7 @@
 
 #[cfg(not(feature = "enterprise"))]
 pub fn get_roles() -> Vec<UserRole> {
-    vec![UserRole::Admin, UserRole::Root]
+    vec![UserRole::Admin, UserRole::Root, UserRole::ServiceAccount]
 }
 
 #[derive(Clone, Debug, Serialize, Deserialize, ToSchema)]
