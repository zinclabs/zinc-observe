// Copyright 2024 OpenObserve Inc.
//
// This program is free software: you can redistribute it and/or modify
// it under the terms of the GNU Affero General Public License as published by
// the Free Software Foundation, either version 3 of the License, or
// (at your option) any later version.
//
// This program is distributed in the hope that it will be useful
// but WITHOUT ANY WARRANTY; without even the implied warranty of
// MERCHANTABILITY or FITNESS FOR A PARTICULAR PURPOSE.  See the
// GNU Affero General Public License for more details.
//
// You should have received a copy of the GNU Affero General Public License
// along with this program.  If not, see <http://www.gnu.org/licenses/>.

use config::meta::user::{DBUser, User, UserOrg, UserRole};
#[cfg(feature = "cloud")]
use o2_enterprise::enterprise::cloud::OrgInviteStatus;
use serde::{Deserialize, Serialize};
#[cfg(feature = "enterprise")]
use strum::IntoEnumIterator;
use utoipa::ToSchema;

use super::organization::OrgRoleMapping;

#[derive(Clone, Debug, Serialize, Deserialize, ToSchema)]
pub struct UserRequest {
    pub email: String,
    #[serde(default)]
    pub first_name: String,
    #[serde(default)]
    pub last_name: String,
    pub password: String,
    #[serde(skip_serializing)]
    pub role: UserOrgRole,
    /// Is the user created via ldap flow.
    #[serde(default)]
    pub is_external: bool,
}

impl UserRequest {
    #[allow(clippy::too_many_arguments)]
    pub fn to_new_dbuser(
        &self,
        password: String,
        salt: String,
        org: String,
        token: String,
        rum_token: String,
        is_external: bool,
        password_ext: String,
    ) -> DBUser {
        DBUser {
            email: self.email.clone(),
            first_name: self.first_name.clone(),
            last_name: self.last_name.clone(),
            password,
            salt,
            organizations: vec![UserOrg {
                name: org,
                token,
                rum_token: Some(rum_token),
                role: self.role.base_role.clone(),
            }],
            is_external,
            password_ext: Some(password_ext),
        }
    }
}

#[derive(Clone, Debug, Serialize, Deserialize, ToSchema)]
pub struct PostUserRequest {
    pub email: String,
    #[serde(default)]
    pub first_name: String,
    #[serde(default)]
    pub last_name: String,
    pub password: String,
    #[serde(skip_serializing, flatten)]
    pub role: UserRoleRequest,
    /// Is the user created via ldap flow.
    #[serde(default)]
    pub is_external: bool,
}

impl From<&PostUserRequest> for UserRequest {
    fn from(user: &PostUserRequest) -> Self {
        UserRequest {
            email: user.email.clone(),
            first_name: user.first_name.clone(),
            last_name: user.last_name.clone(),
            password: user.password.clone(),
            role: UserOrgRole::from(&user.role),
            is_external: user.is_external,
        }
    }
}

#[derive(Clone, Debug, Serialize, Deserialize, ToSchema)]
pub struct UserOrgRole {
    #[serde(rename = "role")]
    pub base_role: UserRole,
    #[serde(skip_serializing_if = "Option::is_none", default)]
    pub custom_role: Option<Vec<String>>,
}

#[derive(Clone, Debug, Serialize, Deserialize, ToSchema, Eq, PartialEq, Default)]
pub struct UpdateUser {
    #[serde(default)]
    pub change_password: bool,
    #[serde(skip_serializing_if = "Option::is_none")]
    pub first_name: Option<String>,
    #[serde(skip_serializing_if = "Option::is_none")]
    pub last_name: Option<String>,
    #[serde(skip_serializing_if = "Option::is_none")]
    pub old_password: Option<String>,
    #[serde(skip_serializing_if = "Option::is_none")]
    pub new_password: Option<String>,
    #[serde(skip_serializing_if = "Option::is_none", flatten)]
    pub role: Option<UserRoleRequest>,
    #[serde(skip_serializing_if = "Option::is_none")]
    pub token: Option<String>,
}

pub fn get_default_user_org() -> UserOrg {
    UserOrg {
        name: "".to_string(),
        token: "".to_string(),
        rum_token: None,
        role: get_default_user_role(),
    }
}

#[cfg(feature = "enterprise")]
pub fn get_default_user_role() -> UserRole {
    let mut role = UserRole::Admin;
    use o2_enterprise::enterprise::common::infra::config::get_config as get_o2_config;
    if get_o2_config().openfga.enabled {
        role = get_o2_config().dex.default_role.parse().unwrap();
    }
    role
}

#[cfg(not(feature = "enterprise"))]
pub fn get_default_user_role() -> UserRole {
    UserRole::Admin
}

pub fn get_roles() -> Vec<UserRole> {
<<<<<<< HEAD
    if cfg!(feature = "cloud") {
        vec![UserRole::Admin]
    } else if cfg!(feature = "enterprise") {
        UserRole::iter().collect()
    } else {
        vec![UserRole::Admin, UserRole::Root, UserRole::ServiceAccount]
    }
=======
    UserRole::iter().collect()
>>>>>>> afd2af7f
}

#[derive(Clone, Debug, Serialize, Deserialize, ToSchema)]
pub struct UserResponse {
    pub email: String,
    #[serde(default)]
    pub first_name: String,
    #[serde(default)]
    pub last_name: String,
    pub role: String,
    #[serde(default)]
    pub is_external: bool,
    #[serde(default, skip_serializing_if = "Option::is_none")]
    pub orgs: Option<Vec<OrgRoleMapping>>,
    pub created_at: i64,
}

#[derive(Clone, Debug, Serialize, Deserialize, ToSchema)]
pub struct UserList {
    pub data: Vec<UserResponse>,
}

#[cfg(feature = "cloud")]
#[derive(Clone, Debug, Serialize, Deserialize, ToSchema)]
pub enum InviteStatus {
    #[serde(rename = "pending")]
    Pending,
    #[serde(rename = "accepted")]
    Accepted,
    #[serde(rename = "rejected")]
    Rejected,
    #[serde(rename = "expired")]
    Expired,
}

#[cfg(feature = "cloud")]
impl From<&OrgInviteStatus> for InviteStatus {
    fn from(status: &OrgInviteStatus) -> Self {
        match status {
            OrgInviteStatus::Pending => InviteStatus::Pending,
            OrgInviteStatus::Accepted => InviteStatus::Accepted,
            OrgInviteStatus::Rejected => InviteStatus::Rejected,
            OrgInviteStatus::Expired => InviteStatus::Expired,
        }
    }
}

#[cfg(feature = "cloud")]
#[derive(Clone, Debug, Serialize, Deserialize, ToSchema)]
pub struct UserInvite {
    pub org_id: String,
    pub token: String,
    pub role: String,
    pub status: InviteStatus,
    pub expires_at: i64,
}

#[cfg(feature = "cloud")]
#[derive(Clone, Debug, Serialize, Deserialize, ToSchema)]
pub struct UserInviteList {
    pub data: Vec<UserInvite>,
}

#[derive(Clone, Debug, Serialize, Deserialize, ToSchema)]
pub struct SignInUser {
    pub name: String,
    pub password: String,
}

#[derive(Clone, Debug, Default, Serialize, Deserialize, ToSchema)]
pub struct SignInResponse {
    pub status: bool,
    pub message: String,
}

#[derive(Clone, Debug, Default, PartialEq, Serialize, Deserialize, ToSchema)]
pub struct TokenValidationResponse {
    pub is_valid: bool,
    pub user_email: String,
    pub user_name: String,
    pub family_name: String,
    pub given_name: String,
    pub is_internal_user: bool,
    pub user_role: Option<UserRole>,
}
pub struct TokenValidationResponseBuilder {
    pub response: TokenValidationResponse,
}

/// Builder for creating a `TokenValidationResponse` from a `DBUser`.
impl TokenValidationResponseBuilder {
    /// Creates a new `TokenValidationResponseBuilder` from a `DBUser`.
    ///
    /// # Arguments
    ///
    /// * `user` - The `DBUser` object used to build the `TokenValidationResponse`.
    ///
    /// # Returns
    ///
    /// A `TokenValidationResponseBuilder` object.
    pub fn from_db_user(user: &DBUser) -> TokenValidationResponseBuilder {
        Self {
            response: TokenValidationResponse {
                is_valid: true,
                user_email: user.email.clone(),
                is_internal_user: !user.is_external,
                user_role: None,
                user_name: user.first_name.clone(),
                given_name: user.first_name.clone(),
                family_name: user.last_name.clone(),
            },
        }
    }

    /// Creates a new `TokenValidationResponseBuilder` from a `User`.
    ///
    /// Arguments
    ///
    /// * `user` - The `User` object used to build the `TokenValidationResponse`.
    pub fn from_user(user: &User) -> TokenValidationResponseBuilder {
        Self {
            response: TokenValidationResponse {
                is_valid: true,
                user_email: user.email.clone(),
                is_internal_user: !user.is_external,
                user_role: Some(user.role.clone()),
                user_name: user.first_name.clone(),
                given_name: user.first_name.clone(),
                family_name: user.last_name.clone(),
            },
        }
    }

    pub fn new() -> TokenValidationResponseBuilder {
        Self {
            response: TokenValidationResponse::default(),
        }
    }

    pub fn is_valid(mut self, is_valid: bool) -> Self {
        self.response.is_valid = is_valid;
        self
    }

    pub fn user_email(mut self, user_email: String) -> Self {
        self.response.user_email = user_email;
        self
    }

    pub fn user_name(mut self, user_name: String) -> Self {
        self.response.user_name = user_name;
        self
    }

    pub fn family_name(mut self, family_name: String) -> Self {
        self.response.family_name = family_name;
        self
    }

    pub fn given_name(mut self, given_name: String) -> Self {
        self.response.given_name = given_name;
        self
    }

    pub fn is_internal_user(mut self, is_internal_user: bool) -> Self {
        self.response.is_internal_user = is_internal_user;
        self
    }

    pub fn user_role(mut self, user_role: Option<UserRole>) -> Self {
        self.response.user_role = user_role;
        self
    }

    pub fn build(self) -> TokenValidationResponse {
        TokenValidationResponse {
            is_valid: self.response.is_valid,
            user_email: self.response.user_email,
            user_name: self.response.user_name,
            family_name: self.response.family_name,
            given_name: self.response.given_name,
            is_internal_user: self.response.is_internal_user,
            user_role: self.response.user_role,
        }
    }
}

#[derive(Clone, Debug, Serialize, Deserialize, ToSchema)]
pub struct RoleOrg {
    pub role: UserRole,
    pub org: String,
    #[serde(default, skip_serializing_if = "Option::is_none")]
    pub custom_role: Option<String>,
}

#[derive(Clone, Debug, Default, Serialize, Deserialize, ToSchema)]
pub struct UserGroup {
    pub name: String,
    pub users: Option<std::collections::HashSet<String>>,
    pub roles: Option<std::collections::HashSet<String>>,
}

#[derive(Clone, Debug, Default, Serialize, Deserialize, ToSchema)]
pub struct UserGroupRequest {
    pub add_users: Option<std::collections::HashSet<String>>,
    pub remove_users: Option<std::collections::HashSet<String>>,
    pub add_roles: Option<std::collections::HashSet<String>>,
    pub remove_roles: Option<std::collections::HashSet<String>>,
}

#[derive(Clone, Debug, Eq, PartialEq, Default, Serialize, Deserialize, ToSchema)]
pub struct UserRoleRequest {
    pub role: String,
    #[serde(
        default,
        skip_serializing_if = "Option::is_none",
        rename = "custom_role"
    )]
    pub custom: Option<Vec<String>>,
}

impl From<&UserRoleRequest> for UserOrgRole {
    fn from(role: &UserRoleRequest) -> Self {
        let mut standard_role = get_default_user_role();
        let mut custom_role = role.custom.clone();
        let mut is_role_name_standard = false;
        for user_role in get_roles() {
            if user_role.to_string().eq(&role.role) {
                standard_role = user_role;
                is_role_name_standard = true;
                break;
            }
        }
        if !is_role_name_standard && custom_role.is_none() {
            custom_role = Some(vec![role.role.clone()]);
        }
        UserOrgRole {
            base_role: standard_role,
            custom_role,
        }
    }
}

#[cfg(feature = "enterprise")]
pub fn is_standard_role(role: &str) -> bool {
    for user_role in UserRole::iter() {
        if user_role.to_string().eq_ignore_ascii_case(role) {
            return true;
        }
    }
    false
}

#[derive(Clone, Debug, Default, Serialize, Deserialize, ToSchema)]
pub struct RolesResponse {
    pub label: String,
    pub value: String,
}

#[derive(Clone, Debug, Default, Serialize, Deserialize, ToSchema)]
pub struct AuthTokens {
    pub access_token: String,
    pub refresh_token: String,
}

#[derive(Clone, Debug, Default, Serialize, Deserialize, ToSchema)]
pub struct AuthTokensExt {
    pub auth_ext: String,
    pub refresh_token: String,
    pub request_time: i64,
    pub expires_in: i64,
}<|MERGE_RESOLUTION|>--- conflicted
+++ resolved
@@ -146,18 +146,14 @@
     UserRole::Admin
 }
 
+#[cfg(feature = "enterprise")]
 pub fn get_roles() -> Vec<UserRole> {
-<<<<<<< HEAD
-    if cfg!(feature = "cloud") {
-        vec![UserRole::Admin]
-    } else if cfg!(feature = "enterprise") {
-        UserRole::iter().collect()
-    } else {
-        vec![UserRole::Admin, UserRole::Root, UserRole::ServiceAccount]
-    }
-=======
     UserRole::iter().collect()
->>>>>>> afd2af7f
+}
+
+#[cfg(not(feature = "enterprise"))]
+pub fn get_roles() -> Vec<UserRole> {
+    vec![UserRole::Admin, UserRole::Root, UserRole::ServiceAccount]
 }
 
 #[derive(Clone, Debug, Serialize, Deserialize, ToSchema)]
