--- conflicted
+++ resolved
@@ -193,23 +193,11 @@
             let infer_schema =
                 infer_json_schema_from_values(entry.data.iter().cloned(), stream_type)
                     .context(InferJsonSchemaSnafu)?;
-<<<<<<< HEAD
-            let latest_schema = infra::schema::get_cache(
-                org_id,
-                &entry.stream,
-                config::meta::stream::StreamType::Logs,
-            )
-            .await
-            .map_err(|e| Error::ExternalError {
-                source: Box::new(e),
-            })?;
-=======
             let latest_schema = infra::schema::get_cache(org_id, &entry.stream, stream_type.into())
                 .await
                 .map_err(|e| Error::ExternalError {
                     source: Box::new(e),
                 })?;
->>>>>>> 9dc3e35b
             entry.schema_key = latest_schema.hash_key().into();
             let infer_schema = Arc::new(infer_schema.cloned_from(latest_schema.schema()));
             let batch = entry.into_batch(key.stream_type.clone(), infer_schema.clone())?;
@@ -238,11 +226,7 @@
         metrics::INGEST_MEMTABLE_FILES.with_label_values(&[]).dec();
 
         log::warn!(
-<<<<<<< HEAD
-            "replay wal file: {:?}, json_size: {}, arrow_size: {}, file_num: {} batch_num: {}, took: {} ms",
-=======
             "replay wal file: {:?} done, json_size: {}, arrow_size: {}, file_num: {} batch_num: {}, took: {} ms",
->>>>>>> 9dc3e35b
             wal_path.to_string_lossy(),
             stat.json_size,
             stat.arrow_size,
