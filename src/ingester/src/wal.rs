--- conflicted
+++ resolved
@@ -195,25 +195,6 @@
             memtable.write(infer_schema, entry, batch)?;
         }
 
-<<<<<<< HEAD
-        let mut w = immutable::IMMUTABLES.write().await;
-        w.insert(
-            wal_file.to_owned(),
-            Arc::new(immutable::Immutable::new(idx, key, memtable)),
-        );
-        drop(w);
-
-        // to avoid the memory OOM, sleep for a while after reply one wal file
-        loop {
-            match check_memtable_size() {
-                Ok(_) => break,
-                Err(_) => {
-                    log::warn!("replay wal file: memtable size is too large, sleep for a while");
-                    tokio::time::sleep(tokio::time::Duration::from_secs(1)).await;
-                }
-            }
-        }
-=======
         // directly dump the memtable to disk
         let start = std::time::Instant::now();
         let wal_path = wal_file.to_owned();
@@ -244,7 +225,6 @@
             stat.batch_num,
             start.elapsed().as_millis(),
         );
->>>>>>> 00dedd5b
     }
 
     Ok(())
