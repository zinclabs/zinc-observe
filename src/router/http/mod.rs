--- conflicted
+++ resolved
@@ -13,11 +13,9 @@
 // You should have received a copy of the GNU Affero General Public License
 // along with this program.  If not, see <http://www.gnu.org/licenses/>.
 
-<<<<<<< HEAD
 mod ws_proxy;
-=======
+
 use std::collections::HashMap;
->>>>>>> e6bef83a
 
 use ::config::{
     get_config,
@@ -26,14 +24,11 @@
 };
 use actix_web::{http::Error, route, web, HttpRequest, HttpResponse};
 
-<<<<<<< HEAD
 use crate::{
-    common::infra::cluster,
+    common::{infra::cluster, utils::http::get_search_type_from_request},
     router::http::ws_proxy::{convert_to_websocket_url, ws_proxy},
+
 };
-=======
-use crate::common::{infra::cluster, utils::http::get_search_type_from_request};
->>>>>>> e6bef83a
 
 const QUERIER_ROUTES: [&str; 19] = [
     "/config",
