// Copyright 2023 Zinc Labs Inc.
//
// This program is free software: you can redistribute it and/or modify
// it under the terms of the GNU Affero General Public License as published by
// the Free Software Foundation, either version 3 of the License, or
// (at your option) any later version.
//
// This program is distributed in the hope that it will be useful
// but WITHOUT ANY WARRANTY; without even the implied warranty of
// MERCHANTABILITY or FITNESS FOR A PARTICULAR PURPOSE.  See the
// GNU Affero General Public License for more details.
//
// You should have received a copy of the GNU Affero General Public License
// along with this program.  If not, see <http://www.gnu.org/licenses/>.

use std::{collections::HashMap, sync::Arc};

use config::metrics;
use infra::errors;
<<<<<<< HEAD
use tokio::sync::{oneshot::Sender, RwLock};
use tonic::{Request, Response, Status};
use tracing_opentelemetry::OpenTelemetrySpanExt;

use crate::{
    handler::grpc::cluster_rpc::{
        search_server::Search, CancelJobRequest, CancelJobResponse, JobStatus, JobStatusRequest,
        JobStatusResponse, SearchRequest, SearchResponse,
    },
    service::search as SearchService,
};
=======
use proto::cluster_rpc::{search_server::Search, SearchRequest, SearchResponse};
use tonic::{Request, Response, Status};
use tracing_opentelemetry::OpenTelemetrySpanExt;

use crate::service::search as SearchService;
>>>>>>> 6d0fbdd9

#[derive(Clone, Debug)]
pub struct Searcher {
    pub task_manager: Arc<TaskManager>,
}

#[derive(Debug)]
pub struct TaskManager {
    pub task_manager: Arc<RwLock<HashMap<String, TaskStatus>>>,
}

impl Default for TaskManager {
    fn default() -> Self {
        Self::new()
    }
}

impl TaskManager {
    pub fn new() -> Self {
        Self {
            task_manager: Arc::new(RwLock::new(HashMap::new())),
        }
    }
    // check is the session_id in the task_manager
    pub async fn contain_key(&self, session_id: &str) -> bool {
        let read_guard = self.task_manager.read().await;
        read_guard.contains_key(session_id)
    }

    // insert the session_id and task_status into the task_manager
    pub async fn insert(&self, session_id: String, task_status: TaskStatus) {
        let mut write_guard = self.task_manager.write().await;
        write_guard.insert(session_id, task_status);
    }

    // remove the session_id from the task_manager
    pub async fn remove(&self, session_id: &str) -> Option<(String, TaskStatus)> {
        let mut write_guard = self.task_manager.write().await;
        write_guard.remove_entry(session_id)
    }

    // check is the session_id in the task_manager and is_leader
    pub async fn is_leader(&self, session_id: &str) -> bool {
        let read_guard = self.task_manager.read().await;
        if let Some(task_status) = read_guard.get(session_id) {
            task_status.is_leader()
        } else {
            false
        }
    }

    // insert the sender into the task_manager by session_id
    pub async fn insert_sender(&self, session_id: &str, sender: Sender<()>) {
        let mut write_guard = self.task_manager.write().await;
        if let Some(task_status) = write_guard.get_mut(session_id) {
            task_status.push(sender);
        }
    }

    // get all task status that is leader
    pub async fn get_task_status(&self) -> Vec<JobStatus> {
        let mut status = vec![];
        let read_guard = self.task_manager.read().await;
        for (session_id, value) in read_guard.iter() {
            if !value.is_leader() {
                continue;
            }
            status.push(JobStatus {
                session_id: session_id.clone(),
                query_start_time: value.query_start_time,
                is_queue: value.is_queue,
                user_id: value.user_id.clone(),
                org_id: value.org_id.clone(),
                stream_type: value.stream_type.clone(),
                sql: value.sql.clone(),
                start_time: value.start_time,
                end_time: value.end_time,
            });
        }
        status
    }
}

impl Searcher {
    pub fn new() -> Self {
        Self {
            task_manager: Arc::new(TaskManager::new()),
        }
    }

    // check is the session_id in the task_manager
    pub async fn contain_key(&self, session_id: &str) -> bool {
        self.task_manager.contain_key(session_id).await
    }

    // insert the session_id and task_status into the task_manager
    pub async fn insert(&self, session_id: String, task_status: TaskStatus) {
        self.task_manager.insert(session_id, task_status).await;
    }

    // remove the session_id from the task_manager
    pub async fn remove(&self, session_id: &str) -> Option<(String, TaskStatus)> {
        self.task_manager.remove(session_id).await
    }

    // check is the session_id in the task_manager and is_leader
    pub async fn is_leader(&self, session_id: &str) -> bool {
        self.task_manager.is_leader(session_id).await
    }

    // insert the sender into the task_manager by session_id
    pub async fn insert_sender(&self, session_id: &str, sender: Sender<()>) {
        self.task_manager.insert_sender(session_id, sender).await;
    }

    // get all task status that is leader
    pub async fn get_task_status(&self) -> Vec<JobStatus> {
        self.task_manager.get_task_status().await
    }
}

impl Default for Searcher {
    fn default() -> Self {
        Self::new()
    }
}
#[derive(Debug)]
pub struct TaskStatus {
    // handle cancel query task
    pub abort_senders: Vec<Sender<()>>,
    // start time of the query task
    pub query_start_time: i64,
    // is leader
    pub is_leader: bool,
    // is query in queue
    pub is_queue: bool,
    // the user of the query task
    pub user_id: Option<String>,
    // the org id of the query task
    pub org_id: Option<String>,
    // the stream type of the query task
    pub stream_type: Option<String>,
    // the sql the task query
    pub sql: Option<String>,
    // time range of the query task in sql
    pub start_time: Option<i64>,
    pub end_time: Option<i64>,
}

impl TaskStatus {
    #[allow(clippy::too_many_arguments)]
    pub fn new(
        abort_senders: Vec<Sender<()>>,
        is_leader: bool,
        user_id: Option<String>,
        org_id: Option<String>,
        stream_type: Option<String>,
        sql: Option<String>,
        start_time: Option<i64>,
        end_time: Option<i64>,
    ) -> Self {
        Self {
            abort_senders,
            query_start_time: 0,
            is_leader,
            is_queue: true,
            user_id,
            org_id,
            stream_type,
            sql,
            start_time,
            end_time,
        }
    }

    pub fn push(&mut self, sender: Sender<()>) {
        if self.is_queue {
            self.is_queue = false;
            self.query_start_time = chrono::Utc::now().timestamp_micros();
        }
        self.abort_senders.push(sender);
    }

    pub fn is_leader(&self) -> bool {
        self.is_leader
    }
}

#[tonic::async_trait]
impl Search for Searcher {
    #[tracing::instrument(name = "grpc:search:enter", skip_all, fields(session_id=req.get_ref().job.as_ref().unwrap().session_id, org_id = req.get_ref().org_id))]
    async fn search(
        &self,
        req: Request<SearchRequest>,
    ) -> Result<Response<SearchResponse>, Status> {
        let start = std::time::Instant::now();
        let parent_cx = opentelemetry::global::get_text_map_propagator(|prop| {
            prop.extract(&super::MetadataMap(req.metadata()))
        });
        tracing::Span::current().set_parent(parent_cx);

        let req = req.get_ref().to_owned();
        let org_id = req.org_id.clone();
        let stream_type = req.stream_type.clone();
        let session_id = req.job.as_ref().unwrap().session_id.to_string();

        // set search task
        if !self.contain_key(&session_id).await {
            self.insert(
                session_id.clone(),
                TaskStatus::new(vec![], false, None, None, None, None, None, None),
            )
            .await;
        }

        let result = SearchService::grpc::search(&req).await;

        // remove task
        if !self.is_leader(&session_id).await {
            self.remove(&session_id).await;
        }

        match result {
            Ok(res) => {
                let time = start.elapsed().as_secs_f64();
                metrics::GRPC_RESPONSE_TIME
                    .with_label_values(&["/_search", "200", &org_id, "", &stream_type])
                    .observe(time);
                metrics::GRPC_INCOMING_REQUESTS
                    .with_label_values(&["/_search", "200", &org_id, "", &stream_type])
                    .inc();

                Ok(Response::new(res))
            }
            Err(err) => {
                let time = start.elapsed().as_secs_f64();
                metrics::GRPC_RESPONSE_TIME
                    .with_label_values(&["/_search", "500", &org_id, "", &stream_type])
                    .observe(time);
                metrics::GRPC_INCOMING_REQUESTS
                    .with_label_values(&["/_search", "500", &org_id, "", &stream_type])
                    .inc();
                let message = if let errors::Error::ErrorCode(code) = err {
                    code.to_json()
                } else {
                    err.to_string()
                };
                Err(Status::internal(message))
            }
        }
    }

    async fn job_status(
        &self,
        _req: Request<JobStatusRequest>,
    ) -> Result<Response<JobStatusResponse>, Status> {
        let status = self.get_task_status().await;
        Ok(Response::new(JobStatusResponse { status }))
    }

    async fn cancel_job(
        &self,
        req: Request<CancelJobRequest>,
    ) -> Result<Response<CancelJobResponse>, Status> {
        let session_id = req.into_inner().session_id;
        match self.remove(&session_id).await {
            Some((_, senders)) => {
                for sender in senders.abort_senders.into_iter().rev() {
                    let _ = sender.send(());
                }
                Ok(Response::new(CancelJobResponse { is_success: true }))
            }
            None => Ok(Response::new(CancelJobResponse { is_success: false })),
        }
    }
}<|MERGE_RESOLUTION|>--- conflicted
+++ resolved
@@ -17,25 +17,12 @@
 
 use config::metrics;
 use infra::errors;
-<<<<<<< HEAD
 use tokio::sync::{oneshot::Sender, RwLock};
-use tonic::{Request, Response, Status};
-use tracing_opentelemetry::OpenTelemetrySpanExt;
-
-use crate::{
-    handler::grpc::cluster_rpc::{
-        search_server::Search, CancelJobRequest, CancelJobResponse, JobStatus, JobStatusRequest,
-        JobStatusResponse, SearchRequest, SearchResponse,
-    },
-    service::search as SearchService,
-};
-=======
 use proto::cluster_rpc::{search_server::Search, SearchRequest, SearchResponse};
 use tonic::{Request, Response, Status};
 use tracing_opentelemetry::OpenTelemetrySpanExt;
 
 use crate::service::search as SearchService;
->>>>>>> 6d0fbdd9
 
 #[derive(Clone, Debug)]
 pub struct Searcher {
