--- conflicted
+++ resolved
@@ -139,11 +139,8 @@
         let req = req.get_ref().to_owned();
         let org_id = req.org_id.clone();
         let stream_type = req.stream_type.clone();
-<<<<<<< HEAD
-=======
         #[cfg(feature = "enterprise")]
         let s_event_type = req.search_event_type.clone();
->>>>>>> d5ac94c0
 
         // set search task
         #[cfg(feature = "enterprise")]
