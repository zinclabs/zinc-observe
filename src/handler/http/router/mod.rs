// Copyright 2024 OpenObserve Inc.
//
// This program is free software: you can redistribute it and/or modify
// it under the terms of the GNU Affero General Public License as published by
// the Free Software Foundation, either version 3 of the License, or
// (at your option) any later version.
//
// This program is distributed in the hope that it will be useful
// but WITHOUT ANY WARRANTY; without even the implied warranty of
// MERCHANTABILITY or FITNESS FOR A PARTICULAR PURPOSE.  See the
// GNU Affero General Public License for more details.
//
// You should have received a copy of the GNU Affero General Public License
// along with this program.  If not, see <http://www.gnu.org/licenses/>.

use std::{rc::Rc, str::FromStr};

use actix_cors::Cors;
use actix_web::{
    body::MessageBody,
    dev::{Service, ServiceRequest, ServiceResponse},
    http::header,
    middleware, web, HttpRequest, HttpResponse,
};
use actix_web_httpauth::middleware::HttpAuthentication;
use actix_web_lab::middleware::{from_fn, Next};
use config::get_config;
use futures::FutureExt;
use utoipa::OpenApi;
use utoipa_swagger_ui::SwaggerUi;
#[cfg(feature = "enterprise")]
use {
    crate::{common::meta::ingestion::INGESTION_EP, service::self_reporting::audit},
    actix_http::h1::Payload,
    actix_web::{web::BytesMut, HttpMessage},
    base64::{engine::general_purpose, Engine as _},
    futures::StreamExt,
    o2_enterprise::enterprise::common::{
        auditor::{AuditMessage, HttpMeta, Protocol},
        infra::config::get_config as get_o2_config,
    },
};

use super::request::*;
use crate::common::meta::{middleware_data::RumExtraData, proxy::PathParamProxyURL};

pub mod middlewares;
pub mod openapi;
pub mod ui;

fn get_cors() -> Rc<Cors> {
    let cors = Cors::default()
        .allowed_methods(vec!["HEAD", "GET", "POST", "PUT", "OPTIONS", "DELETE"])
        .allowed_headers(vec![
            header::AUTHORIZATION,
            header::ACCEPT,
            header::CONTENT_TYPE,
            header::HeaderName::from_lowercase(b"traceparent").unwrap(),
        ])
        .allow_any_origin()
        .supports_credentials()
        .max_age(3600);
    Rc::new(cors)
}

#[cfg(feature = "enterprise")]
async fn audit_middleware(
    mut req: ServiceRequest,
    next: Next<impl MessageBody>,
) -> Result<ServiceResponse<impl MessageBody>, actix_web::Error> {
    let method = req.method().to_string();
    let prefix = format!("{}/api/", get_config().common.base_uri);
    let path = req.path().strip_prefix(&prefix).unwrap().to_string();
    let path_columns = path.split('/').collect::<Vec<&str>>();
    let path_len = path_columns.len();
    if get_o2_config().common.audit_enabled
        && !path_columns.get(1).unwrap_or(&"").to_string().eq("ws")
        && !(method.eq("POST") && INGESTION_EP.contains(&path_columns[path_len - 1]))
    {
        let query_params = req.query_string().to_string();
        let org_id = {
            let org = path_columns[0];
            if org.eq("organizations") {
                "".to_string()
            } else {
                org.to_string()
            }
        };

        let mut request_body = BytesMut::new();
        let mut payload_stream = req.take_payload();
        while let Some(chunk) = payload_stream.next().await {
            request_body.extend_from_slice(&chunk.unwrap());
        }
        let user_email = req
            .headers()
            .get("user_id")
            .unwrap()
            .to_str()
            .unwrap()
            .to_string();

        // Put the payload back into the req
        let (_, mut payload) = Payload::create(true);
        payload.unread_data(request_body.clone().into());
        req.set_payload(payload.into());

        // Call the next service in the chain
        let res = next.call(req).await?;

        if res.response().error().is_none() {
            let body = if path.ends_with("/settings/logo") {
                // Binary data, encode it with base64
                general_purpose::STANDARD.encode(&request_body)
            } else {
                String::from_utf8(request_body.to_vec()).unwrap_or_default()
            };
            audit(AuditMessage {
                user_email,
                org_id,
                _timestamp: chrono::Utc::now().timestamp_micros(),
                protocol: Protocol::Http(HttpMeta {
                    method,
                    path,
                    body,
                    query_params,
                    response_code: res.response().status().as_u16(),
                }),
            })
            .await;
        }
        Ok(res)
    } else {
        next.call(req).await
    }
}

#[cfg(not(feature = "enterprise"))]
async fn audit_middleware(
    req: ServiceRequest,
    next: Next<impl MessageBody>,
) -> Result<ServiceResponse<impl MessageBody>, actix_web::Error> {
    next.call(req).await
}

/// This is a very trivial proxy to overcome the cors errors while
/// session-replay in rrweb.
pub fn get_proxy_routes(svc: &mut web::ServiceConfig) {
    let enable_authentication_on_route = true;
    get_proxy_routes_inner(svc, enable_authentication_on_route)
}

pub fn get_proxy_routes_inner(svc: &mut web::ServiceConfig, enable_validator: bool) {
    let cors = Cors::default()
        .allow_any_origin()
        .allow_any_method()
        .allow_any_header();

    if enable_validator {
        svc.service(
            web::resource("/proxy/{org_id}/{target_url:.*}")
                .wrap(cors)
                .wrap(HttpAuthentication::with_fn(
                    super::auth::validator::validator_proxy_url,
                ))
                .route(web::get().to(proxy)),
        );
    } else {
        svc.service(
            web::resource("/proxy/{org_id}/{target_url:.*}")
                .wrap(cors)
                .route(web::get().to(proxy)),
        );
    };
}
async fn proxy(
    path: web::Path<PathParamProxyURL>,
    req: HttpRequest,
) -> actix_web::Result<HttpResponse> {
    let client = reqwest::Client::new();
    let method = reqwest::Method::from_str(req.method().as_str()).unwrap();
    let forwarded_resp = client
        .request(method, &path.target_url)
        .send()
        .await
        .map_err(|e| {
            actix_web::error::ErrorInternalServerError(format!("Request failed: {}", e))
        })?;

    let status = forwarded_resp.status().as_u16();
    let body = forwarded_resp.bytes().await.map_err(|e| {
        actix_web::error::ErrorInternalServerError(format!("Failed to read the response: {}", e))
    })?;

    Ok(HttpResponse::build(actix_web::http::StatusCode::from_u16(status).unwrap()).body(body))
}

pub fn get_basic_routes(svc: &mut web::ServiceConfig) {
    let cors = get_cors();
    svc.service(status::healthz)
        .service(status::healthz_head)
        .service(status::schedulez);
    svc.service(
        web::scope("/auth")
            .wrap(cors.clone())
            .service(users::authentication)
            .service(users::get_presigned_url)
            .service(users::get_auth),
    );

    svc.service(
        web::scope("/node")
            .wrap(HttpAuthentication::with_fn(
                super::auth::validator::oo_validator,
            ))
            .wrap(cors.clone())
            .service(status::cache_status)
            .service(status::enable_node)
            .service(status::flush_node),
    );

    if get_config().common.swagger_enabled {
        svc.service(
            SwaggerUi::new("/swagger/{_:.*}")
                .url(
                    format!("{}/api-doc/openapi.json", get_config().common.base_uri),
                    openapi::ApiDoc::openapi(),
                )
                .url("/api-doc/openapi.json", openapi::ApiDoc::openapi()),
        );
        svc.service(web::redirect("/swagger", "/swagger/"));
        svc.service(web::redirect("/docs", "/swagger/"));
    }

    if get_config().common.ui_enabled {
        svc.service(web::redirect("/", "./web/"));
        svc.service(web::redirect("/web", "./web/"));
        svc.service(
            web::scope("/web")
                .wrap_fn(|req, srv| {
                    let cfg = get_config();
                    let prefix = format!("{}/web/", cfg.common.base_uri);
                    let path = req.path().strip_prefix(&prefix).unwrap().to_string();

                    srv.call(req).map(move |res| {
                        if path.starts_with("src/")
                            || path.starts_with("assets/")
                            || path.starts_with("monacoeditorwork/")
                            || path.eq("favicon.ico")
                        {
                            res
                        } else {
                            let res = res.unwrap();
                            let req = res.request().clone();
                            let body = res.into_body();
                            let body = body.try_into_bytes().unwrap();
                            let body = String::from_utf8(body.to_vec()).unwrap();
                            let body = body.replace(
                                r#"<base href="/" />"#,
                                &format!(r#"<base href="{prefix}" />"#),
                            );
                            Ok(ServiceResponse::new(
                                req,
                                HttpResponse::Ok()
                                    .content_type(header::ContentType::html())
                                    .body(body),
                            ))
                        }
                    })
                })
                .service(ui::serve),
        );
    }
}

#[cfg(not(feature = "enterprise"))]
pub fn get_config_routes(svc: &mut web::ServiceConfig) {
    let cors = get_cors();
    svc.service(
        web::scope("/config")
            .wrap(cors.clone())
            .service(status::zo_config)
            .service(status::logout)
            .service(web::scope("/reload").service(status::config_reload)),
    );
}

#[cfg(feature = "enterprise")]
pub fn get_config_routes(svc: &mut web::ServiceConfig) {
    let cors = get_cors();
    svc.service(
        web::scope("/config")
            .wrap(cors)
            .service(status::zo_config)
            .service(status::redirect)
            .service(status::dex_login)
            .service(status::refresh_token_with_dex)
            .service(status::logout)
            .service(users::service_accounts::exchange_token)
            .service(web::scope("/reload").service(status::config_reload)),
    );
}

pub fn get_service_routes(svc: &mut web::ServiceConfig) {
    let cfg = get_config();
    let cors = get_cors();
    // set server header
    #[cfg(feature = "enterprise")]
    let server = format!(
        "{}-{}",
        get_o2_config().super_cluster.region,
        cfg.common.instance_name_short
    );
    #[cfg(not(feature = "enterprise"))]
    let server = cfg.common.instance_name_short.to_string();

    let service = web::scope("/api")
        .wrap(from_fn(audit_middleware))
        .wrap(HttpAuthentication::with_fn(
            super::auth::validator::oo_validator,
        ))
        .wrap(cors.clone())
        .wrap(middlewares::SlowLog::new(cfg.limit.http_slow_log_threshold))
        .wrap(from_fn(middlewares::check_keep_alive))
        .wrap(middleware::DefaultHeaders::new().add(("X-Api-Node", server)))
        .service(users::list)
        .service(users::save)
        .service(users::delete)
        .service(users::update)
        .service(users::add_user_to_org)
        .service(organization::org::organizations)
        .service(organization::settings::get)
        .service(organization::settings::create)
        .service(organization::settings::upload_logo)
        .service(organization::settings::delete_logo)
        .service(organization::settings::set_logo_text)
        .service(organization::settings::delete_logo_text)
        .service(organization::org::org_summary)
        .service(organization::org::get_user_passcode)
        .service(organization::org::update_user_passcode)
        .service(organization::org::create_user_rumtoken)
        .service(organization::org::get_user_rumtoken)
        .service(organization::org::update_user_rumtoken)
        .service(organization::es::org_index)
        .service(organization::es::org_license)
        .service(organization::es::org_xpack)
        .service(organization::es::org_ilm_policy)
        .service(organization::es::org_index_template)
        .service(organization::es::org_index_template_create)
        .service(organization::es::org_data_stream)
        .service(organization::es::org_data_stream_create)
        .service(organization::es::org_pipeline)
        .service(organization::es::org_pipeline_create)
        .service(stream::schema)
        .service(stream::settings)
        .service(stream::update_settings)
        .service(stream::delete_fields)
        .service(stream::delete)
        .service(stream::list)
        .service(logs::ingest::bulk)
        .service(logs::ingest::multi)
        .service(logs::ingest::json)
        .service(logs::ingest::otlp_logs_write)
        .service(traces::traces_write)
        .service(traces::otlp_traces_write)
        .service(traces::get_latest_traces)
        .service(metrics::ingest::json)
        .service(metrics::ingest::otlp_metrics_write)
        .service(promql::remote_write)
        .service(promql::query_get)
        .service(promql::query_post)
        .service(promql::query_range_get)
        .service(promql::query_range_post)
        .service(promql::query_exemplars_get)
        .service(promql::query_exemplars_post)
        .service(promql::metadata)
        .service(promql::series_get)
        .service(promql::series_post)
        .service(promql::labels_get)
        .service(promql::labels_post)
        .service(promql::label_values)
        .service(promql::format_query_get)
        .service(promql::format_query_post)
        .service(enrichment_table::save_enrichment_table)
        .service(search::search)
        .service(search::search_partition)
        .service(search::around)
        .service(search::values)
        .service(search::search_history)
        .service(search::saved_view::create_view)
        .service(search::saved_view::update_view)
        .service(search::saved_view::get_view)
        .service(search::saved_view::get_views)
        .service(search::saved_view::delete_view)
        .service(functions::save_function)
        .service(functions::list_functions)
        .service(functions::test_function)
        .service(functions::delete_function)
        .service(functions::update_function)
        .service(functions::list_pipeline_dependencies)
        .service(dashboards::create_dashboard)
        .service(dashboards::update_dashboard)
        .service(dashboards::list_dashboards)
        .service(dashboards::get_dashboard)
        .service(dashboards::delete_dashboard)
        .service(dashboards::move_dashboard)
        .service(dashboards::reports::create_report)
        .service(dashboards::reports::update_report)
        .service(dashboards::reports::get_report)
        .service(dashboards::reports::list_reports)
        .service(dashboards::reports::delete_report)
        .service(dashboards::reports::enable_report)
        .service(dashboards::reports::trigger_report)
        .service(folders::create_folder)
        .service(folders::list_folders)
        .service(folders::update_folder)
        .service(folders::get_folder)
        .service(folders::get_folder_by_name)
        .service(folders::delete_folder)
        .service(folders::deprecated::create_folder)
        .service(folders::deprecated::list_folders)
        .service(folders::deprecated::update_folder)
        .service(folders::deprecated::get_folder)
        .service(folders::deprecated::get_folder_by_name)
        .service(folders::deprecated::delete_folder)
        .service(alerts::create_alert)
        .service(alerts::get_alert)
        .service(alerts::update_alert)
        .service(alerts::delete_alert)
        .service(alerts::list_alerts)
        .service(alerts::enable_alert)
        .service(alerts::trigger_alert)
        .service(alerts::move_alerts)
        .service(alerts::deprecated::save_alert)
        .service(alerts::deprecated::update_alert)
        .service(alerts::deprecated::get_alert)
        .service(alerts::deprecated::list_alerts)
        .service(alerts::deprecated::list_stream_alerts)
        .service(alerts::deprecated::delete_alert)
        .service(alerts::deprecated::enable_alert)
        .service(alerts::deprecated::trigger_alert)
        .service(alerts::templates::save_template)
        .service(alerts::templates::update_template)
        .service(alerts::templates::get_template)
        .service(alerts::templates::delete_template)
        .service(alerts::templates::list_templates)
        .service(alerts::destinations::save_destination)
        .service(alerts::destinations::update_destination)
        .service(alerts::destinations::get_destination)
        .service(alerts::destinations::list_destinations)
        .service(alerts::destinations::delete_destination)
        .service(kv::get)
        .service(kv::set)
        .service(kv::delete)
        .service(kv::list)
        .service(syslog::list_routes)
        .service(syslog::create_route)
        .service(syslog::delete_route)
        .service(syslog::update_route)
        .service(syslog::toggle_state)
        .service(enrichment_table::save_enrichment_table)
        .service(metrics::ingest::otlp_metrics_write)
        .service(logs::ingest::otlp_logs_write)
        .service(traces::otlp_traces_write)
        .service(dashboards::move_dashboard)
        .service(traces::get_latest_traces)
        .service(logs::ingest::multi)
        .service(logs::ingest::json)
        .service(logs::ingest::handle_kinesis_request)
        .service(logs::ingest::handle_gcp_request)
        .service(organization::org::create_org)
        .service(authz::fga::create_role)
        .service(authz::fga::get_roles)
        .service(authz::fga::update_role)
        .service(authz::fga::get_role_permissions)
        .service(authz::fga::create_group)
        .service(authz::fga::update_group)
        .service(authz::fga::get_groups)
        .service(authz::fga::get_group_details)
        .service(authz::fga::get_resources)
        .service(authz::fga::get_users_with_role)
        .service(authz::fga::delete_role)
        .service(authz::fga::delete_group)
        .service(users::list_roles)
        .service(clusters::list_clusters)
        .service(pipeline::save_pipeline)
        .service(pipeline::update_pipeline)
        .service(pipeline::list_pipelines)
        .service(pipeline::list_streams_with_pipeline)
        .service(pipeline::delete_pipeline)
        .service(pipeline::enable_pipeline)
        .service(search::multi_streams::search_multi)
        .service(search::multi_streams::_search_partition_multi)
        .service(search::multi_streams::around_multi)
        .service(stream::delete_stream_cache)
        .service(short_url::shorten)
        .service(short_url::retrieve)
        .service(service_accounts::list)
        .service(service_accounts::save)
        .service(service_accounts::delete)
        .service(service_accounts::update)
        .service(service_accounts::get_api_token)
        .service(websocket::websocket);

    #[cfg(feature = "enterprise")]
    let service = service
        .service(search::search_job::submit_job)
        .service(search::search_job::list_status)
        .service(search::search_job::get_status)
        .service(search::search_job::get_job_result)
        .service(search::search_job::cancel_job)
        .service(search::search_job::delete_job)
        .service(search::search_job::retry_job)
        .service(search::job::cancel_multiple_query)
        .service(search::job::cancel_query)
        .service(search::job::query_status)
        .service(keys::get)
        .service(keys::delete)
        .service(keys::save)
        .service(keys::list)
        .service(keys::update);

<<<<<<< HEAD
    cfg.service(service);
=======
    svc.service(service);
>>>>>>> af3af24e
}

pub fn get_other_service_routes(svc: &mut web::ServiceConfig) {
    let cors = get_cors();
    svc.service(
        web::scope("/aws")
            .wrap(cors.clone())
            .wrap(HttpAuthentication::with_fn(
                super::auth::validator::validator_aws,
            ))
            .service(logs::ingest::handle_kinesis_request),
    );

    svc.service(
        web::scope("/gcp")
            .wrap(cors.clone())
            .wrap(HttpAuthentication::with_fn(
                super::auth::validator::validator_gcp,
            ))
            .service(logs::ingest::handle_gcp_request),
    );

    // NOTE: Here the order of middlewares matter. Once we consume the api-token in
    // `rum_auth`, we drop it in the RumExtraData data.
    // https://docs.rs/actix-web/latest/actix_web/middleware/index.html#ordering
    svc.service(
        web::scope("/rum")
            .wrap(cors)
            .wrap(from_fn(RumExtraData::extractor))
            .wrap(HttpAuthentication::with_fn(
                super::auth::validator::validator_rum,
            ))
            .service(rum::ingest::log)
            .service(rum::ingest::sessionreplay)
            .service(rum::ingest::data),
    );
}

#[cfg(test)]
mod tests {
    use actix_web::{
        test::{call_service, init_service, TestRequest},
        App,
    };

    use super::*;

    #[tokio::test]
    async fn test_get_proxy_routes() {
        let mut app =
            init_service(App::new().configure(|cfg| get_proxy_routes_inner(cfg, false))).await;

        // Test GET request to /proxy/{org_id}/{target_url}
        let req = TestRequest::get()
            .uri("/proxy/org1/https://cloud.openobserve.ai/assets/flUhRq6tzZclQEJ-Vdg-IuiaDsNa.fd84f88b.woff")
            .to_request();
        let resp = call_service(&mut app, req).await;
        assert_eq!(resp.status().as_u16(), 404);
    }
}<|MERGE_RESOLUTION|>--- conflicted
+++ resolved
@@ -520,11 +520,7 @@
         .service(keys::list)
         .service(keys::update);
 
-<<<<<<< HEAD
-    cfg.service(service);
-=======
     svc.service(service);
->>>>>>> af3af24e
 }
 
 pub fn get_other_service_routes(svc: &mut web::ServiceConfig) {
