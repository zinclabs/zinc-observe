--- conflicted
+++ resolved
@@ -519,17 +519,13 @@
         .service(search::job::cancel_query)
         .service(search::job::query_status);
 
-<<<<<<< HEAD
     #[cfg(feature = "cloud")]
     let service = service
         .service(organization::org::get_org_invites)
         .service(organization::org::generate_org_invite)
         .service(organization::org::accept_org_invite);
 
-    cfg.service(service);
-=======
     svc.service(service);
->>>>>>> 9927d2e4
 }
 
 pub fn get_other_service_routes(svc: &mut web::ServiceConfig) {
