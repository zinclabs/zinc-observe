--- conflicted
+++ resolved
@@ -13,13 +13,6 @@
 // You should have received a copy of the GNU Affero General Public License
 // along with this program.  If not, see <http://www.gnu.org/licenses/>.
 
-<<<<<<< HEAD
-#[cfg(feature = "enterprise")]
-use jsonwebtoken::TokenData;
-#[cfg(feature = "enterprise")]
-use o2_enterprise::enterprise::openfga::authorizer::authz::{get_user_org_tuple, update_tuples};
-=======
->>>>>>> 2d8d7b42
 #[cfg(all(feature = "enterprise", not(feature = "cloud")))]
 use {
     crate::{
@@ -27,32 +20,21 @@
         service::{organization, users},
     },
     config::meta::user::{UserOrg, UserRole},
-<<<<<<< HEAD
-    o2_enterprise::enterprise::openfga::authorizer::roles::{
-=======
     o2_dex::config::get_config as get_dex_config,
     o2_openfga::authorizer::roles::{
->>>>>>> 2d8d7b42
         check_and_get_crole_tuple_for_new_user, get_roles_for_user, get_user_crole_removal_tuples,
     },
     once_cell::sync::Lazy,
     regex::Regex,
-<<<<<<< HEAD
-=======
     std::str::FromStr,
->>>>>>> 2d8d7b42
 };
 #[cfg(feature = "enterprise")]
 use {
     crate::{common::meta::user::TokenValidationResponse, service::db},
     config::meta::user::DBUser,
-<<<<<<< HEAD
-    o2_enterprise::enterprise::common::infra::config::get_config as get_o2_config,
-=======
     jsonwebtoken::TokenData,
     o2_openfga::authorizer::authz::{get_user_org_tuple, update_tuples},
     o2_openfga::config::get_config as get_openfga_config,
->>>>>>> 2d8d7b42
     serde_json::Value,
     std::collections::HashMap,
 };
