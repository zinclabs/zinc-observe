// Copyright 2024 OpenObserve Inc.
//
// This program is free software: you can redistribute it and/or modify
// it under the terms of the GNU Affero General Public License as published by
// the Free Software Foundation, either version 3 of the License, or
// (at your option) any later version.
//
// This program is distributed in the hope that it will be useful
// but WITHOUT ANY WARRANTY; without even the implied warranty of
// MERCHANTABILITY or FITNESS FOR A PARTICULAR PURPOSE.  See the
// GNU Affero General Public License for more details.
//
// You should have received a copy of the GNU Affero General Public License
// along with this program.  If not, see <http://www.gnu.org/licenses/>.
#[cfg(all(feature = "enterprise", not(feature = "cloud")))]
use std::str::FromStr;

#[cfg(feature = "enterprise")]
use jsonwebtoken::TokenData;
#[cfg(feature = "enterprise")]
<<<<<<< HEAD
use o2_enterprise::enterprise::openfga::authorizer::authz::{get_user_org_tuple, update_tuples};
#[cfg(all(feature = "enterprise", not(feature = "cloud")))]
use o2_enterprise::enterprise::openfga::authorizer::roles::{
    check_and_get_crole_tuple_for_new_user, get_roles_for_user, get_user_crole_removal_tuples,
=======
use o2_dex::config::get_config as get_dex_config;
#[cfg(feature = "enterprise")]
use o2_openfga::{
    authorizer::{
        authz::{
            get_org_creation_tuples, get_user_creation_tuples, get_user_org_tuple,
            get_user_role_creation_tuple, get_user_role_deletion_tuple, update_tuples,
        },
        roles::{
            check_and_get_crole_tuple_for_new_user, get_roles_for_user,
            get_user_crole_removal_tuples,
        },
    },
    config::get_config as get_openfga_config,
    meta::mapping::{NON_OWNING_ORG, OFGA_MODELS},
>>>>>>> 5bd8cb06
};
#[cfg(all(feature = "enterprise", not(feature = "cloud")))]
use once_cell::sync::Lazy;
#[cfg(all(feature = "enterprise", not(feature = "cloud")))]
use regex::Regex;
<<<<<<< HEAD
#[cfg(all(feature = "enterprise", not(feature = "cloud")))]
use {
    crate::{
        common::meta::user::RoleOrg,
        service::{organization, users},
    },
    config::meta::user::{UserOrg, UserRole},
};
#[cfg(feature = "enterprise")]
use {
    crate::{common::meta::user::TokenValidationResponse, service::db},
    config::meta::user::DBUser,
    o2_enterprise::enterprise::common::infra::config::get_config as get_o2_config,
};
#[cfg(feature = "enterprise")]
use {serde_json::Value, std::collections::HashMap};

#[cfg(feature = "cloud")]
use crate::{
    common::meta::organization::{Organization, DEFAULT_ORG, USER_DEFAULT},
    service::organization::{accept_invitation, list_orgs_by_user},
};

#[cfg(all(feature = "enterprise", not(feature = "cloud")))]
=======
#[cfg(feature = "enterprise")]
use {serde_json::Value, std::collections::HashMap};

#[cfg(feature = "enterprise")]
use crate::{
    common::meta::user::{DBUser, RoleOrg, TokenValidationResponse, UserOrg, UserRole},
    service::{db, users},
};

#[cfg(feature = "enterprise")]
>>>>>>> 5bd8cb06
static RE_ROLE_NAME: Lazy<Regex> = Lazy::new(|| Regex::new(r"[^a-zA-Z0-9_]+").unwrap());

#[cfg(feature = "enterprise")]
pub async fn process_token(
    res: (
        TokenValidationResponse,
        Option<TokenData<HashMap<String, Value>>>,
    ),
) {
<<<<<<< HEAD
    let dec_token = res.1.unwrap();

=======
    let dex_cfg = get_dex_config();
    let openfga_cfg = get_openfga_config();
    let dec_token = res.1.unwrap();

    let groups = match dec_token.claims.get(&dex_cfg.group_claim) {
        None => vec![],
        Some(groups) => {
            if !groups.is_array() {
                vec![]
            } else {
                groups.as_array().unwrap().to_vec()
            }
        }
    };
    log::debug!("Here is the groups array: {:#?}", groups);

>>>>>>> 5bd8cb06
    let user_email = res.0.user_email.to_owned();

    let name = match dec_token.claims.get("name") {
        None => res.0.user_email.to_owned(),
        Some(name) => name.as_str().unwrap().to_string(),
    };
<<<<<<< HEAD

    #[cfg(feature = "cloud")]
    {
        check_and_add_to_org(&user_email, &name).await;
=======
    let mut source_orgs: Vec<UserOrg> = vec![];
    let mut custom_roles: Vec<String> = vec![];
    let mut tuples_to_add = HashMap::new();
    if groups.is_empty() {
        let role = if let Some(role) = &res.0.user_role {
            role.clone()
        } else {
            UserRole::from_str(&dex_cfg.default_role).unwrap()
        };
        source_orgs.push(UserOrg {
            role,
            name: dex_cfg.default_org.clone(),
            ..UserOrg::default()
        });
    } else {
        for group in groups {
            let role_org = parse_dn(group.as_str().unwrap()).unwrap();
            if openfga_cfg.map_group_to_role {
                custom_roles.push(format_role_name(
                    &role_org.org,
                    role_org.custom_role.unwrap(),
                ));
            } else {
                source_orgs.push(UserOrg {
                    role: role_org.role,
                    name: role_org.org,
                    ..UserOrg::default()
                });
            }
        }
    }

    // Assign users custom roles in RBAC
    if openfga_cfg.map_group_to_role {
        map_group_to_custom_role(&user_email, &name, custom_roles, res.0.user_role).await;
        return;
>>>>>>> 5bd8cb06
    }

    #[cfg(not(feature = "cloud"))]
    {
        use config::get_config;
        use o2_enterprise::enterprise::openfga::authorizer::authz::{
            get_user_creation_tuples, get_user_role_creation_tuple, get_user_role_deletion_tuple,
        };

<<<<<<< HEAD
        use crate::common::meta::user::UserOrgRole;
=======
        if openfga_cfg.enabled {
            for (index, org) in source_orgs.iter().enumerate() {
                let mut tuples = vec![];
                get_user_creation_tuples(
                    &org.name,
                    &user_email,
                    &org.role.to_string(),
                    &mut tuples,
                );
                get_org_creation_tuples(
                    &org.name,
                    &mut tuples,
                    OFGA_MODELS
                        .iter()
                        .map(|(_, fga_entity)| fga_entity.key)
                        .collect(),
                    NON_OWNING_ORG.to_vec(),
                )
                .await;
>>>>>>> 5bd8cb06

        let o2cfg = get_o2_config();
        let groups = match dec_token.claims.get(&o2cfg.dex.group_claim) {
            None => vec![],
            Some(groups) => {
                if !groups.is_array() {
                    vec![]
                } else {
                    groups.as_array().unwrap().to_vec()
                }
            }
        };

<<<<<<< HEAD
        let mut source_orgs: Vec<UserOrg> = vec![];
        let mut custom_roles: Vec<String> = vec![];
        let mut tuples_to_add = HashMap::new();
        if groups.is_empty() {
            let role = if let Some(role) = &res.0.user_role {
                role.clone()
            } else {
                UserRole::from_str(&o2cfg.dex.default_role).unwrap()
            };
            source_orgs.push(UserOrg {
                role,
                name: o2cfg.dex.default_org.clone(),
                token: Default::default(),
                rum_token: Default::default(),
            });
        } else {
            for group in groups {
                let role_org = parse_dn(group.as_str().unwrap()).unwrap();
                if o2cfg.openfga.map_group_to_role {
                    custom_roles.push(format_role_name(
                        &role_org.org,
                        role_org.custom_role.unwrap(),
                    ));
                } else {
                    source_orgs.push(UserOrg {
                        role: role_org.role,
                        name: role_org.org,
                        token: Default::default(),
                        rum_token: Default::default(),
                    });
=======
        match users::update_db_user(updated_db_user).await {
            Ok(_) => {
                log::info!("User added to the database");
                if openfga_cfg.enabled {
                    for (_, tuples) in tuples_to_add {
                        match update_tuples(tuples, vec![]).await {
                            Ok(_) => {
                                log::info!("User updated to the openfga");
                            }
                            Err(e) => {
                                log::error!("Error updating user to the openfga: {}", e);
                            }
                        }
                    }
>>>>>>> 5bd8cb06
                }
            }
        }

        // Assign users custom roles in RBAC
        if o2cfg.openfga.map_group_to_role {
            map_group_to_custom_role(&user_email, &name, custom_roles, res.0.user_role).await;
            return;
        }

        // Check if the user exists in the database
        let db_user = db::user::get_user_by_email(&user_email).await;

        if db_user.is_none() {
            log::info!("User does not exist in the database");

            if o2cfg.openfga.enabled {
                for (index, org) in source_orgs.iter().enumerate() {
                    // Assuming all the relevant tuples for this org exist
                    let mut tuples = vec![];
                    get_user_creation_tuples(
                        &org.name,
                        &user_email,
                        &org.role.to_string(),
                        &mut tuples,
                    );

                    // Create the org if it does not exist. `org.name` is the id of the org.
                    // Also it creates necessary ofga tuples for the newly created org
                    let _ = organization::check_and_create_org(&org.name).await;

                    if index == 0 {
                        // this is to allow user call organization api with org
                        tuples.push(get_user_org_tuple(&user_email, &user_email));
                    }

                    tuples_to_add.insert(org.name.to_owned(), tuples);
                }
            }
            let updated_db_user = DBUser {
                email: user_email.to_owned(),
                first_name: name.to_owned(),
                last_name: "".to_owned(),
                password: "".to_owned(),
                salt: "".to_owned(),
                organizations: source_orgs,
                is_external: true,
                password_ext: Some("".to_owned()),
            };

            match users::create_new_user(updated_db_user).await {
                Ok(_) => {
                    log::info!("User added to the database");
                    if o2cfg.openfga.enabled {
                        for (_, tuples) in tuples_to_add {
                            match update_tuples(tuples, vec![]).await {
                                Ok(_) => {
                                    log::info!("User updated to the openfga");
                                }
                                Err(e) => {
                                    log::error!("Error updating user to the openfga: {}", e);
                                }
                            }
                        }
                    }
                }
                Err(e) => {
                    log::error!("Error adding user to the database: {}", e);
                }
            }
        } else {
            log::info!("User exists in the database perform check for role change");
            let existing_db_user = db_user.unwrap();
            let existing_orgs = existing_db_user.organizations;
            let mut orgs_removed = Vec::new();
            let mut orgs_role_changed = HashMap::new();
            let mut orgs_added = Vec::new();

            let mut write_tuples = Vec::new();
            let mut delete_tuples = Vec::new();

            // Check for newly added organizations
            for source_org in &source_orgs {
                if !existing_orgs
                    .iter()
                    .any(|existing_org| existing_org.name == source_org.name)
                {
                    orgs_added.push(source_org);
                }
            }

            for existing_org in &existing_orgs {
                match source_orgs
                    .iter()
                    .find(|&src_org| src_org.name == existing_org.name)
                {
                    Some(src_org) => {
                        if src_org.role != existing_org.role {
                            // The role has changed for this organization
                            orgs_role_changed.insert(existing_org.role.to_string(), src_org);
                        }
                    }
                    None => {
                        // The organization is not found in source_orgs, hence removed
                        orgs_removed.push(existing_org);
                    }
                }
            }

            // Add the user to the newly added organizations
            for org in orgs_added {
                let _ = organization::check_and_create_org(&org.name).await;

                match users::add_user_to_org(
                    &org.name,
                    &user_email,
                    UserOrgRole {
                        base_role: org.role.clone(),
                        custom_role: None,
                    },
                    &get_config().auth.root_user_email,
                )
                .await
                {
                    Ok(_) => {
                        log::info!("User added to the organization {}", org.name);
                        write_tuples.push(get_user_role_creation_tuple(
                            &org.role.to_string(),
                            &user_email,
                            &org.name,
                        ));
                    }
                    Err(e) => {
                        log::error!("Error adding user to the organization {}: {}", org.name, e);
                    }
                }
            }
<<<<<<< HEAD
=======
        }
        if openfga_cfg.enabled {
            if write_tuples.is_empty() && delete_tuples.is_empty() {
                log::info!("No changes to the user information tuples");
            } else {
                log::info!(
                    "openfga tuples: wt {:?} ,dt {:?} ",
                    write_tuples,
                    delete_tuples
                );
>>>>>>> 5bd8cb06

            for org in orgs_removed {
                match users::remove_user_from_org(
                    &org.name,
                    &user_email,
                    &get_config().auth.root_user_email,
                )
                .await
                {
                    Ok(_) => {
                        log::info!("User removed from the organization {}", org.name);
                        delete_tuples.push(get_user_role_deletion_tuple(
                            &org.role.to_string(),
                            &user_email,
                            &org.name,
                        ));
                    }
                    Err(e) => {
                        log::error!(
                            "Error removing user to the organization {}: {}",
                            org.name,
                            e
                        );
                    }
                }
            }
            for (existing_role, org) in orgs_role_changed {
                match users::update_user(
                    &org.name,
                    &user_email,
                    false,
                    &get_config().auth.root_user_email,
                    crate::common::meta::user::UpdateUser {
                        role: Some(crate::common::meta::user::UserRoleRequest {
                            role: org.role.to_string(),
                            custom: None,
                        }),
                        ..Default::default()
                    },
                )
                .await
                {
                    Ok(_) => {
                        log::info!("User update for the organization {}", org.name);
                        delete_tuples.push(get_user_role_deletion_tuple(
                            &existing_role,
                            &user_email,
                            &org.name,
                        ));
                        write_tuples.push(get_user_role_creation_tuple(
                            &org.role.to_string(),
                            &user_email,
                            &org.name,
                        ));
                    }
                    Err(e) => {
                        log::error!(
                            "Error updating user to the organization {}: {}",
                            org.name,
                            e
                        );
                    }
                }
            }
            if o2cfg.openfga.enabled {
                if write_tuples.is_empty() && delete_tuples.is_empty() {
                    log::info!("No changes to the user information tuples");
                } else {
                    log::info!(
                        "openfga tuples: wt {:?} ,dt {:?} ",
                        write_tuples,
                        delete_tuples
                    );

                    match update_tuples(write_tuples, delete_tuples).await {
                        Ok(_) => {
                            log::info!("User updated to the openfga");
                        }
                        Err(_) => {
                            log::error!("Error updating user to the openfga");
                        }
                    }
                }
            }
        };
    }
}

#[cfg(all(feature = "enterprise", not(feature = "cloud")))]
fn parse_dn(dn: &str) -> Option<RoleOrg> {
    let mut org = "";
    let mut role = "";
    let mut custom_role = None;

    let dex_cfg = get_dex_config();
    let openfga_cfg = get_openfga_config();
    if openfga_cfg.map_group_to_role {
        custom_role = Some(dn.to_owned());
        org = &dex_cfg.default_org;
    } else {
        for part in dn.split(',') {
            let parts: Vec<&str> = part.split('=').collect();
            if parts.len() == 2 {
                if parts[0].eq(&dex_cfg.group_attribute) && org.is_empty() {
                    org = parts[1];
                }
                if parts[0].eq(&dex_cfg.role_attribute) && role.is_empty() {
                    role = parts[1];
                }
            }
        }
    }
    let role = if role.is_empty() {
        UserRole::from_str(&dex_cfg.default_role).unwrap()
    } else {
        UserRole::from_str(role).unwrap()
    };

    if org.is_empty() {
        org = &dex_cfg.default_org;
    }
    Some(RoleOrg {
        role,
        org: org.to_owned(),
        custom_role,
    })
}

#[cfg(all(feature = "enterprise", not(feature = "cloud")))]
async fn map_group_to_custom_role(
    user_email: &str,
    name: &str,
    custom_roles: Vec<String>,
    default_role: Option<UserRole>,
) {
    let dex_cfg = get_dex_config();
    let openfga_cfg = get_openfga_config();
    // Check if the user exists in the database
    let db_user = db::user::get_user_by_email(user_email).await;
    log::debug!("map_group_to_custom_role custom roles: {:#?}", custom_roles);

    if db_user.is_none() {
        let mut tuples = vec![];
        log::info!("group_to_custom_role: User does not exist in the database");

        let role = if let Some(role) = default_role {
            role
        } else {
            UserRole::from_str(&dex_cfg.default_role).unwrap()
        };

<<<<<<< HEAD
        if o2cfg.openfga.enabled {
            let _ = organization::check_and_create_org(&o2cfg.dex.default_org).await;
            tuples.push(get_user_org_tuple(&o2cfg.dex.default_org, user_email));
=======
        if openfga_cfg.enabled {
            get_org_creation_tuples(
                &dex_cfg.default_org,
                &mut tuples,
                OFGA_MODELS
                    .iter()
                    .map(|(_, fga_entity)| fga_entity.key)
                    .collect(),
                NON_OWNING_ORG.to_vec(),
            )
            .await;
            tuples.push(get_user_org_tuple(&dex_cfg.default_org, user_email));
>>>>>>> 5bd8cb06
            // this check added to avoid service accounts from logging in
            if !role.eq(&UserRole::ServiceAccount) {
                tuples.push(get_user_org_tuple(user_email, user_email));
            }
            let start = std::time::Instant::now();
            check_and_get_crole_tuple_for_new_user(
                user_email,
                &dex_cfg.default_org,
                custom_roles,
                &mut tuples,
            )
            .await;
            log::info!(
                "group_to_custom_role: Time taken to get crole tuple: {:?}",
                start.elapsed()
            );
        }

        let updated_db_user = DBUser {
            email: user_email.to_owned(),
            first_name: name.to_owned(),
            last_name: "".to_owned(),
            password: "".to_owned(),
            salt: "".to_owned(),
            organizations: vec![UserOrg {
                role,
<<<<<<< HEAD
                name: o2cfg.dex.default_org.clone(),
                token: Default::default(),
                rum_token: Default::default(),
=======
                name: dex_cfg.default_org.clone(),
                ..UserOrg::default()
>>>>>>> 5bd8cb06
            }],
            is_external: true,
            password_ext: Some("".to_owned()),
        };

        match users::create_new_user(updated_db_user).await {
            Ok(_) => {
                log::info!("group_to_custom_role: User added to the database");
                if openfga_cfg.enabled {
                    let start = std::time::Instant::now();
                    match update_tuples(tuples, vec![]).await {
                        Ok(_) => {
                            log::info!("group_to_custom_role: User updated to the openfga");
                        }
                        Err(e) => {
                            log::error!(
                                "group_to_custom_role: Error updating user to the openfga: {}",
                                e
                            );
                        }
                    }

                    log::info!(
                        "group_to_custom_role: Time taken to update roles to db for new user: {:?}",
                        start.elapsed()
                    );
                }
            }
            Err(e) => {
                log::error!(
                    "group_to_custom_role: Error adding user to the database: {}",
                    e
                );
            }
        }
    } else {
        log::info!("group_to_custom_role: User exists in the database");
        let mut add_tuples = vec![];
        let mut remove_tuples = vec![];
        // user exists in the db with default org hence skip org creation tuples
        let existing_roles = get_roles_for_user(user_email).await;

        // Find roles to delete: present in existing_role but not in custom_role
        for existing_role in &existing_roles {
            if !custom_roles.contains(existing_role) {
                // delete role
                get_user_crole_removal_tuples(user_email, existing_role, &mut remove_tuples);
            }
        }

        // Find new roles to add: present in custom_role but not in existing_role
        let new_roles = custom_roles
            .iter()
            .filter(|&role| !existing_roles.contains(role))
            .cloned()
            .collect();
        log::debug!("new roles: {:#?}", new_roles);

        check_and_get_crole_tuple_for_new_user(
            user_email,
            &dex_cfg.default_org,
            new_roles,
            &mut add_tuples,
        )
        .await;
        log::debug!(
            "add_tuples: {:#?}\nremove_tuples: {:#?}",
            add_tuples,
            remove_tuples
        );

        if openfga_cfg.enabled {
            let start = std::time::Instant::now();
            match update_tuples(add_tuples, remove_tuples).await {
                Ok(_) => {
                    log::info!("group_to_custom_role: User updated to the openfga");
                }
                Err(e) => {
                    log::error!(
                        "group_to_custom_role: Error updating user to the openfga: {}",
                        e
                    );
                }
            }
            log::info!(
                "group_to_custom_role: Time taken to update roles to db for existing user: {:?}",
                start.elapsed()
            );
        }
    }
}

#[cfg(all(feature = "enterprise", not(feature = "cloud")))]
fn format_role_name(org: &str, role: String) -> String {
    let role = RE_ROLE_NAME.replace_all(&role, "_").to_string();
    format!("{org}/{role}")
}

#[cfg(feature = "cloud")]
pub async fn check_and_add_to_org(user_email: &str, name: &str) {
    use config::ider;
    use o2_enterprise::enterprise::{
        cloud::org_invites::list_by_invitee, openfga::authorizer::authz::save_org_tuples,
    };

    use crate::service::users::{add_admin_to_org, create_new_user};
    let o2cfg = get_o2_config();

    let mut tuples_to_add = HashMap::new();
    let (first_name, last_name) = name.split_once(' ').unwrap_or((name, ""));
    let db_user = db::user::get_user_by_email(user_email).await;
    if db_user.is_none() {
        match create_new_user(DBUser {
            email: user_email.to_owned(),
            first_name: first_name.to_owned(),
            last_name: last_name.to_owned(),
            password: "".to_owned(),
            salt: "".to_owned(),
            organizations: vec![], // No org
            is_external: true,
            password_ext: Some("".to_owned()),
        })
        .await
        {
            Ok(_) => {
                let tuples = vec![get_user_org_tuple(user_email, user_email)];
                tuples_to_add.insert(user_email.to_string(), tuples);
                log::info!("User added to the database");
            }
            Err(e) => {
                log::error!("Error adding user to the database: {}", e);
                return;
            }
        }
    }

    match list_by_invitee(user_email).await {
        Ok(invites) => {
            if !invites.is_empty() {
                for invite in invites {
                    let org_id = invite.org_id.clone();
                    let invite_token = invite.token.clone();
                    if let Err(e) = accept_invitation(user_email, &invite_token).await {
                        log::error!(
                            "Error accepting invite for user: {} org: {} error: {}",
                            user_email,
                            org_id,
                            e
                        );
                    }
                }
            }
        }

        Err(e) => {
            log::error!(
                "Error fetching invites for user: {}, error: {e}",
                user_email
            );
        }
    };

    // Check if the user is part of any organization
    let orgs = list_orgs_by_user(user_email).await;
    if orgs.is_err() {
        log::error!("Error fetching orgs for user: {}", user_email);
    }
    if orgs.is_err() || orgs.unwrap().is_empty() {
        // Create a default org for the user
        let org = Organization {
            // id will be overridden by the service function
            identifier: ider::uuid(),
            name: DEFAULT_ORG.to_string(),
            org_type: USER_DEFAULT.to_owned(),
        };
        match db::organization::save_org(&org).await {
            Ok(_) => {
                save_org_tuples(&org.identifier).await;
                if let Err(e) = add_admin_to_org(&org.identifier, user_email).await {
                    log::error!(
                        "Error adding user as admin to org: {} error: {}",
                        org.identifier,
                        e
                    );
                }
            }
            Err(e) => {
                log::error!(
                    "Error creating default org for user: {} error: {}",
                    user_email,
                    e
                );
            }
        }
    }

    if o2cfg.openfga.enabled {
        for (_, tuples) in tuples_to_add {
            match update_tuples(tuples, vec![]).await {
                Ok(_) => {
                    log::info!("User updated to the openfga");
                }
                Err(e) => {
                    log::error!("Error updating user to the openfga: {}", e);
                }
            }
        }
    }
}<|MERGE_RESOLUTION|>--- conflicted
+++ resolved
@@ -18,34 +18,17 @@
 #[cfg(feature = "enterprise")]
 use jsonwebtoken::TokenData;
 #[cfg(feature = "enterprise")]
-<<<<<<< HEAD
-use o2_enterprise::enterprise::openfga::authorizer::authz::{get_user_org_tuple, update_tuples};
+use o2_dex::config::get_config as get_dex_config;
+#[cfg(feature = "enterprise")]
+use o2_openfga::openfga::authorizer::authz::{get_user_org_tuple, update_tuples};
 #[cfg(all(feature = "enterprise", not(feature = "cloud")))]
 use o2_enterprise::enterprise::openfga::authorizer::roles::{
     check_and_get_crole_tuple_for_new_user, get_roles_for_user, get_user_crole_removal_tuples,
-=======
-use o2_dex::config::get_config as get_dex_config;
-#[cfg(feature = "enterprise")]
-use o2_openfga::{
-    authorizer::{
-        authz::{
-            get_org_creation_tuples, get_user_creation_tuples, get_user_org_tuple,
-            get_user_role_creation_tuple, get_user_role_deletion_tuple, update_tuples,
-        },
-        roles::{
-            check_and_get_crole_tuple_for_new_user, get_roles_for_user,
-            get_user_crole_removal_tuples,
-        },
-    },
-    config::get_config as get_openfga_config,
-    meta::mapping::{NON_OWNING_ORG, OFGA_MODELS},
->>>>>>> 5bd8cb06
 };
 #[cfg(all(feature = "enterprise", not(feature = "cloud")))]
 use once_cell::sync::Lazy;
 #[cfg(all(feature = "enterprise", not(feature = "cloud")))]
 use regex::Regex;
-<<<<<<< HEAD
 #[cfg(all(feature = "enterprise", not(feature = "cloud")))]
 use {
     crate::{
@@ -63,6 +46,12 @@
 #[cfg(feature = "enterprise")]
 use {serde_json::Value, std::collections::HashMap};
 
+#[cfg(feature = "enterprise")]
+use crate::{
+    common::meta::user::{DBUser, RoleOrg, TokenValidationResponse, UserOrg, UserRole},
+    service::{db, users},
+};
+
 #[cfg(feature = "cloud")]
 use crate::{
     common::meta::organization::{Organization, DEFAULT_ORG, USER_DEFAULT},
@@ -70,18 +59,6 @@
 };
 
 #[cfg(all(feature = "enterprise", not(feature = "cloud")))]
-=======
-#[cfg(feature = "enterprise")]
-use {serde_json::Value, std::collections::HashMap};
-
-#[cfg(feature = "enterprise")]
-use crate::{
-    common::meta::user::{DBUser, RoleOrg, TokenValidationResponse, UserOrg, UserRole},
-    service::{db, users},
-};
-
-#[cfg(feature = "enterprise")]
->>>>>>> 5bd8cb06
 static RE_ROLE_NAME: Lazy<Regex> = Lazy::new(|| Regex::new(r"[^a-zA-Z0-9_]+").unwrap());
 
 #[cfg(feature = "enterprise")]
@@ -91,111 +68,32 @@
         Option<TokenData<HashMap<String, Value>>>,
     ),
 ) {
-<<<<<<< HEAD
-    let dec_token = res.1.unwrap();
-
-=======
     let dex_cfg = get_dex_config();
     let openfga_cfg = get_openfga_config();
     let dec_token = res.1.unwrap();
 
-    let groups = match dec_token.claims.get(&dex_cfg.group_claim) {
-        None => vec![],
-        Some(groups) => {
-            if !groups.is_array() {
-                vec![]
-            } else {
-                groups.as_array().unwrap().to_vec()
-            }
-        }
-    };
-    log::debug!("Here is the groups array: {:#?}", groups);
-
->>>>>>> 5bd8cb06
     let user_email = res.0.user_email.to_owned();
 
     let name = match dec_token.claims.get("name") {
         None => res.0.user_email.to_owned(),
         Some(name) => name.as_str().unwrap().to_string(),
     };
-<<<<<<< HEAD
 
     #[cfg(feature = "cloud")]
     {
         check_and_add_to_org(&user_email, &name).await;
-=======
-    let mut source_orgs: Vec<UserOrg> = vec![];
-    let mut custom_roles: Vec<String> = vec![];
-    let mut tuples_to_add = HashMap::new();
-    if groups.is_empty() {
-        let role = if let Some(role) = &res.0.user_role {
-            role.clone()
-        } else {
-            UserRole::from_str(&dex_cfg.default_role).unwrap()
-        };
-        source_orgs.push(UserOrg {
-            role,
-            name: dex_cfg.default_org.clone(),
-            ..UserOrg::default()
-        });
-    } else {
-        for group in groups {
-            let role_org = parse_dn(group.as_str().unwrap()).unwrap();
-            if openfga_cfg.map_group_to_role {
-                custom_roles.push(format_role_name(
-                    &role_org.org,
-                    role_org.custom_role.unwrap(),
-                ));
-            } else {
-                source_orgs.push(UserOrg {
-                    role: role_org.role,
-                    name: role_org.org,
-                    ..UserOrg::default()
-                });
-            }
-        }
-    }
-
-    // Assign users custom roles in RBAC
-    if openfga_cfg.map_group_to_role {
-        map_group_to_custom_role(&user_email, &name, custom_roles, res.0.user_role).await;
-        return;
->>>>>>> 5bd8cb06
     }
 
     #[cfg(not(feature = "cloud"))]
     {
         use config::get_config;
-        use o2_enterprise::enterprise::openfga::authorizer::authz::{
+        use o2_openfga::openfga::authorizer::authz::{
             get_user_creation_tuples, get_user_role_creation_tuple, get_user_role_deletion_tuple,
         };
 
-<<<<<<< HEAD
         use crate::common::meta::user::UserOrgRole;
-=======
-        if openfga_cfg.enabled {
-            for (index, org) in source_orgs.iter().enumerate() {
-                let mut tuples = vec![];
-                get_user_creation_tuples(
-                    &org.name,
-                    &user_email,
-                    &org.role.to_string(),
-                    &mut tuples,
-                );
-                get_org_creation_tuples(
-                    &org.name,
-                    &mut tuples,
-                    OFGA_MODELS
-                        .iter()
-                        .map(|(_, fga_entity)| fga_entity.key)
-                        .collect(),
-                    NON_OWNING_ORG.to_vec(),
-                )
-                .await;
->>>>>>> 5bd8cb06
-
-        let o2cfg = get_o2_config();
-        let groups = match dec_token.claims.get(&o2cfg.dex.group_claim) {
+
+        let groups = match dec_token.claims.get(&dex_cfg.group_claim) {
             None => vec![],
             Some(groups) => {
                 if !groups.is_array() {
@@ -206,7 +104,6 @@
             }
         };
 
-<<<<<<< HEAD
         let mut source_orgs: Vec<UserOrg> = vec![];
         let mut custom_roles: Vec<String> = vec![];
         let mut tuples_to_add = HashMap::new();
@@ -214,18 +111,18 @@
             let role = if let Some(role) = &res.0.user_role {
                 role.clone()
             } else {
-                UserRole::from_str(&o2cfg.dex.default_role).unwrap()
+                UserRole::from_str(&dex_cfg.default_role).unwrap()
             };
             source_orgs.push(UserOrg {
                 role,
-                name: o2cfg.dex.default_org.clone(),
+                name: dex_cfg.default_org.clone(),
                 token: Default::default(),
                 rum_token: Default::default(),
             });
         } else {
             for group in groups {
                 let role_org = parse_dn(group.as_str().unwrap()).unwrap();
-                if o2cfg.openfga.map_group_to_role {
+                if openfga_cfg.map_group_to_role {
                     custom_roles.push(format_role_name(
                         &role_org.org,
                         role_org.custom_role.unwrap(),
@@ -237,28 +134,12 @@
                         token: Default::default(),
                         rum_token: Default::default(),
                     });
-=======
-        match users::update_db_user(updated_db_user).await {
-            Ok(_) => {
-                log::info!("User added to the database");
-                if openfga_cfg.enabled {
-                    for (_, tuples) in tuples_to_add {
-                        match update_tuples(tuples, vec![]).await {
-                            Ok(_) => {
-                                log::info!("User updated to the openfga");
-                            }
-                            Err(e) => {
-                                log::error!("Error updating user to the openfga: {}", e);
-                            }
-                        }
-                    }
->>>>>>> 5bd8cb06
                 }
             }
         }
 
         // Assign users custom roles in RBAC
-        if o2cfg.openfga.map_group_to_role {
+        if openfga_cfg.map_group_to_role {
             map_group_to_custom_role(&user_email, &name, custom_roles, res.0.user_role).await;
             return;
         }
@@ -269,7 +150,7 @@
         if db_user.is_none() {
             log::info!("User does not exist in the database");
 
-            if o2cfg.openfga.enabled {
+            if openfga_cfg.enabled {
                 for (index, org) in source_orgs.iter().enumerate() {
                     // Assuming all the relevant tuples for this org exist
                     let mut tuples = vec![];
@@ -306,7 +187,7 @@
             match users::create_new_user(updated_db_user).await {
                 Ok(_) => {
                     log::info!("User added to the database");
-                    if o2cfg.openfga.enabled {
+                    if openfga_cfg.enabled {
                         for (_, tuples) in tuples_to_add {
                             match update_tuples(tuples, vec![]).await {
                                 Ok(_) => {
@@ -390,19 +271,6 @@
                     }
                 }
             }
-<<<<<<< HEAD
-=======
-        }
-        if openfga_cfg.enabled {
-            if write_tuples.is_empty() && delete_tuples.is_empty() {
-                log::info!("No changes to the user information tuples");
-            } else {
-                log::info!(
-                    "openfga tuples: wt {:?} ,dt {:?} ",
-                    write_tuples,
-                    delete_tuples
-                );
->>>>>>> 5bd8cb06
 
             for org in orgs_removed {
                 match users::remove_user_from_org(
@@ -467,7 +335,7 @@
                     }
                 }
             }
-            if o2cfg.openfga.enabled {
+            if openfga_cfg.enabled {
                 if write_tuples.is_empty() && delete_tuples.is_empty() {
                     log::info!("No changes to the user information tuples");
                 } else {
@@ -554,24 +422,9 @@
             UserRole::from_str(&dex_cfg.default_role).unwrap()
         };
 
-<<<<<<< HEAD
-        if o2cfg.openfga.enabled {
-            let _ = organization::check_and_create_org(&o2cfg.dex.default_org).await;
-            tuples.push(get_user_org_tuple(&o2cfg.dex.default_org, user_email));
-=======
         if openfga_cfg.enabled {
-            get_org_creation_tuples(
-                &dex_cfg.default_org,
-                &mut tuples,
-                OFGA_MODELS
-                    .iter()
-                    .map(|(_, fga_entity)| fga_entity.key)
-                    .collect(),
-                NON_OWNING_ORG.to_vec(),
-            )
-            .await;
+            let _ = organization::check_and_create_org(&dex_cfg.default_org).await;
             tuples.push(get_user_org_tuple(&dex_cfg.default_org, user_email));
->>>>>>> 5bd8cb06
             // this check added to avoid service accounts from logging in
             if !role.eq(&UserRole::ServiceAccount) {
                 tuples.push(get_user_org_tuple(user_email, user_email));
@@ -598,14 +451,9 @@
             salt: "".to_owned(),
             organizations: vec![UserOrg {
                 role,
-<<<<<<< HEAD
-                name: o2cfg.dex.default_org.clone(),
+                name: dex_cfg.default_org.clone(),
                 token: Default::default(),
                 rum_token: Default::default(),
-=======
-                name: dex_cfg.default_org.clone(),
-                ..UserOrg::default()
->>>>>>> 5bd8cb06
             }],
             is_external: true,
             password_ext: Some("".to_owned()),
