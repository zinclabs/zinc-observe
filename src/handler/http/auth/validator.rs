--- conflicted
+++ resolved
@@ -21,16 +21,11 @@
     http::{header, Method},
     web, Error, HttpRequest,
 };
-<<<<<<< HEAD
-use actix_web_httpauth::extractors::basic::BasicAuth;
 use config::{
     get_config,
     meta::user::{DBUser, UserRole},
     utils::base64,
 };
-=======
-use config::{get_config, utils::base64};
->>>>>>> 39c44de0
 #[cfg(feature = "enterprise")]
 use o2_enterprise::enterprise::common::infra::config::get_config as get_o2_config;
 
