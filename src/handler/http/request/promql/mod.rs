--- conflicted
+++ resolved
@@ -679,16 +679,8 @@
         let user_email = user_id.to_str().unwrap();
 
         if !is_root_user(user_email) {
-<<<<<<< HEAD
             let user: config::meta::user::User = get_cached_user_org(org_id, user_email).unwrap();
-            let stream_type_str = StreamType::Metrics.to_string();
-=======
-            let user: crate::common::meta::user::User = USERS
-                .get(&format!("{org_id}/{}", user_email))
-                .unwrap()
-                .clone();
             let stream_type_str = StreamType::Metrics.as_str();
->>>>>>> 26983d05
             if user.is_external
                 && !crate::handler::http::auth::validator::check_permissions(
                     user_email,
