// Copyright 2024 OpenObserve Inc.
//
// This program is free software: you can redistribute it and/or modify
// it under the terms of the GNU Affero General Public License as published by
// the Free Software Foundation, either version 3 of the License, or
// (at your option) any later version.
//
// This program is distributed in the hope that it will be useful
// but WITHOUT ANY WARRANTY; without even the implied warranty of
// MERCHANTABILITY or FITNESS FOR A PARTICULAR PURPOSE.  See the
// GNU Affero General Public License for more details.
//
// You should have received a copy of the GNU Affero General Public License
// along with this program.  If not, see <http://www.gnu.org/licenses/>.

use actix_web::http::StatusCode;
use config::meta::websocket::SearchEventReq;
use infra::{errors, errors::Error};
use serde::{Deserialize, Serialize};

pub mod enterprise_utils {
    #[allow(unused_imports)]
    use config::meta::stream::StreamType;

    #[allow(unused_imports)]
    use crate::common::meta;

    #[cfg(feature = "enterprise")]
    pub async fn check_permissions(
        stream_name: &str,
        stream_type: StreamType,
        user_id: &str,
        org_id: &str,
    ) -> Result<(), String> {
        use o2_openfga::meta::mapping::OFGA_MODELS;

        use crate::{
            common::utils::auth::{is_root_user, AuthExtractor},
            service::users::get_user,
        };

        // Check if the user is a root user (has all permissions)
        if is_root_user(user_id) {
            return Ok(());
        }

        // Get user details from the USERS cache
        let user: config::meta::user::User = get_user(Some(org_id), user_id)
            .await
            .ok_or_else(|| "User not found".to_string())?;

        // If the user is external, check permissions
<<<<<<< HEAD
        if user.is_external {
            let stream_type_str = stream_type.as_str();
            let o2_type = format!(
                "{}:{}",
                OFGA_MODELS
                    .get(stream_type_str)
                    .map_or(stream_type_str, |model| model.key),
                stream_name
            );
=======
        let stream_type_str = stream_type.as_str();
        let o2_type = format!(
            "{}:{}",
            OFGA_MODELS
                .get(stream_type_str)
                .map_or(stream_type_str, |model| model.key),
            stream_name
        );
>>>>>>> 2d8d7b42

        let auth_extractor = AuthExtractor {
            auth: "".to_string(),
            method: "GET".to_string(),
            o2_type,
            org_id: org_id.to_string(),
            bypass_check: false,
            parent_id: "".to_string(),
        };

        let has_permission = crate::handler::http::auth::validator::check_permissions(
            user_id,
            auth_extractor,
            user.role,
            user.is_external,
        )
        .await;

        if !has_permission {
            return Err("Unauthorized Access".to_string());
        };

        Ok(())
    }
}

pub mod sessions_cache_utils {
    use crate::{
        common::infra::config::WS_SESSIONS, handler::http::request::websocket::session::WsSession,
    };

    /// Insert a new session into the cache
    pub fn insert_session(session_id: &str, session: WsSession) {
        WS_SESSIONS.insert(session_id.to_string(), session);
    }

    /// Remove a session from the cache
    pub fn remove_session(session_id: &str) {
        WS_SESSIONS.remove(session_id);
    }

    // Return a mutable reference to the session
    pub fn get_mut_session(
        session_id: &str,
    ) -> Option<dashmap::mapref::one::RefMut<'_, String, WsSession>> {
        WS_SESSIONS.get_mut(session_id)
    }

    /// Check if a session exists in the cache
    pub fn contains_session(session_id: &str) -> bool {
        WS_SESSIONS.contains_key(session_id)
    }

    /// Get the number of sessions in the cache
    pub fn len_sessions() -> usize {
        WS_SESSIONS.len()
    }
}

pub mod cancellation_registry_cache_utils {
    use crate::handler::http::request::websocket::session::CANCELLATION_FLAGS;

    /// Add a new cancellation flag for the given trace_id
    pub fn add_cancellation_flag(trace_id: &str) {
        CANCELLATION_FLAGS.insert(trace_id.to_string(), false);
        log::info!(
            "[WS_CANCEL]: Added cancellation flag for trace_id: {}",
            trace_id
        );
    }

    /// Set the cancellation flag for the given trace_id
    pub fn set_cancellation_flag(trace_id: &str) {
        if let Some(mut flag) = CANCELLATION_FLAGS.get_mut(trace_id) {
            *flag = true; // Set the flag to `true`
            log::info!(
                "[WS_CANCEL]: Cancellation flag set for trace_id: {}",
                trace_id
            );
        } else {
            log::warn!(
                "[WS_CANCEL]: No cancellation flag found for trace_id: {}",
                trace_id
            );
        }
    }

    /// Remove the cancellation flag for the given trace_id
    pub fn remove_cancellation_flag(trace_id: &str) {
        if CANCELLATION_FLAGS.remove(trace_id).is_some() {
            log::info!(
                "[WS_CANCEL]: Cancellation flag removed for trace_id: {}",
                trace_id
            );
        } else {
            log::warn!(
                "[WS_CANCEL]: No cancellation flag found to remove for trace_id: {}",
                trace_id
            );
        }
    }

    /// Check if a cancellation flag is set for the given trace_id
    pub fn is_cancelled(trace_id: &str) -> bool {
        CANCELLATION_FLAGS
            .get(trace_id)
            .map(|flag| *flag)
            .unwrap_or(false)
    }
}

/// Represents the different types of WebSocket client messages that can be sent.
///
/// The `WSClientMessage` enum is used to represent the different types of messages that can be sent
/// from a WebSocket client to the server. It includes two variants:
///
/// - `Search`: Represents a request to search for data, containing a trace ID, a query payload, and
///   a query type.
/// - `Cancel`: Represents a request to cancel a previous search, containing a trace ID.
///
/// The `WSQueryPayload` struct is used to encapsulate the details of a search query, including the
/// SQL query, start time, and end time.
///
/// This enum is serialized and deserialized using the `serde` crate, with the `type` field
/// indicating the variant and the `content` field containing the associated data.
#[derive(Serialize, Deserialize, Clone, Debug)]
#[serde(
    tag = "type",
    content = "content",
    rename_all(serialize = "snake_case", deserialize = "snake_case")
)]
pub enum WsClientEvents {
    Search(Box<SearchEventReq>),
    #[cfg(feature = "enterprise")]
    Cancel {
        trace_id: String,
    },
    Benchmark {
        id: String,
    },
}

impl WsClientEvents {
    pub fn to_json(&self) -> String {
        serde_json::to_string(self).expect("Failed to serialize WsClientEvents")
    }

    pub fn get_type(&self) -> String {
        match self {
            WsClientEvents::Search(_) => "search",
            #[cfg(feature = "enterprise")]
            WsClientEvents::Cancel { .. } => "cancel",
            WsClientEvents::Benchmark { .. } => "benchmark",
        }
        .to_string()
    }
}

/// To represent the query start and end time based of partition or cache
#[derive(Serialize, Deserialize, Clone, Debug)]
pub struct TimeOffset {
    pub start_time: i64,
    pub end_time: i64,
}

#[derive(Serialize, Deserialize, Clone, Debug)]
#[serde(
    tag = "type",
    content = "content",
    rename_all(serialize = "snake_case", deserialize = "snake_case")
)]
pub enum WsServerEvents {
    SearchResponse {
        trace_id: String,
        results: Box<config::meta::search::Response>,
        time_offset: TimeOffset,
        streaming_aggs: bool,
    },
    #[cfg(feature = "enterprise")]
    CancelResponse {
        trace_id: String,
        is_success: bool,
    },
    Error {
        code: u16,
        message: String,
        error_detail: Option<String>,
        trace_id: Option<String>,
        request_id: Option<String>,
    },
    End {
        trace_id: Option<String>,
    },
}

impl WsServerEvents {
    pub fn to_json(&self) -> String {
        serde_json::to_string(self).expect("Failed to serialize WsServerEvents")
    }

    pub fn error_response(
        err: Error,
        request_id: Option<String>,
        trace_id: Option<String>,
    ) -> Self {
        match err {
            errors::Error::ErrorCode(code) => Self::Error {
                code: code.get_code(),
                message: code.get_message(),
                error_detail: Some(code.get_error_detail()),
                trace_id: trace_id.clone(),
                request_id: request_id.clone(),
            },
            _ => Self::Error {
                code: StatusCode::INTERNAL_SERVER_ERROR.into(),
                message: err.to_string(),
                error_detail: None,
                trace_id,
                request_id,
            },
        }
    }
}<|MERGE_RESOLUTION|>--- conflicted
+++ resolved
@@ -50,17 +50,6 @@
             .ok_or_else(|| "User not found".to_string())?;
 
         // If the user is external, check permissions
-<<<<<<< HEAD
-        if user.is_external {
-            let stream_type_str = stream_type.as_str();
-            let o2_type = format!(
-                "{}:{}",
-                OFGA_MODELS
-                    .get(stream_type_str)
-                    .map_or(stream_type_str, |model| model.key),
-                stream_name
-            );
-=======
         let stream_type_str = stream_type.as_str();
         let o2_type = format!(
             "{}:{}",
@@ -69,7 +58,6 @@
                 .map_or(stream_type_str, |model| model.key),
             stream_name
         );
->>>>>>> 2d8d7b42
 
         let auth_extractor = AuthExtractor {
             auth: "".to_string(),
