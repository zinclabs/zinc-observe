--- conflicted
+++ resolved
@@ -21,12 +21,8 @@
 use config::{
     get_config,
     meta::{
-<<<<<<< HEAD
-        search::SearchEventType,
         sql::resolve_stream_names,
-=======
         search::{SearchEventType, SearchHistoryHitResponse},
->>>>>>> 17e50545
         stream::StreamType,
         usage::{RequestStats, UsageType},
     },
