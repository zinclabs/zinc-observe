// Copyright 2024 OpenObserve Inc.
//
// This program is free software: you can redistribute it and/or modify
// it under the terms of the GNU Affero General Public License as published by
// the Free Software Foundation, either version 3 of the License, or
// (at your option) any later version.
//
// This program is distributed in the hope that it will be useful
// but WITHOUT ANY WARRANTY; without even the implied warranty of
// MERCHANTABILITY or FITNESS FOR A PARTICULAR PURPOSE.  See the
// GNU Affero General Public License for more details.
//
// You should have received a copy of the GNU Affero General Public License
// along with this program.  If not, see <http://www.gnu.org/licenses/>.

use std::{collections::HashMap, io::Error};

use actix_web::{get, http::StatusCode, post, web, HttpRequest, HttpResponse};
use arrow_schema::Schema;
use chrono::{Duration, Utc};
use config::{
    get_config,
    meta::{
        search::{SearchEventType, SearchHistoryHitResponse},
        sql::resolve_stream_names,
        stream::StreamType,
        usage::{RequestStats, UsageType, USAGE_STREAM},
    },
    metrics,
    utils::{base64, json},
    DISTINCT_FIELDS,
};
use infra::{cache::stats, errors};
use tracing::{Instrument, Span};

use crate::{
    common::{
        meta::{self, http::HttpResponse as MetaHttpResponse},
        utils::{
            functions,
            http::{
                get_or_create_trace_id, get_search_event_context_from_request,
                get_search_type_from_request, get_stream_type_from_request,
                get_use_cache_from_request, get_work_group,
            },
        },
    },
    service::{
        search as SearchService,
        usage::{http_report_metrics, report_request_usage_stats},
    },
};

pub mod job;
pub mod multi_streams;
pub mod saved_view;

/// SearchStreamData
#[utoipa::path(
    context_path = "/api",
    tag = "Search",
    operation_id = "SearchSQL",
    security(
        ("Authorization"= [])
    ),
    params(
        ("org_id" = String, Path, description = "Organization name"),
    ),
    request_body(content = SearchRequest, description = "Search query", content_type = "application/json", example = json!({
        "query": {
            "sql": "select * from k8s ",
            "start_time": 1675182660872049i64,
            "end_time": 1675185660872049i64,
            "from": 0,
            "size": 10
        }
    })),
    responses(
        (status = 200, description = "Success", content_type = "application/json", body = SearchResponse, example = json!({
            "took": 155,
            "hits": [
                {
                    "_p": "F",
                    "_timestamp": 1674213225158000i64,
                    "kubernetes": {
                        "container_hash": "dkr.ecr.us-west-2.amazonaws.com/openobserve@sha256:3dbbb0dc1eab2d5a3b3e4a75fd87d194e8095c92d7b2b62e7cdbd07020f54589",
                        "container_image": "dkr.ecr.us-west-2.amazonaws.com/openobserve:v0.0.3",
                        "container_name": "openobserve",
                        "docker_id": "eb0983bdb9ff9360d227e6a0b268fe3b24a0868c2c2d725a1516c11e88bf5789",
                        "host": "ip.us-east-2.compute.internal",
                        "namespace_name": "openobserve",
                        "pod_id": "35a0421f-9203-4d73-9663-9ff0ce26d409",
                        "pod_name": "openobserve-ingester-0"
                    },
                    "log": "[2023-01-20T11:13:45Z INFO  actix_web::middleware::logger] 10.2.80.192 \"POST /api/demo/_bulk HTTP/1.1\" 200 68",
                    "stream": "stderr"
                }
            ],
            "total": 27179431,
            "from": 0,
            "size": 1,
            "scan_size": 28943
        })),
        (status = 400, description = "Failure", content_type = "application/json", body = HttpResponse),
        (status = 500, description = "Failure", content_type = "application/json", body = HttpResponse),
    )
)]
#[post("/{org_id}/_search")]
pub async fn search(
    org_id: web::Path<String>,
    in_req: HttpRequest,
    body: web::Bytes,
) -> Result<HttpResponse, Error> {
    let start = std::time::Instant::now();
    let cfg = get_config();

    let org_id = org_id.into_inner();
    let mut range_error = String::new();
    let http_span = if cfg.common.tracing_search_enabled || cfg.common.tracing_enabled {
        tracing::info_span!("/api/{org_id}/_search", org_id = org_id.clone())
    } else {
        Span::none()
    };

    let trace_id = get_or_create_trace_id(in_req.headers(), &http_span);
    let user_id = in_req
        .headers()
        .get("user_id")
        .and_then(|v| v.to_str().ok())
        .unwrap_or("")
        .to_string();

    let query = web::Query::<HashMap<String, String>>::from_query(in_req.query_string()).unwrap();
    let stream_type = match get_stream_type_from_request(&query) {
        Ok(v) => v.unwrap_or(StreamType::Logs),
        Err(e) => return Ok(MetaHttpResponse::bad_request(e)),
    };

    let use_cache = cfg.common.result_cache_enabled && get_use_cache_from_request(&query);
    // handle encoding for query and aggs
    let mut req: config::meta::search::Request = match json::from_slice(&body) {
        Ok(v) => v,
        Err(e) => return Ok(MetaHttpResponse::bad_request(e)),
    };
    if let Err(e) = req.decode() {
        return Ok(MetaHttpResponse::bad_request(e));
    }

    // set search event type
    if req.search_type.is_none() {
        req.search_type = match get_search_type_from_request(&query) {
            Ok(v) => v,
            Err(e) => return Ok(MetaHttpResponse::bad_request(e)),
        };
    };
    if req.search_event_context.is_none() {
        req.search_event_context = req
            .search_type
            .as_ref()
            .and_then(|event_type| get_search_event_context_from_request(event_type, &query));
    }

<<<<<<< HEAD
=======
    // set index_type
    if req.index_type.is_empty() {
        req.index_type = match get_index_type_from_request(&query) {
            Ok(typ) => typ,
            Err(e) => return Ok(MetaHttpResponse::bad_request(e)),
        };
    }

>>>>>>> 5608a06c
    // get stream name
    let stream_names = match resolve_stream_names(&req.query.sql) {
        Ok(v) => v.clone(),
        Err(e) => {
            return Ok(
                HttpResponse::InternalServerError().json(meta::http::HttpResponse::error(
                    StatusCode::INTERNAL_SERVER_ERROR.into(),
                    e.to_string(),
                )),
            );
        }
    };

    // get stream settings
    for stream_name in stream_names {
        if let Some(settings) =
            infra::schema::get_settings(&org_id, &stream_name, stream_type).await
        {
            let max_query_range = settings.max_query_range;
            if max_query_range > 0
                && (req.query.end_time - req.query.start_time) > max_query_range * 3600 * 1_000_000
            {
                req.query.start_time = req.query.end_time - max_query_range * 3600 * 1_000_000;
                range_error = format!(
                    "Query duration is modified due to query range restriction of {} hours",
                    max_query_range
                );
            }
        }

        // Check permissions on stream
        #[cfg(feature = "enterprise")]
        {
            use o2_enterprise::enterprise::openfga::meta::mapping::OFGA_MODELS;

            use crate::common::{
                infra::config::USERS,
                utils::auth::{is_root_user, AuthExtractor},
            };

            if !is_root_user(&user_id) {
                let user: meta::user::User =
                    USERS.get(&format!("{org_id}/{}", user_id)).unwrap().clone();
                let stream_type_str = stream_type.to_string();

                if user.is_external
                    && !crate::handler::http::auth::validator::check_permissions(
                        &user_id,
                        AuthExtractor {
                            auth: "".to_string(),
                            method: "GET".to_string(),
                            o2_type: format!(
                                "{}:{}",
                                OFGA_MODELS
                                    .get(stream_type_str.as_str())
                                    .map_or(stream_type_str.as_str(), |model| model.key),
                                stream_name
                            ),
                            org_id: org_id.clone(),
                            bypass_check: false,
                            parent_id: "".to_string(),
                        },
                        Some(user.role),
                    )
                    .await
                {
                    return Ok(MetaHttpResponse::forbidden("Unauthorized Access"));
                }
                // Check permissions on stream ends
            }
        }
    }

    // run search with cache
    let res = SearchService::cache::search(
        &trace_id,
        &org_id,
        stream_type,
        Some(user_id),
        &req,
        use_cache,
    )
    .instrument(http_span)
    .await;
    match res {
        Ok(mut res) => {
            if res.is_partial {
                let partial_err = "Please be aware that the response is based on partial data";
                res.function_error = if res.function_error.is_empty() {
                    partial_err.to_string()
                } else {
                    format!("{} \n {}", partial_err, res.function_error)
                };
            }
            if !range_error.is_empty() {
                res.is_partial = true;
                res.function_error = if res.function_error.is_empty() {
                    range_error
                } else {
                    format!("{} \n {}", range_error, res.function_error)
                };
                res.new_start_time = Some(req.query.start_time);
                res.new_end_time = Some(req.query.end_time);
            }
            Ok(HttpResponse::Ok().json(res))
        }
        Err(err) => {
            http_report_metrics(start, &org_id, stream_type, "", "500", "_search");
            log::error!("[trace_id {trace_id}] search error: {}", err);
            Ok(match err {
                errors::Error::ErrorCode(code) => match code {
                    errors::ErrorCodes::SearchCancelQuery(_) => HttpResponse::TooManyRequests()
                        .json(meta::http::HttpResponse::error_code_with_trace_id(
                            code,
                            Some(trace_id),
                        )),
                    _ => HttpResponse::InternalServerError().json(
                        meta::http::HttpResponse::error_code_with_trace_id(code, Some(trace_id)),
                    ),
                },
                _ => HttpResponse::InternalServerError().json(meta::http::HttpResponse::error(
                    StatusCode::INTERNAL_SERVER_ERROR.into(),
                    err.to_string(),
                )),
            })
        }
    }
}

/// SearchAround
#[utoipa::path(
    context_path = "/api",
    tag = "Search",
    operation_id = "SearchAround",
    security(
        ("Authorization"= [])
    ),
    params(
        ("org_id" = String, Path, description = "Organization name"),
        ("stream_name" = String, Path, description = "stream_name name"),
        ("key" = i64, Query, description = "around key"),
        ("size" = i64, Query, description = "around size"),
        ("regions" = Option<String>, Query, description = "regions, split by comma"),
        ("timeout" = Option<i64>, Query, description = "timeout, seconds"),
    ),
    responses(
        (status = 200, description = "Success", content_type = "application/json", body = SearchResponse, example = json!({
            "took": 155,
            "hits": [
                {
                    "_p": "F",
                    "_timestamp": 1674213225158000i64,
                    "kubernetes": {
                        "container_hash": "dkr.ecr.us-west-2.amazonaws.com/openobserve@sha256:3dbbb0dc1eab2d5a3b3e4a75fd87d194e8095c92d7b2b62e7cdbd07020f54589",
                        "container_image": "dkr.ecr.us-west-2.amazonaws.com/openobserve:v0.0.3",
                        "container_name": "openobserve",
                        "docker_id": "eb0983bdb9ff9360d227e6a0b268fe3b24a0868c2c2d725a1516c11e88bf5789",
                        "host": "ip.us-east-2.compute.internal",
                        "namespace_name": "openobserve",
                        "pod_id": "35a0421f-9203-4d73-9663-9ff0ce26d409",
                        "pod_name": "openobserve-ingester-0"
                    },
                    "log": "[2023-01-20T11:13:45Z INFO  actix_web::middleware::logger] 10.2.80.192 \"POST /api/demo/_bulk HTTP/1.1\" 200 68",
                    "stream": "stderr"
                }
            ],
            "total": 10,
            "from": 0,
            "size": 10,
            "scan_size": 28943
        })),
        (status = 500, description = "Failure", content_type = "application/json", body = HttpResponse),
    )
)]
#[get("/{org_id}/{stream_name}/_around")]
pub async fn around(
    path: web::Path<(String, String)>,
    in_req: HttpRequest,
) -> Result<HttpResponse, Error> {
    let start = std::time::Instant::now();
    let cfg = get_config();

    let started_at = Utc::now().timestamp_micros();
    let (org_id, stream_name) = path.into_inner();
    let http_span = if cfg.common.tracing_search_enabled {
        tracing::info_span!(
            "/api/{org_id}/{stream_name}/_around",
            org_id = org_id.clone(),
            stream_name = stream_name.clone()
        )
    } else {
        Span::none()
    };
    let trace_id = get_or_create_trace_id(in_req.headers(), &http_span);
    let user_id = in_req
        .headers()
        .get("user_id")
        .map(|v| v.to_str().unwrap_or("").to_string());

    let mut uses_fn = false;
    let query = web::Query::<HashMap<String, String>>::from_query(in_req.query_string()).unwrap();
    let stream_type = match get_stream_type_from_request(&query) {
        Ok(v) => v.unwrap_or(StreamType::Logs),
        Err(e) => return Ok(MetaHttpResponse::bad_request(e)),
    };

    let around_key = match query.get("key") {
        Some(v) => v.parse::<i64>().unwrap_or(0),
        None => return Ok(MetaHttpResponse::bad_request("around key is empty")),
    };
    let mut query_fn = query
        .get("query_fn")
        .and_then(|v| base64::decode_url(v).ok());
    if let Some(vrl_function) = &query_fn {
        if !vrl_function.trim().ends_with('.') {
            query_fn = Some(format!("{} \n .", vrl_function));
        }
    }

    let default_sql = format!("SELECT * FROM \"{}\" ", stream_name);
    let around_sql = match query.get("sql") {
        None => default_sql,
        Some(v) => match base64::decode_url(v) {
            Err(_) => default_sql,
            Ok(sql) => {
                uses_fn = functions::get_all_transform_keys(&org_id)
                    .await
                    .iter()
                    .any(|fn_name| sql.contains(&format!("{}(", fn_name)));
                if uses_fn { sql } else { default_sql }
            }
        },
    };

    let around_size = query
        .get("size")
        .map_or(10, |v| v.parse::<i64>().unwrap_or(10));

    let regions = query.get("regions").map_or(vec![], |regions| {
        regions
            .split(',')
            .filter(|s| !s.is_empty())
            .map(|s| s.to_string())
            .collect::<Vec<_>>()
    });
    let clusters = query.get("clusters").map_or(vec![], |clusters| {
        clusters
            .split(',')
            .filter(|s| !s.is_empty())
            .map(|s| s.to_string())
            .collect::<Vec<_>>()
    });

    metrics::QUERY_PENDING_NUMS
        .with_label_values(&[&org_id])
        .inc();
    // get a local search queue lock
    #[cfg(not(feature = "enterprise"))]
    let locker = SearchService::QUEUE_LOCKER.clone();
    #[cfg(not(feature = "enterprise"))]
    let locker = locker.lock().await;
    #[cfg(not(feature = "enterprise"))]
    if !cfg.common.feature_query_queue_enabled {
        drop(locker);
    }
    #[cfg(not(feature = "enterprise"))]
    let took_wait = start.elapsed().as_millis() as usize;
    #[cfg(feature = "enterprise")]
    let took_wait = 0;
    log::info!(
        "http search around API wait in queue took: {} ms",
        took_wait
    );
    metrics::QUERY_PENDING_NUMS
        .with_label_values(&[&org_id])
        .dec();

    let timeout = query
        .get("timeout")
        .map_or(0, |v| v.parse::<i64>().unwrap_or(0));
    let around_start_time = around_key
        - Duration::try_seconds(900)
            .unwrap()
            .num_microseconds()
            .unwrap();
    let around_end_time = around_key
        + Duration::try_seconds(900)
            .unwrap()
            .num_microseconds()
            .unwrap();

    // search forward
    let req = config::meta::search::Request {
        query: config::meta::search::Query {
            sql: around_sql.clone(),
            from: 0,
            size: around_size / 2,
            start_time: around_start_time,
            end_time: around_key,
            sort_by: Some(format!("{} DESC", cfg.common.column_timestamp)),
            quick_mode: false,
            query_type: "".to_string(),
            track_total_hits: false,
            uses_zo_fn: uses_fn,
            query_fn: query_fn.clone(),
            skip_wal: false,
        },
        encoding: config::meta::search::RequestEncoding::Empty,
        regions: regions.clone(),
        clusters: clusters.clone(),
        timeout,
        search_type: Some(SearchEventType::UI),
        search_event_context: None,
    };
    let search_res = SearchService::search(&trace_id, &org_id, stream_type, user_id.clone(), &req)
        .instrument(http_span.clone())
        .await;

    let resp_forward = match search_res {
        Ok(res) => res,
        Err(err) => {
            http_report_metrics(start, &org_id, stream_type, &stream_name, "500", "_around");
            log::error!("search around error: {:?}", err);
            return Ok(match err {
                errors::Error::ErrorCode(code) => match code {
                    errors::ErrorCodes::SearchCancelQuery(_) => HttpResponse::TooManyRequests()
                        .json(meta::http::HttpResponse::error_code_with_trace_id(
                            code,
                            Some(trace_id),
                        )),
                    _ => HttpResponse::InternalServerError().json(
                        meta::http::HttpResponse::error_code_with_trace_id(code, Some(trace_id)),
                    ),
                },
                _ => HttpResponse::InternalServerError().json(meta::http::HttpResponse::error(
                    StatusCode::INTERNAL_SERVER_ERROR.into(),
                    err.to_string(),
                )),
            });
        }
    };

    // search backward
    let req = config::meta::search::Request {
        query: config::meta::search::Query {
            sql: around_sql.clone(),
            from: 0,
            size: around_size / 2,
            start_time: around_key,
            end_time: around_end_time,
            sort_by: Some(format!("{} ASC", cfg.common.column_timestamp)),
            quick_mode: false,
            query_type: "".to_string(),
            track_total_hits: false,
            uses_zo_fn: uses_fn,
            query_fn: query_fn.clone(),
            skip_wal: false,
        },
        encoding: config::meta::search::RequestEncoding::Empty,
        regions,
        clusters,
        timeout,
        search_type: Some(SearchEventType::UI),
        search_event_context: None,
    };
    let search_res = SearchService::search(&trace_id, &org_id, stream_type, user_id.clone(), &req)
        .instrument(http_span)
        .await;

    let resp_backward = match search_res {
        Ok(res) => res,
        Err(err) => {
            http_report_metrics(start, &org_id, stream_type, &stream_name, "500", "_around");
            log::error!("search around error: {:?}", err);
            return Ok(match err {
                errors::Error::ErrorCode(code) => match code {
                    errors::ErrorCodes::SearchCancelQuery(_) => HttpResponse::TooManyRequests()
                        .json(meta::http::HttpResponse::error_code_with_trace_id(
                            code,
                            Some(trace_id),
                        )),
                    _ => HttpResponse::InternalServerError().json(
                        meta::http::HttpResponse::error_code_with_trace_id(code, Some(trace_id)),
                    ),
                },
                _ => HttpResponse::InternalServerError().json(meta::http::HttpResponse::error(
                    StatusCode::INTERNAL_SERVER_ERROR.into(),
                    err.to_string(),
                )),
            });
        }
    };

    // merge
    let mut resp = config::meta::search::Response::default();
    let hits_num = resp_backward.hits.len();
    for i in 0..hits_num {
        resp.hits
            .push(resp_backward.hits[hits_num - 1 - i].to_owned());
    }
    let hits_num = resp_forward.hits.len();
    for i in 0..hits_num {
        resp.hits.push(resp_forward.hits[i].to_owned());
    }
    resp.total = resp.hits.len();
    resp.size = around_size;
    resp.scan_size = resp_forward.scan_size + resp_backward.scan_size;
    resp.took = resp_forward.took + resp_backward.took;
    resp.cached_ratio = (resp_forward.cached_ratio + resp_backward.cached_ratio) / 2;

    let time = start.elapsed().as_secs_f64();
    http_report_metrics(start, &org_id, stream_type, &stream_name, "200", "_around");

    let req_stats = RequestStats {
        records: resp.hits.len() as i64,
        response_time: time,
        size: resp.scan_size as f64,
        request_body: Some(req.query.sql),
        user_email: user_id,
        min_ts: Some(around_start_time),
        max_ts: Some(around_end_time),
        cached_ratio: Some(resp.cached_ratio),
        trace_id: Some(trace_id),
        took_wait_in_queue: match (
            resp_forward.took_detail.as_ref(),
            resp_backward.took_detail.as_ref(),
        ) {
            (Some(forward_took), Some(backward_took)) => {
                Some(forward_took.cluster_wait_queue + backward_took.cluster_wait_queue)
            }
            (Some(forward_took), None) => Some(forward_took.cluster_wait_queue),
            (None, Some(backward_took)) => Some(backward_took.cluster_wait_queue),
            _ => None,
        },
        work_group: get_work_group(vec![
            resp_forward.work_group.clone(),
            resp_backward.work_group.clone(),
        ]),
        ..Default::default()
    };
    let num_fn = req.query.query_fn.is_some() as u16;
    report_request_usage_stats(
        req_stats,
        &org_id,
        &stream_name,
        StreamType::Logs,
        UsageType::SearchAround,
        num_fn,
        started_at,
    )
    .await;

    Ok(HttpResponse::Ok().json(resp))
}

/// SearchTopNValues
#[utoipa::path(
    context_path = "/api",
    tag = "Search",
    operation_id = "SearchValues",
    security(
        ("Authorization"= [])
    ),
    params(
        ("org_id" = String, Path, description = "Organization name"),
        ("stream_name" = String, Path, description = "stream_name name"),
        ("fields" = String, Query, description = "fields, split by comma"),
        ("filter" = Option<String>, Query, description = "filter, eg: a=b"),
        ("keyword" = Option<String>, Query, description = "keyword, eg: abc"),
        ("size" = i64, Query, description = "size"), // topN
        ("start_time" = i64, Query, description = "start time"),
        ("end_time" = i64, Query, description = "end time"),
        ("regions" = Option<String>, Query, description = "regions, split by comma"),
        ("timeout" = Option<i64>, Query, description = "timeout, seconds"),
        ("no_count" = Option<bool>, Query, description = "no need count, true of false"),
    ),
    responses(
        (status = 200, description = "Success", content_type = "application/json", body = SearchResponse, example = json!({
            "took": 155,
            "values": [
                {
                    "field": "field1",
                    "values": ["value1", "value2"]
                }
            ]
        })),
        (status = 400, description = "Failure", content_type = "application/json", body = HttpResponse),
        (status = 500, description = "Failure", content_type = "application/json", body = HttpResponse),
    )
)]
#[get("/{org_id}/{stream_name}/_values")]
pub async fn values(
    path: web::Path<(String, String)>,
    in_req: HttpRequest,
) -> Result<HttpResponse, Error> {
    let (org_id, stream_name) = path.into_inner();
    let query = web::Query::<HashMap<String, String>>::from_query(in_req.query_string()).unwrap();
    let stream_type = match get_stream_type_from_request(&query) {
        Ok(v) => v.unwrap_or(StreamType::Logs),
        Err(e) => return Ok(meta::http::HttpResponse::bad_request(e)),
    };

    let fields = match query.get("fields") {
        Some(v) => v.split(',').map(|s| s.to_string()).collect::<Vec<_>>(),
        None => return Ok(MetaHttpResponse::bad_request("fields is empty")),
    };

    let query_sql = match query.get("sql") {
        None => "".to_string(),
        Some(v) => base64::decode_url(v).unwrap_or("".to_string()),
    };

    let user_id = in_req
        .headers()
        .get("user_id")
        .and_then(|v| v.to_str().ok())
        .unwrap_or("")
        .to_string();
    let http_span = if config::get_config().common.tracing_search_enabled {
        tracing::info_span!(
            "/api/{org_id}/{stream_name}/_values",
            org_id = org_id.clone(),
            stream_name = stream_name.clone()
        )
    } else {
        Span::none()
    };
    let trace_id = get_or_create_trace_id(in_req.headers(), &http_span);

    if fields.len() == 1
        && DISTINCT_FIELDS.contains(&fields[0])
        && !query_sql.to_lowercase().contains(" where ")
    {
        if let Some(v) = query.get("filter") {
            if !v.is_empty() {
                let column = v.splitn(2, '=').collect::<Vec<_>>();
                if DISTINCT_FIELDS.contains(&column[0].to_string()) {
                    // has filter and the filter can be used to distinct_values
                    return values_v2(
                        &org_id,
                        stream_type,
                        &stream_name,
                        &fields[0],
                        Some((column[0], column[1])),
                        &query,
                        &user_id,
                        trace_id,
                        http_span,
                    )
                    .await;
                }
            } else {
                // no filter
                return values_v2(
                    &org_id,
                    stream_type,
                    &stream_name,
                    &fields[0],
                    None,
                    &query,
                    &user_id,
                    trace_id,
                    http_span,
                )
                .await;
            }
        } else {
            // no filter
            return values_v2(
                &org_id,
                stream_type,
                &stream_name,
                &fields[0],
                None,
                &query,
                &user_id,
                trace_id,
                http_span,
            )
            .await;
        }
    }

    values_v1(
        &org_id,
        stream_type,
        &stream_name,
        &query,
        &user_id,
        trace_id,
        http_span,
    )
    .await
}

/// search in original data
async fn values_v1(
    org_id: &str,
    stream_type: StreamType,
    stream_name: &str,
    query: &web::Query<HashMap<String, String>>,
    user_id: &str,
    trace_id: String,
    http_span: Span,
) -> Result<HttpResponse, Error> {
    let start = std::time::Instant::now();
    let started_at = Utc::now().timestamp_micros();
    let cfg = get_config();

    let mut uses_fn = false;
    let fields = match query.get("fields") {
        Some(v) => v.split(',').map(|s| s.to_string()).collect::<Vec<_>>(),
        None => return Ok(MetaHttpResponse::bad_request("fields is empty")),
    };
    let mut query_fn = query
        .get("query_fn")
        .and_then(|v| base64::decode_url(v).ok());
    if let Some(vrl_function) = &query_fn {
        if !vrl_function.trim().ends_with('.') {
            query_fn = Some(format!("{} \n .", vrl_function));
        }
    }

    let default_sql = format!(
        "SELECT {} FROM \"{stream_name}\"",
        cfg.common.column_timestamp
    );
    let mut query_sql = match query.get("filter") {
        None => default_sql,
        Some(v) => {
            if v.is_empty() {
                default_sql
            } else {
                format!("{} WHERE {v}", default_sql)
            }
        }
    };

    let keyword = match query.get("keyword") {
        None => "".to_string(),
        Some(v) => v.trim().to_string(),
    };
    let no_count = match query.get("no_count") {
        None => false,
        Some(v) => {
            let v = v.to_lowercase();
            v == "true" || v == "1"
        }
    };

    if let Some(v) = query.get("sql") {
        if let Ok(sql) = base64::decode_url(v) {
            uses_fn = functions::get_all_transform_keys(org_id)
                .await
                .iter()
                .any(|fn_name| sql.contains(&format!("{}(", fn_name)));
            query_sql = sql;
        }
    };

    // pick up where clause from sql
    let where_str = match SearchService::sql::pickup_where(&query_sql, None) {
        Ok(v) => v.unwrap_or_default(),
        Err(e) => {
            return Err(Error::other(e));
        }
    };

    let size = query
        .get("size")
        .map_or(10, |v| v.parse::<i64>().unwrap_or(10));
    // If this is a enrichment table, we need to get the start_time and end_time from the stats
    let stats = if stream_type.eq(&StreamType::EnrichmentTables) {
        Some(stats::get_stream_stats(org_id, stream_name, stream_type))
    } else {
        None
    };
    let start_time = if stream_type.eq(&StreamType::EnrichmentTables) {
        stats.as_ref().unwrap().doc_time_min
    } else {
        query
            .get("start_time")
            .map_or(0, |v| v.parse::<i64>().unwrap_or(0))
    };

    if start_time == 0 {
        return Ok(MetaHttpResponse::bad_request("start_time is empty"));
    }
    let end_time = if stream_type.eq(&StreamType::EnrichmentTables) {
        stats.as_ref().unwrap().doc_time_max
    } else {
        query
            .get("end_time")
            .map_or(0, |v| v.parse::<i64>().unwrap_or(0))
    };
    if end_time == 0 {
        return Ok(MetaHttpResponse::bad_request("end_time is empty"));
    }
    let (start_time, end_time) = if start_time == end_time {
        (start_time - 1, end_time + 1)
    } else {
        (start_time, end_time)
    };

    let regions = query.get("regions").map_or(vec![], |regions| {
        regions
            .split(',')
            .filter(|s| !s.is_empty())
            .map(|s| s.to_string())
            .collect::<Vec<_>>()
    });
    let clusters = query.get("clusters").map_or(vec![], |clusters| {
        clusters
            .split(',')
            .filter(|s| !s.is_empty())
            .map(|s| s.to_string())
            .collect::<Vec<_>>()
    });

    let timeout = query
        .get("timeout")
        .map_or(0, |v| v.parse::<i64>().unwrap_or(0));

    // search
    let use_cache = cfg.common.result_cache_enabled && get_use_cache_from_request(query);
    let req = config::meta::search::Request {
        query: config::meta::search::Query {
            sql: query_sql,
            from: 0,
            size: config::meta::sql::MAX_LIMIT,
            start_time,
            end_time,
            uses_zo_fn: uses_fn,
            query_fn: query_fn.clone(),
            ..Default::default()
        },
        encoding: config::meta::search::RequestEncoding::Empty,
        regions,
        clusters,
        timeout,
        search_type: Some(SearchEventType::Values),
        search_event_context: None,
    };

    // skip fields which aren't part of the schema
    let schema = infra::schema::get(org_id, stream_name, stream_type)
        .await
        .unwrap_or(Schema::empty());

    let mut query_results = Vec::with_capacity(fields.len());
    let sql_where = if where_str.is_empty() {
        "".to_string()
    } else {
        format!("WHERE {}", where_str)
    };
    for field in &fields {
        let http_span = http_span.clone();
        // skip values for field which aren't part of the schema
        if schema.field_with_name(field).is_err() {
            continue;
        }
        let sql_where = if !sql_where.is_empty() && !keyword.is_empty() {
            format!("{sql_where} AND {field} ILIKE '%{keyword}%'")
        } else if !keyword.is_empty() {
            format!("WHERE {field} ILIKE '%{keyword}%'")
        } else {
            sql_where.clone()
        };
        let sql = if no_count {
            format!(
                "SELECT histogram(_timestamp) AS zo_sql_time, {field} AS zo_sql_key FROM \"{stream_name}\" {sql_where} GROUP BY zo_sql_time, zo_sql_key ORDER BY zo_sql_time ASC, zo_sql_key ASC"
            )
        } else {
            format!(
                "SELECT histogram(_timestamp) AS zo_sql_time, {field} AS zo_sql_key, COUNT(*) AS zo_sql_num FROM \"{stream_name}\" {sql_where} GROUP BY zo_sql_time, zo_sql_key ORDER BY zo_sql_time ASC, zo_sql_num DESC"
            )
        };
        let mut req = req.clone();
        req.query.sql = sql;

        let search_res = SearchService::cache::search(
            &trace_id,
            org_id,
            stream_type,
            Some(user_id.to_string()),
            &req,
            use_cache,
        )
        .instrument(http_span)
        .await;
        let resp_search = match search_res {
            Ok(res) => res,
            Err(err) => {
                http_report_metrics(start, org_id, stream_type, stream_name, "500", "_values/v1");
                log::error!("search values error: {:?}", err);
                return Ok(match err {
                    errors::Error::ErrorCode(code) => match code {
                        errors::ErrorCodes::SearchCancelQuery(_) => HttpResponse::TooManyRequests()
                            .json(meta::http::HttpResponse::error_code_with_trace_id(
                                code,
                                Some(trace_id),
                            )),
                        _ => HttpResponse::InternalServerError().json(
                            meta::http::HttpResponse::error_code_with_trace_id(
                                code,
                                Some(trace_id),
                            ),
                        ),
                    },
                    _ => HttpResponse::InternalServerError().json(meta::http::HttpResponse::error(
                        StatusCode::INTERNAL_SERVER_ERROR.into(),
                        err.to_string(),
                    )),
                });
            }
        };
        query_results.push((field.to_string(), resp_search));
    }

    let mut resp = config::meta::search::Response::default();
    let mut hit_values: Vec<json::Value> = Vec::new();
    let mut work_group_set = Vec::with_capacity(query_results.len());
    for (key, ret) in query_results {
        let mut top_hits: HashMap<String, i64> = HashMap::default();
        for row in ret.hits {
            let key = row
                .get("zo_sql_key")
                .map(json::get_string_value)
                .unwrap_or("".to_string());
            let num = row
                .get("zo_sql_num")
                .map(|v| v.as_i64().unwrap_or(0))
                .unwrap_or(0);
            let key_num = top_hits.entry(key).or_insert(0);
            *key_num += num;
        }
        let mut top_hits = top_hits.into_iter().collect::<Vec<_>>();
        if no_count {
            top_hits.sort_by(|a, b| a.0.cmp(&b.0));
        } else {
            top_hits.sort_by(|a, b| b.1.cmp(&a.1));
        }
        let top_hits = top_hits
            .into_iter()
            .take(size as usize)
            .map(|(k, v)| {
                let mut item = json::Map::new();
                item.insert("zo_sql_key".to_string(), json::Value::String(k));
                item.insert("zo_sql_num".to_string(), json::Value::Number(v.into()));
                json::Value::Object(item)
            })
            .collect::<Vec<_>>();

        let mut field_value: json::Map<String, json::Value> = json::Map::new();
        field_value.insert("field".to_string(), json::Value::String(key));
        field_value.insert("values".to_string(), json::Value::Array(top_hits));
        hit_values.push(json::Value::Object(field_value));
        resp.scan_size = std::cmp::max(resp.scan_size, ret.scan_size);
        resp.scan_records = std::cmp::max(resp.scan_records, ret.scan_records);
        resp.cached_ratio = std::cmp::max(resp.cached_ratio, ret.cached_ratio);
        resp.result_cache_ratio = std::cmp::max(resp.result_cache_ratio, ret.result_cache_ratio);
        work_group_set.push(ret.work_group);
    }
    resp.total = fields.len();
    resp.hits = hit_values;
    resp.size = size;
    resp.took = start.elapsed().as_millis() as usize;

    let time = start.elapsed().as_secs_f64();
    http_report_metrics(start, org_id, stream_type, stream_name, "200", "_values/v1");

    let req_stats = RequestStats {
        records: resp.hits.len() as i64,
        response_time: time,
        size: resp.scan_size as f64,
        request_body: Some(req.query.sql),
        user_email: Some(user_id.to_string()),
        min_ts: Some(start_time),
        max_ts: Some(end_time),
        cached_ratio: Some(resp.cached_ratio),
        search_type: Some(SearchEventType::Values),
        trace_id: Some(trace_id),
        took_wait_in_queue: if resp.took_detail.is_some() {
            let resp_took = resp.took_detail.as_ref().unwrap();
            // Consider only the cluster wait queue duration
            Some(resp_took.cluster_wait_queue)
        } else {
            None
        },
        work_group: get_work_group(work_group_set),
        ..Default::default()
    };
    let num_fn = req.query.query_fn.is_some() as u16;
    report_request_usage_stats(
        req_stats,
        org_id,
        stream_name,
        stream_type,
        UsageType::SearchTopNValues,
        num_fn,
        started_at,
    )
    .await;

    Ok(HttpResponse::Ok().json(resp))
}

/// search in distinct data
#[allow(clippy::too_many_arguments)]
async fn values_v2(
    org_id: &str,
    stream_type: StreamType,
    stream_name: &str,
    field: &str,
    filter: Option<(&str, &str)>,
    query: &web::Query<HashMap<String, String>>,
    user_id: &str,
    trace_id: String,
    http_span: Span,
) -> Result<HttpResponse, Error> {
    let start = std::time::Instant::now();
    let started_at = Utc::now().timestamp_micros();

    let no_count = match query.get("no_count") {
        None => false,
        Some(v) => {
            let v = v.to_lowercase();
            v == "true" || v == "1"
        }
    };
    let mut query_sql = if no_count {
        format!(
            "SELECT field_value AS zo_sql_key FROM distinct_values WHERE stream_type='{}' AND stream_name='{}' AND field_name='{}'",
            stream_type, stream_name, field
        )
    } else {
        format!(
            "SELECT field_value AS zo_sql_key, SUM(count) as zo_sql_num FROM distinct_values WHERE stream_type='{}' AND stream_name='{}' AND field_name='{}'",
            stream_type, stream_name, field
        )
    };
    if let Some((key, val)) = filter {
        let val = val.split(',').collect::<Vec<_>>().join("','");
        query_sql = format!(
            "{} AND filter_name='{}' AND filter_value IN ('{}')",
            query_sql, key, val
        );
    }
    if let Some(val) = query.get("keyword") {
        let val = val.trim();
        if !val.is_empty() {
            query_sql = format!("{} AND field_value ILIKE '%{}%'", query_sql, val);
        }
    }

    let size = query
        .get("size")
        .map_or(10, |v| v.parse::<i64>().unwrap_or(10));
    // If this is a enrichment table, we need to get the start_time and end_time from the stats
    let stats = if stream_type.eq(&StreamType::EnrichmentTables) {
        Some(stats::get_stream_stats(org_id, stream_name, stream_type))
    } else {
        None
    };
    let start_time = if stream_type.eq(&StreamType::EnrichmentTables) {
        stats.as_ref().unwrap().doc_time_min
    } else {
        query
            .get("start_time")
            .map_or(0, |v| v.parse::<i64>().unwrap_or(0))
    };

    if start_time == 0 {
        return Ok(MetaHttpResponse::bad_request("start_time is empty"));
    }
    let end_time = if stream_type.eq(&StreamType::EnrichmentTables) {
        stats.as_ref().unwrap().doc_time_max
    } else {
        query
            .get("end_time")
            .map_or(0, |v| v.parse::<i64>().unwrap_or(0))
    };
    if end_time == 0 {
        return Ok(MetaHttpResponse::bad_request("end_time is empty"));
    }
    let (start_time, end_time) = if start_time == end_time {
        (start_time - 1, end_time + 1)
    } else {
        (start_time, end_time)
    };
    if no_count {
        query_sql = format!("{query_sql} GROUP BY zo_sql_key ORDER BY zo_sql_key ASC LIMIT {size}")
    } else {
        query_sql = format!("{query_sql} GROUP BY zo_sql_key ORDER BY zo_sql_num DESC LIMIT {size}")
    }

    let regions = query.get("regions").map_or(vec![], |regions| {
        regions
            .split(',')
            .filter(|s| !s.is_empty())
            .map(|s| s.to_string())
            .collect::<Vec<_>>()
    });
    let clusters = query.get("clusters").map_or(vec![], |clusters| {
        clusters
            .split(',')
            .filter(|s| !s.is_empty())
            .map(|s| s.to_string())
            .collect::<Vec<_>>()
    });

    let timeout = query
        .get("timeout")
        .map_or(0, |v| v.parse::<i64>().unwrap_or(0));

    metrics::QUERY_PENDING_NUMS
        .with_label_values(&[org_id])
        .inc();

    // get a local search queue lock
    #[cfg(not(feature = "enterprise"))]
    let locker = SearchService::QUEUE_LOCKER.clone();
    #[cfg(not(feature = "enterprise"))]
    let locker = locker.lock().await;
    #[cfg(not(feature = "enterprise"))]
    if !get_config().common.feature_query_queue_enabled {
        drop(locker);
    }
    #[cfg(not(feature = "enterprise"))]
    let took_wait = start.elapsed().as_millis() as usize;
    #[cfg(feature = "enterprise")]
    let took_wait = 0;
    log::info!(
        "http search value_v2 API wait in queue took: {} ms",
        took_wait
    );
    metrics::QUERY_PENDING_NUMS
        .with_label_values(&[org_id])
        .dec();

    // search
    let req = config::meta::search::Request {
        query: config::meta::search::Query {
            sql: query_sql,
            from: 0,
            size: 0,
            start_time,
            end_time,
            sort_by: None,
            quick_mode: false,
            query_type: "".to_string(),
            track_total_hits: false,
            uses_zo_fn: false,
            query_fn: None,
            skip_wal: false,
        },
        encoding: config::meta::search::RequestEncoding::Empty,
        regions,
        clusters,
        timeout,
        search_type: Some(SearchEventType::Values),
        search_event_context: None,
    };
    let search_res = SearchService::search(
        &trace_id,
        org_id,
        StreamType::Metadata,
        Some(user_id.to_string()),
        &req,
    )
    .instrument(http_span)
    .await;

    let resp_search = match search_res {
        Ok(res) => res,
        Err(err) => {
            http_report_metrics(start, org_id, stream_type, stream_name, "500", "_values/v2");
            log::error!("search values error: {:?}", err);
            return Ok(match err {
                errors::Error::ErrorCode(code) => match code {
                    errors::ErrorCodes::SearchCancelQuery(_) => HttpResponse::TooManyRequests()
                        .json(meta::http::HttpResponse::error_code_with_trace_id(
                            code,
                            Some(trace_id),
                        )),
                    _ => HttpResponse::InternalServerError().json(
                        meta::http::HttpResponse::error_code_with_trace_id(code, Some(trace_id)),
                    ),
                },
                _ => HttpResponse::InternalServerError().json(meta::http::HttpResponse::error(
                    StatusCode::INTERNAL_SERVER_ERROR.into(),
                    err.to_string(),
                )),
            });
        }
    };

    let mut resp = config::meta::search::Response::default();
    let mut hit_values: Vec<json::Value> = Vec::new();
    let mut field_value: json::Map<String, json::Value> = json::Map::new();
    field_value.insert("field".to_string(), json::Value::String(field.to_string()));
    field_value.insert("values".to_string(), json::Value::Array(resp_search.hits));
    hit_values.push(json::Value::Object(field_value));

    resp.total = 1;
    resp.hits = hit_values;
    resp.size = size;
    resp.scan_size = resp_search.scan_size;
    resp.took = start.elapsed().as_millis() as usize;
    resp.cached_ratio = resp_search.cached_ratio;

    let time = start.elapsed().as_secs_f64();
    http_report_metrics(start, org_id, stream_type, stream_name, "200", "_values/v2");

    let req_stats = RequestStats {
        records: resp.hits.len() as i64,
        response_time: time,
        size: resp.scan_size as f64,
        request_body: Some(req.query.sql),
        user_email: Some(user_id.to_string()),
        min_ts: Some(start_time),
        max_ts: Some(end_time),
        cached_ratio: Some(resp.cached_ratio),
        search_type: Some(SearchEventType::Values),
        trace_id: Some(trace_id),
        took_wait_in_queue: if resp.took_detail.is_some() {
            let resp_took = resp.took_detail.as_ref().unwrap();
            // Consider only the cluster wait queue duration
            Some(resp_took.cluster_wait_queue)
        } else {
            None
        },
        work_group: resp_search.work_group,
        ..Default::default()
    };
    let num_fn = req.query.query_fn.is_some() as u16;
    report_request_usage_stats(
        req_stats,
        org_id,
        stream_name,
        stream_type,
        UsageType::SearchTopNValues,
        num_fn,
        started_at,
    )
    .await;

    Ok(HttpResponse::Ok().json(resp))
}

/// SearchStreamPartition
#[utoipa::path(
    context_path = "/api",
    tag = "Search",
    operation_id = "SearchPartition",
    security(
        ("Authorization"= [])
    ),
    params(
        ("org_id" = String, Path, description = "Organization name"),
    ),
    request_body(content = SearchRequest, description = "Search query", content_type = "application/json", example = json!({
        "sql": "select * from k8s ",
        "start_time": 1675182660872049i64,
        "end_time": 1675185660872049i64
    })),
    responses(
        (status = 200, description = "Success", content_type = "application/json", body = SearchResponse, example = json!({
            "took": 155,
            "file_num": 10,
            "original_size": 10240,
            "compressed_size": 1024,
            "partitions": [
                [1674213225158000i64, 1674213225158000i64],
                [1674213225158000i64, 1674213225158000i64],
            ]
        })),
        (status = 400, description = "Failure", content_type = "application/json", body = HttpResponse),
        (status = 500, description = "Failure", content_type = "application/json", body = HttpResponse),
    )
)]
#[post("/{org_id}/_search_partition")]
pub async fn search_partition(
    org_id: web::Path<String>,
    in_req: HttpRequest,
    body: web::Bytes,
) -> Result<HttpResponse, Error> {
    let start = std::time::Instant::now();
    let cfg = get_config();

    let http_span = if cfg.common.tracing_search_enabled {
        tracing::info_span!("/api/{org_id}/_search_partition", org_id = org_id.clone(),)
    } else {
        Span::none()
    };
    let trace_id = get_or_create_trace_id(in_req.headers(), &http_span);

    let org_id = org_id.into_inner();
    let query = web::Query::<HashMap<String, String>>::from_query(in_req.query_string()).unwrap();
    let stream_type = match get_stream_type_from_request(&query) {
        Ok(v) => v.unwrap_or(StreamType::Logs),
        Err(e) => return Ok(MetaHttpResponse::bad_request(e)),
    };

    let mut req: config::meta::search::SearchPartitionRequest = match json::from_slice(&body) {
        Ok(v) => v,
        Err(e) => return Ok(MetaHttpResponse::bad_request(e)),
    };
    if let Err(e) = req.decode() {
        return Ok(MetaHttpResponse::bad_request(e));
    }

    let search_res = SearchService::search_partition(&trace_id, &org_id, stream_type, &req)
        .instrument(http_span)
        .await;

    // do search
    match search_res {
        Ok(res) => {
            http_report_metrics(start, &org_id, stream_type, "", "200", "_search_partition");
            Ok(HttpResponse::Ok().json(res))
        }
        Err(err) => {
            http_report_metrics(start, &org_id, stream_type, "", "500", "_search_partition");
            log::error!("search error: {:?}", err);
            Ok(match err {
                errors::Error::ErrorCode(code) => HttpResponse::InternalServerError().json(
                    meta::http::HttpResponse::error_code_with_trace_id(code, Some(trace_id)),
                ),
                _ => HttpResponse::InternalServerError().json(meta::http::HttpResponse::error(
                    StatusCode::INTERNAL_SERVER_ERROR.into(),
                    err.to_string(),
                )),
            })
        }
    }
}

/// Search History
#[utoipa::path(
    context_path = "/api",
    tag = "Search",
    operation_id = "SearchHistory",
    security(
        ("Authorization" = [])
    ),
    params(
        ("org_id" = String, Path, description = "Organization ID"),
    ),
    request_body(
        content = SearchHistoryRequest,
        description = "Search history request parameters",
        content_type = "application/json",
        example = json!({
            "stream_name": "default",
            "stream_type": "logs",
            "min_ts": 1632960000,
            "max_ts": 1633046400,
            "trace_id": "7f7898fd19424c47ba830a6fa9b25e1f",
            "size": 100
        })
    ),
    responses(
        (status = 200, description = "Success", content_type = "application/json", body = SearchResponse, example = json ! ({
            "took": 40,
            "took_detail": {
                "total": 0,
                "idx_took": 0,
                "wait_queue": 0,
                "cluster_total": 40,
                "cluster_wait_queue": 0
            },
            "hits": [
                {
                "cached_ratio": 0,
                "end_time": 15,
                "org_id": "default",
                "scan_records": 1,
                "scan_size": 7.0,
                "sql": "SELECT COUNT(*) from \"default\"",
                "start_time": 0,
                "stream_name": "default",
                "stream_type": "logs",
                "took": 0.056222333,
                "trace_id": "7f7898fd19424c47ba830a6fa9b25e1f",
                "function": ".",
                },
            ],
            "total": 3,
            "from": 0,
            "size": 20,
            "cached_ratio": 0,
            "scan_size": 0,
            "idx_scan_size": 0,
            "scan_records": 3,
            "trace_id": "2lsPBWjwZxUJ5ugvZ4jApESZEpk",
            "is_partial": false,
            "result_cache_ratio": 0
        })),
        (status = 400, description = "Bad Request - Invalid parameters or body", content_type = "application/json", body = HttpResponse),
        (status = 500, description = "Internal Server Error", content_type = "application/json", body = HttpResponse),
    )
)]
#[post("/{org_id}/_search_history")]
pub async fn search_history(
    org_id: web::Path<String>,
    in_req: HttpRequest,
    body: web::Bytes,
) -> Result<HttpResponse, Error> {
    let start = std::time::Instant::now();
    let started_at = Utc::now().timestamp_micros();
    let org_id = org_id.into_inner();
    let cfg = get_config();
    let http_span = if cfg.common.tracing_search_enabled {
        tracing::info_span!("/api/{org_id}/_search_history", org_id = org_id.clone())
    } else {
        Span::none()
    };
    let trace_id = get_or_create_trace_id(in_req.headers(), &http_span);
    let user_id = in_req
        .headers()
        .get("user_id")
        .map(|v| v.to_str().unwrap_or("").to_string());

    let mut req: config::meta::search::SearchHistoryRequest = match json::from_slice(&body) {
        Ok(v) => v,
        Err(e) => {
            return Ok(MetaHttpResponse::bad_request(e));
        }
    };
    // restrict history only to path org_id
    req.org_id = Some(org_id.clone());
    // restrict history only to requested user_id
    req.user_email = user_id.clone();

    // Search
    let stream_name = USAGE_STREAM;
    let search_query_req = match req.to_query_req(stream_name, &cfg.common.column_timestamp) {
        Ok(r) => r,
        Err(e) => {
            return Ok(MetaHttpResponse::bad_request(e));
        }
    };

    // increment query queue
    metrics::QUERY_PENDING_NUMS
        .with_label_values(&[&org_id])
        .inc();

    // handle search queue lock and timing
    #[cfg(not(feature = "enterprise"))]
    let locker = SearchService::QUEUE_LOCKER.clone();
    #[cfg(not(feature = "enterprise"))]
    let locker = locker.lock().await;
    #[cfg(not(feature = "enterprise"))]
    if !cfg.common.feature_query_queue_enabled {
        drop(locker);
    }
    #[cfg(not(feature = "enterprise"))]
    let took_wait = start.elapsed().as_millis() as usize;
    #[cfg(feature = "enterprise")]
    let took_wait = 0;

    log::info!(
        "http search history API wait in queue took: {} ms",
        took_wait
    );

    metrics::QUERY_PENDING_NUMS
        .with_label_values(&[&org_id])
        .dec();

    let history_org_id = &cfg.common.usage_org;
    let stream_type = StreamType::Logs;
    let search_res = SearchService::search(
        &trace_id,
        history_org_id,
        stream_type,
        user_id.clone(),
        &search_query_req,
    )
    .instrument(http_span)
    .await;

    let mut search_res = match search_res {
        Ok(res) => res,
        Err(err) => {
            http_report_metrics(
                start,
                &org_id,
                stream_type,
                stream_name,
                "500",
                "_search_history",
            );
            log::error!("[trace_id {}] Search history error : {:?}", trace_id, err);
            return Ok(match err {
                errors::Error::ErrorCode(code) => HttpResponse::InternalServerError().json(
                    meta::http::HttpResponse::error_code_with_trace_id(code, Some(trace_id)),
                ),
                _ => HttpResponse::InternalServerError().json(meta::http::HttpResponse::error(
                    StatusCode::INTERNAL_SERVER_ERROR.into(),
                    err.to_string(),
                )),
            });
        }
    };

    search_res.hits = search_res
        .hits
        .into_iter()
        .filter_map(|hit| match SearchHistoryHitResponse::try_from(hit) {
            Ok(response) => match serde_json::to_value(response) {
                Ok(json_value) => Some(json_value),
                Err(e) => {
                    log::error!("[trace_id {}] Serialization error: {:?}", trace_id, e);
                    None
                }
            },
            Err(e) => {
                log::error!("[trace_id {}] Deserialization error: {:?}", trace_id, e);
                None
            }
        })
        .collect::<Vec<_>>();

    search_res.trace_id = trace_id.clone();

    // report http metrics
    http_report_metrics(
        start,
        &org_id,
        stream_type,
        stream_name,
        "200",
        "_search_history",
    );

    // prepare usage metrics
    let time_taken = start.elapsed().as_secs_f64();
    let took_wait_in_queue = if search_res.took_detail.is_some() {
        let resp_took = search_res.took_detail.as_ref().unwrap();
        Some(resp_took.cluster_wait_queue)
    } else {
        None
    };
    let req_stats = RequestStats {
        records: search_res.hits.len() as i64,
        response_time: time_taken,
        size: search_res.scan_size as f64,
        request_body: Some(search_query_req.query.sql),
        user_email: user_id,
        min_ts: Some(req.start_time),
        max_ts: Some(req.end_time),
        cached_ratio: Some(search_res.cached_ratio),
        search_type: Some(SearchEventType::Other),
        trace_id: Some(trace_id),
        took_wait_in_queue,
        work_group: search_res.work_group.clone(),
        ..Default::default()
    };
    let num_fn = search_query_req.query.query_fn.is_some() as u16;
    report_request_usage_stats(
        req_stats,
        history_org_id,
        stream_name,
        StreamType::Logs,
        UsageType::SearchHistory,
        num_fn,
        started_at,
    )
    .await;

    Ok(HttpResponse::Ok().json(search_res))
}<|MERGE_RESOLUTION|>--- conflicted
+++ resolved
@@ -160,17 +160,6 @@
             .and_then(|event_type| get_search_event_context_from_request(event_type, &query));
     }
 
-<<<<<<< HEAD
-=======
-    // set index_type
-    if req.index_type.is_empty() {
-        req.index_type = match get_index_type_from_request(&query) {
-            Ok(typ) => typ,
-            Err(e) => return Ok(MetaHttpResponse::bad_request(e)),
-        };
-    }
-
->>>>>>> 5608a06c
     // get stream name
     let stream_names = match resolve_stream_names(&req.query.sql) {
         Ok(v) => v.clone(),
