// Copyright 2024 Zinc Labs Inc.
//
// This program is free software: you can redistribute it and/or modify
// it under the terms of the GNU Affero General Public License as published by
// the Free Software Foundation, either version 3 of the License, or
// (at your option) any later version.
//
// This program is distributed in the hope that it will be useful
// but WITHOUT ANY WARRANTY; without even the implied warranty of
// MERCHANTABILITY or FITNESS FOR A PARTICULAR PURPOSE.  See the
// GNU Affero General Public License for more details.
//
// You should have received a copy of the GNU Affero General Public License
// along with this program.  If not, see <http://www.gnu.org/licenses/>.

use std::{collections::HashMap, io::Error};

use actix_web::{get, http::StatusCode, post, web, HttpRequest, HttpResponse};
use chrono::{Duration, Utc};
use config::{
    get_config,
    meta::{
        search,
        sql::resolve_stream_names,
        stream::StreamType,
        usage::{RequestStats, UsageType},
    },
    metrics,
    utils::{base64, json},
};
use infra::errors;
use tracing::{Instrument, Span};

use crate::{
    common::{
        meta::{self, http::HttpResponse as MetaHttpResponse},
        utils::{
            functions,
            http::{
                get_or_create_trace_id, get_search_type_from_request, get_stream_type_from_request,
            },
        },
    },
    service::{search as SearchService, usage::report_request_usage_stats},
};

/// SearchStreamData
#[utoipa::path(
    context_path = "/api",
    tag = "Search",
    operation_id = "SearchSQL",
    security(
        ("Authorization"= [])
    ),
    params(
        ("org_id" = String, Path, description = "Organization name"),
    ),
    request_body(content = SearchRequest, description = "Search query", content_type = "application/json", example = json!({
        "query": {
            "sql": "select * from k8s ",
            "start_time": 1675182660872049i64,
            "end_time": 1675185660872049i64,
            "from": 0,
            "size": 10
        }
    })),
    responses(
        (status = 200, description = "Success", content_type = "application/json", body = SearchResponse, example = json!({
            "took": 155,
            "hits": [
                {
                    "_p": "F",
                    "_timestamp": 1674213225158000i64,
                    "kubernetes": {
                        "container_hash": "dkr.ecr.us-west-2.amazonaws.com/openobserve@sha256:3dbbb0dc1eab2d5a3b3e4a75fd87d194e8095c92d7b2b62e7cdbd07020f54589",
                        "container_image": "dkr.ecr.us-west-2.amazonaws.com/openobserve:v0.0.3",
                        "container_name": "openobserve",
                        "docker_id": "eb0983bdb9ff9360d227e6a0b268fe3b24a0868c2c2d725a1516c11e88bf5789",
                        "host": "ip.us-east-2.compute.internal",
                        "namespace_name": "openobserve",
                        "pod_id": "35a0421f-9203-4d73-9663-9ff0ce26d409",
                        "pod_name": "openobserve-ingester-0"
                    },
                    "log": "[2023-01-20T11:13:45Z INFO  actix_web::middleware::logger] 10.2.80.192 \"POST /api/demo/_bulk HTTP/1.1\" 200 68",
                    "stream": "stderr"
                }
            ],
            "total": 27179431,
            "from": 0,
            "size": 1,
            "scan_size": 28943
        })),
        (status = 400, description = "Failure", content_type = "application/json", body = HttpResponse),
        (status = 500, description = "Failure", content_type = "application/json", body = HttpResponse),
    )
)]
#[post("/{org_id}/_search_multi")]
pub async fn search_multi(
    org_id: web::Path<String>,
    in_req: HttpRequest,
    body: web::Bytes,
) -> Result<HttpResponse, Error> {
    let start = std::time::Instant::now();
    let cfg = get_config();

    let org_id = org_id.into_inner();
    let started_at = Utc::now().timestamp_micros();
    let http_span = if cfg.common.tracing_search_enabled {
        tracing::info_span!("/api/{org_id}/_search_multi", org_id = org_id.clone())
    } else {
        Span::none()
    };
    let trace_id = get_or_create_trace_id(in_req.headers(), &http_span);

    let query = web::Query::<HashMap<String, String>>::from_query(in_req.query_string()).unwrap();
    let stream_type = match get_stream_type_from_request(&query) {
        Ok(v) => v.unwrap_or(StreamType::Logs),
        Err(e) => return Ok(MetaHttpResponse::bad_request(e)),
    };

    let search_type = match get_search_type_from_request(&query) {
        Ok(v) => v,
        Err(e) => return Ok(MetaHttpResponse::bad_request(e)),
    };

    // handle encoding for query and aggs
    let mut multi_req: search::MultiStreamRequest = match json::from_slice(&body) {
        Ok(v) => v,
        Err(e) => return Ok(MetaHttpResponse::bad_request(e)),
    };

    let mut query_fn = multi_req
        .query_fn
        .as_ref()
        .and_then(|v| base64::decode_url(v).ok());

    if let Some(vrl_function) = &query_fn {
        if !vrl_function.trim().ends_with('.') {
            query_fn = Some(format!("{} \n .", vrl_function));
        }
    }

    let user_id = in_req.headers().get("user_id").unwrap().to_str().unwrap();
    let mut queries = multi_req.to_query_req();
    let mut multi_res = search::Response::new(multi_req.from, multi_req.size);

    // Before making any rpc requests, first check the sql expressions can be decoded correctly
    for req in queries.iter_mut() {
        if let Err(e) = req.decode() {
            return Ok(MetaHttpResponse::bad_request(e));
        }
    }
    let queries_len = queries.len();

    for mut req in queries {
        let mut rpc_req: proto::cluster_rpc::SearchRequest = req.to_owned().into();
        rpc_req.org_id = org_id.to_string();
        rpc_req.stream_type = stream_type.to_string();
        let stream_name = match resolve_stream_names(&req.query.sql) {
            Ok(v) => v[0].clone(),
            Err(e) => {
                return Ok(HttpResponse::InternalServerError().json(
                    meta::http::HttpResponse::error(
                        StatusCode::INTERNAL_SERVER_ERROR.into(),
                        e.to_string(),
                    ),
                ));
            }
        };

        // Check permissions on stream
        #[cfg(feature = "enterprise")]
        {
            use o2_enterprise::enterprise::openfga::meta::mapping::OFGA_MODELS;

            use crate::common::{
                infra::config::USERS,
                utils::auth::{is_root_user, AuthExtractor},
            };

            if !is_root_user(user_id) {
                let user: meta::user::User =
                    USERS.get(&format!("{org_id}/{user_id}")).unwrap().clone();
                let stream_type_str = stream_type.to_string();

                if user.is_external
                    && !crate::handler::http::auth::validator::check_permissions(
                        user_id,
                        AuthExtractor {
                            auth: "".to_string(),
                            method: "GET".to_string(),
<<<<<<< HEAD
                            o2_type: format!("{}:{}", stream_type, stream_name),
=======
                            o2_type: format!(
                                "{}:{}",
                                OFGA_MODELS
                                    .get(stream_type_str.as_str())
                                    .map_or(stream_type_str.as_str(), |model| model.key),
                                resp.stream_name
                            ),
>>>>>>> 6d752972
                            org_id: org_id.clone(),
                            bypass_check: false,
                            parent_id: "".to_string(),
                        },
                        Some(user.role),
                    )
                    .await
                {
                    return Ok(MetaHttpResponse::forbidden("Unauthorized Access"));
                }
            }
            // Check permissions on stream ends
        }

        req.query.query_fn = query_fn.clone();

        for fn_name in functions::get_all_transform_keys(&org_id).await {
            if req.query.sql.contains(&format!("{}(", fn_name)) {
                req.query.uses_zo_fn = true;
                break;
            }
        }

        metrics::QUERY_PENDING_NUMS
            .with_label_values(&[&org_id])
            .inc();
        // get a local search queue lock
        #[cfg(not(feature = "enterprise"))]
        let locker = SearchService::QUEUE_LOCKER.clone();
        #[cfg(not(feature = "enterprise"))]
        let locker = locker.lock().await;
        #[cfg(not(feature = "enterprise"))]
        if !cfg.common.feature_query_queue_enabled {
            drop(locker);
        }
        #[cfg(not(feature = "enterprise"))]
        let took_wait = start.elapsed().as_millis() as usize;
        #[cfg(feature = "enterprise")]
        let took_wait = 0;
        log::info!("http search multi API wait in queue took: {}", took_wait);
        metrics::QUERY_PENDING_NUMS
            .with_label_values(&[&org_id])
            .dec();

        let trace_id = trace_id.clone();
        // do search
        let search_res = SearchService::search(
            &trace_id,
            &org_id,
            stream_type,
            Some(user_id.to_string()),
            &req,
        )
        .instrument(http_span.clone())
        .await;

        match search_res {
            Ok(mut res) => {
                let time = start.elapsed().as_secs_f64();
                metrics::HTTP_RESPONSE_TIME
                    .with_label_values(&[
                        "/api/org/_search_multi",
                        "200",
                        &org_id,
                        "",
                        stream_type.to_string().as_str(),
                    ])
                    .observe(time);
                metrics::HTTP_INCOMING_REQUESTS
                    .with_label_values(&[
                        "/api/org/_search_multi",
                        "200",
                        &org_id,
                        "",
                        stream_type.to_string().as_str(),
                    ])
                    .inc();
                res.set_trace_id(trace_id);
                res.set_local_took(start.elapsed().as_millis() as usize, took_wait);

                let req_stats = RequestStats {
                    records: res.hits.len() as i64,
                    response_time: time,
                    size: res.scan_size as f64,
                    request_body: Some(req.query.sql),
                    user_email: Some(user_id.to_string()),
                    min_ts: Some(req.query.start_time),
                    max_ts: Some(req.query.end_time),
                    cached_ratio: Some(res.cached_ratio),
                    search_type,
                    trace_id: Some(res.trace_id.clone()),
                    took_wait_in_queue: if res.took_detail.is_some() {
                        let resp_took = res.took_detail.as_ref().unwrap();
                        // Consider only the cluster wait queue duration
                        Some(resp_took.cluster_wait_queue)
                    } else {
                        None
                    },
                    ..Default::default()
                };
                let num_fn = req.query.query_fn.is_some() as u16;
                report_request_usage_stats(
                    req_stats,
                    &org_id,
                    &stream_name,
                    StreamType::Logs,
                    UsageType::Search,
                    num_fn,
                    started_at,
                )
                .await;

                multi_res.took += res.took;

                if res.total > multi_res.total {
                    multi_res.total = res.total
                }
                multi_res.from = res.from;
                multi_res.size += res.size;
                multi_res.file_count += res.file_count;
                multi_res.scan_size += res.scan_size;
                multi_res.scan_records += res.scan_records;
                multi_res.columns.extend(res.columns);
                multi_res.hits.extend(res.hits);
                multi_res.response_type = res.response_type;
                multi_res.trace_id = res.trace_id;
                multi_res.cached_ratio = res.cached_ratio;
            }
            Err(err) => {
                let time = start.elapsed().as_secs_f64();
                metrics::HTTP_RESPONSE_TIME
                    .with_label_values(&[
                        "/api/org/_search_multi",
                        "500",
                        &org_id,
                        "",
                        stream_type.to_string().as_str(),
                    ])
                    .observe(time);
                metrics::HTTP_INCOMING_REQUESTS
                    .with_label_values(&[
                        "/api/org/_search_multi",
                        "500",
                        &org_id,
                        "",
                        stream_type.to_string().as_str(),
                    ])
                    .inc();

                log::error!("search error: {:?}", err);
                multi_res.function_error = format!("{};{:?}", multi_res.function_error, err);
                if let errors::Error::ErrorCode(code) = err {
                    if let errors::ErrorCodes::SearchCancelQuery(_) = code {
                        return Ok(HttpResponse::TooManyRequests().json(
                            meta::http::HttpResponse::error_code_with_trace_id(
                                code,
                                Some(trace_id),
                            ),
                        ));
                    }
                }
            }
        }
    }

    let column_timestamp = get_config().common.column_timestamp.to_string();
    multi_res.cached_ratio /= queries_len;
    multi_res.hits.sort_by(|a, b| {
        if a.get(&column_timestamp).is_none() || b.get(&column_timestamp).is_none() {
            return std::cmp::Ordering::Equal;
        }
        let a_ts = a.get(&column_timestamp).unwrap().as_i64().unwrap();
        let b_ts = b.get(&column_timestamp).unwrap().as_i64().unwrap();
        b_ts.cmp(&a_ts)
    });
    Ok(HttpResponse::Ok().json(multi_res))
}

/// SearchMultiStreamPartition
#[utoipa::path(
    context_path = "/api",
    tag = "Search",
    operation_id = "SearchPartitionMulti",
    security(
        ("Authorization"= [])
    ),
    params(
        ("org_id" = String, Path, description = "Organization name"),
    ),
    request_body(content = SearchRequest, description = "Search query", content_type = "application/json", example = json!({
        "sql": "select * from k8s ",
        "start_time": 1675182660872049i64,
        "end_time": 1675185660872049i64
    })),
    responses(
        (status = 200, description = "Success", content_type = "application/json", body = SearchResponse, example = json!({
            "took": 155,
            "file_num": 10,
            "original_size": 10240,
            "compressed_size": 1024,
            "partitions": [
                [1674213225158000i64, 1674213225158000i64],
                [1674213225158000i64, 1674213225158000i64],
            ]
        })),
        (status = 400, description = "Failure", content_type = "application/json", body = HttpResponse),
        (status = 500, description = "Failure", content_type = "application/json", body = HttpResponse),
    )
)]
#[post("/{org_id}/_search_partition_multi")]
pub async fn _search_partition_multi(
    org_id: web::Path<String>,
    in_req: HttpRequest,
    body: web::Bytes,
) -> Result<HttpResponse, Error> {
    let start = std::time::Instant::now();
    let cfg = get_config();

    let http_span = if cfg.common.tracing_search_enabled {
        tracing::info_span!(
            "/api/{org_id}/_search_partition_multi",
            org_id = org_id.clone()
        )
    } else {
        Span::none()
    };
    let trace_id = get_or_create_trace_id(in_req.headers(), &http_span);

    let org_id = org_id.into_inner();
    let query = web::Query::<HashMap<String, String>>::from_query(in_req.query_string()).unwrap();
    let stream_type = match get_stream_type_from_request(&query) {
        Ok(v) => v.unwrap_or(StreamType::Logs),
        Err(e) => return Ok(MetaHttpResponse::bad_request(e)),
    };

    let req: search::MultiSearchPartitionRequest = match json::from_slice(&body) {
        Ok(v) => v,
        Err(e) => return Ok(MetaHttpResponse::bad_request(e)),
    };

    let search_fut = SearchService::search_partition_multi(&trace_id, &org_id, stream_type, &req);
    let search_res = if !cfg.common.tracing_enabled && cfg.common.tracing_search_enabled {
        search_fut.instrument(http_span).await
    } else {
        search_fut.await
    };
    // do search
    match search_res {
        Ok(res) => {
            let time = start.elapsed().as_secs_f64();
            metrics::HTTP_RESPONSE_TIME
                .with_label_values(&[
                    "/api/org/_search_partition_multi",
                    "200",
                    &org_id,
                    "",
                    stream_type.to_string().as_str(),
                ])
                .observe(time);
            metrics::HTTP_INCOMING_REQUESTS
                .with_label_values(&[
                    "/api/org/_search_partition_multi",
                    "200",
                    &org_id,
                    "",
                    stream_type.to_string().as_str(),
                ])
                .inc();
            Ok(HttpResponse::Ok().json(res))
        }
        Err(err) => {
            let time = start.elapsed().as_secs_f64();
            metrics::HTTP_RESPONSE_TIME
                .with_label_values(&[
                    "/api/org/_search_partition_multi",
                    "500",
                    &org_id,
                    "",
                    stream_type.to_string().as_str(),
                ])
                .observe(time);
            metrics::HTTP_INCOMING_REQUESTS
                .with_label_values(&[
                    "/api/org/_search_partition_multi",
                    "500",
                    &org_id,
                    "",
                    stream_type.to_string().as_str(),
                ])
                .inc();
            log::error!("search error: {:?}", err);
            Ok(match err {
                errors::Error::ErrorCode(code) => HttpResponse::InternalServerError().json(
                    meta::http::HttpResponse::error_code_with_trace_id(code, Some(trace_id)),
                ),
                _ => HttpResponse::InternalServerError().json(meta::http::HttpResponse::error(
                    StatusCode::INTERNAL_SERVER_ERROR.into(),
                    err.to_string(),
                )),
            })
        }
    }
}

/// SearchAround
#[utoipa::path(
    context_path = "/api",
    tag = "Search",
    operation_id = "SearchAroundMulti",
    security(
        ("Authorization"= [])
    ),
    params(
        ("org_id" = String, Path, description = "Organization name"),
        ("stream_names" = String, Path, description = "base64 encoded comma separated stream names"),
        ("key" = i64, Query, description = "around key"),
        ("size" = i64, Query, description = "around size"),
        ("timeout" = Option<i64>, Query, description = "timeout, seconds"),
    ),
    responses(
        (status = 200, description = "Success", content_type = "application/json", body = SearchResponse, example = json!({
            "took": 155,
            "hits": [
                {
                    "_p": "F",
                    "_timestamp": 1674213225158000i64,
                    "kubernetes": {
                        "container_hash": "dkr.ecr.us-west-2.amazonaws.com/openobserve@sha256:3dbbb0dc1eab2d5a3b3e4a75fd87d194e8095c92d7b2b62e7cdbd07020f54589",
                        "container_image": "dkr.ecr.us-west-2.amazonaws.com/openobserve:v0.0.3",
                        "container_name": "openobserve",
                        "docker_id": "eb0983bdb9ff9360d227e6a0b268fe3b24a0868c2c2d725a1516c11e88bf5789",
                        "host": "ip.us-east-2.compute.internal",
                        "namespace_name": "openobserve",
                        "pod_id": "35a0421f-9203-4d73-9663-9ff0ce26d409",
                        "pod_name": "openobserve-ingester-0"
                    },
                    "log": "[2023-01-20T11:13:45Z INFO  actix_web::middleware::logger] 10.2.80.192 \"POST /api/demo/_bulk HTTP/1.1\" 200 68",
                    "stream": "stderr"
                }
            ],
            "total": 10,
            "from": 0,
            "size": 10,
            "scan_size": 28943
        })),
        (status = 500, description = "Failure", content_type = "application/json", body = HttpResponse),
    )
)]
#[get("/{org_id}/{stream_names}/_around_multi")]
pub async fn around_multi(
    path: web::Path<(String, String)>,
    in_req: HttpRequest,
) -> Result<HttpResponse, Error> {
    let start = std::time::Instant::now();
    let started_at = Utc::now().timestamp_micros();
    let cfg = get_config();

    let (org_id, stream_names) = path.into_inner();
    let http_span = if cfg.common.tracing_search_enabled {
        tracing::info_span!(
            "/api/{org_id}/{stream_names}/_around_multi",
            org_id = org_id.clone(),
            stream_names = stream_names.clone()
        )
    } else {
        Span::none()
    };
    let trace_id = get_or_create_trace_id(in_req.headers(), &http_span);

    let stream_names = base64::decode_url(&stream_names)?;
    let mut uses_fn = false;
    let query = web::Query::<HashMap<String, String>>::from_query(in_req.query_string()).unwrap();
    let stream_type = match get_stream_type_from_request(&query) {
        Ok(v) => v.unwrap_or(StreamType::Logs),
        Err(e) => return Ok(MetaHttpResponse::bad_request(e)),
    };

    let around_key = match query.get("key") {
        Some(v) => v.parse::<i64>().unwrap_or(0),
        None => return Ok(MetaHttpResponse::bad_request("around key is empty")),
    };
    let mut query_fn = query
        .get("query_fn")
        .and_then(|v| base64::decode_url(v).ok());
    if let Some(vrl_function) = &query_fn {
        if !vrl_function.trim().ends_with('.') {
            query_fn = Some(format!("{} \n .", vrl_function));
        }
    }

    let mut around_sqls = stream_names
        .split(',')
        .collect::<Vec<&str>>()
        .iter()
        .map(|name| format!("SELECT * FROM \"{}\" ", name))
        .collect::<Vec<String>>();
    if let Some(v) = query.get("sql") {
        let sqls = v.split(',').collect::<Vec<&str>>();
        for (i, sql) in sqls.into_iter().enumerate() {
            uses_fn = functions::get_all_transform_keys(&org_id)
                .await
                .iter()
                .any(|fn_name| v.contains(&format!("{}(", fn_name)));
            if uses_fn {
                if let Ok(sql) = base64::decode_url(sql) {
                    around_sqls[i] = sql;
                }
            }
        }
    }

    let around_size = query
        .get("size")
        .map_or(10, |v| v.parse::<i64>().unwrap_or(10));

    let regions = query.get("regions").map_or(vec![], |regions| {
        regions
            .split(',')
            .filter(|s| !s.is_empty())
            .map(|s| s.to_string())
            .collect::<Vec<_>>()
    });
    let clusters = query.get("clusters").map_or(vec![], |clusters| {
        clusters
            .split(',')
            .filter(|s| !s.is_empty())
            .map(|s| s.to_string())
            .collect::<Vec<_>>()
    });
    let timeout = query
        .get("timeout")
        .map_or(0, |v| v.parse::<i64>().unwrap_or(0));
    let around_start_time = around_key
        - Duration::try_seconds(900)
            .unwrap()
            .num_microseconds()
            .unwrap();
    let around_end_time = around_key
        + Duration::try_seconds(900)
            .unwrap()
            .num_microseconds()
            .unwrap();

    let mut multi_resp = search::Response {
        size: around_size,
        ..Default::default()
    };

    let user_id = in_req
        .headers()
        .get("user_id")
        .unwrap()
        .to_str()
        .ok()
        .map(|v| v.to_string());

    for around_sql in around_sqls.iter() {
        metrics::QUERY_PENDING_NUMS
            .with_label_values(&[&org_id])
            .inc();
        // get a local search queue lock
        #[cfg(not(feature = "enterprise"))]
        let locker = SearchService::QUEUE_LOCKER.clone();
        #[cfg(not(feature = "enterprise"))]
        let locker = locker.lock().await;
        #[cfg(not(feature = "enterprise"))]
        if !cfg.common.feature_query_queue_enabled {
            drop(locker);
        }
        #[cfg(not(feature = "enterprise"))]
        let took_wait = start.elapsed().as_millis() as usize;
        #[cfg(feature = "enterprise")]
        let took_wait = 0;
        log::info!(
            "http search around multi API wait in queue took: {}",
            took_wait
        );
        metrics::QUERY_PENDING_NUMS
            .with_label_values(&[&org_id])
            .dec();

        // search forward
        let req = config::meta::search::Request {
            query: config::meta::search::Query {
                sql: around_sql.clone(),
                from: 0,
                size: around_size / 2,
                start_time: around_start_time,
                end_time: around_key,
                sort_by: Some(format!("{} DESC", cfg.common.column_timestamp)),
                quick_mode: false,
                query_type: "".to_string(),
                track_total_hits: false,
                uses_zo_fn: uses_fn,
                query_fn: query_fn.clone(),
                skip_wal: false,
            },
            encoding: config::meta::search::RequestEncoding::Empty,
            regions: regions.clone(),
            clusters: clusters.clone(),
            timeout,
            search_type: Some(search::SearchEventType::UI),
            index_type: "".to_string(),
        };
        let search_res =
            SearchService::search(&trace_id, &org_id, stream_type, user_id.clone(), &req)
                .instrument(http_span.clone())
                .await;

        let resp_forward = match search_res {
            Ok(res) => res,
            Err(err) => {
                let time = start.elapsed().as_secs_f64();
                metrics::HTTP_RESPONSE_TIME
                    .with_label_values(&[
                        "/api/org/_around_multi",
                        "500",
                        &org_id,
                        &stream_names,
                        stream_type.to_string().as_str(),
                    ])
                    .observe(time);
                metrics::HTTP_INCOMING_REQUESTS
                    .with_label_values(&[
                        "/api/org/_around_multi",
                        "500",
                        &org_id,
                        &stream_names,
                        stream_type.to_string().as_str(),
                    ])
                    .inc();
                log::error!("multi search around error: {:?}", err);
                return Ok(match err {
                    errors::Error::ErrorCode(code) => match code {
                        errors::ErrorCodes::SearchCancelQuery(_) => HttpResponse::TooManyRequests()
                            .json(meta::http::HttpResponse::error_code_with_trace_id(
                                code,
                                Some(trace_id),
                            )),
                        _ => HttpResponse::InternalServerError().json(
                            meta::http::HttpResponse::error_code_with_trace_id(
                                code,
                                Some(trace_id),
                            ),
                        ),
                    },
                    _ => HttpResponse::InternalServerError().json(meta::http::HttpResponse::error(
                        StatusCode::INTERNAL_SERVER_ERROR.into(),
                        err.to_string(),
                    )),
                });
            }
        };

        // search backward
        let req = config::meta::search::Request {
            query: config::meta::search::Query {
                sql: around_sql.clone(),
                from: 0,
                size: around_size / 2,
                start_time: around_key,
                end_time: around_end_time,
                sort_by: Some(format!("{} ASC", cfg.common.column_timestamp)),
                quick_mode: false,
                query_type: "".to_string(),
                track_total_hits: false,
                uses_zo_fn: uses_fn,
                query_fn: query_fn.clone(),
                skip_wal: false,
            },
            encoding: config::meta::search::RequestEncoding::Empty,
            regions: regions.clone(),
            clusters: clusters.clone(),
            timeout,
            search_type: Some(search::SearchEventType::UI),
            index_type: "".to_string(),
        };
        let search_res =
            SearchService::search(&trace_id, &org_id, stream_type, user_id.clone(), &req)
                .instrument(http_span.clone())
                .await;

        let resp_backward = match search_res {
            Ok(res) => res,
            Err(err) => {
                let time = start.elapsed().as_secs_f64();
                metrics::HTTP_RESPONSE_TIME
                    .with_label_values(&[
                        "/api/org/_around_multi",
                        "500",
                        &org_id,
                        &stream_names,
                        stream_type.to_string().as_str(),
                    ])
                    .observe(time);
                metrics::HTTP_INCOMING_REQUESTS
                    .with_label_values(&[
                        "/api/org/_around_multi",
                        "500",
                        &org_id,
                        &stream_names,
                        stream_type.to_string().as_str(),
                    ])
                    .inc();
                log::error!("multi search around error: {:?}", err);
                return Ok(match err {
                    errors::Error::ErrorCode(code) => match code {
                        errors::ErrorCodes::SearchCancelQuery(_) => HttpResponse::TooManyRequests()
                            .json(meta::http::HttpResponse::error_code_with_trace_id(
                                code,
                                Some(trace_id),
                            )),
                        _ => HttpResponse::InternalServerError().json(
                            meta::http::HttpResponse::error_code_with_trace_id(
                                code,
                                Some(trace_id),
                            ),
                        ),
                    },
                    _ => HttpResponse::InternalServerError().json(meta::http::HttpResponse::error(
                        StatusCode::INTERNAL_SERVER_ERROR.into(),
                        err.to_string(),
                    )),
                });
            }
        };

        let hits_num_backward = resp_backward.hits.len();
        for i in 0..hits_num_backward {
            multi_resp
                .hits
                .push(resp_backward.hits[hits_num_backward - 1 - i].to_owned());
        }
        let hits_num_forward = resp_forward.hits.len();
        for i in 0..hits_num_forward {
            multi_resp.hits.push(resp_forward.hits[i].to_owned());
        }
        let total_hits = hits_num_forward + hits_num_backward;
        let total_scan_size = resp_forward.scan_size + resp_backward.scan_size;
        multi_resp.total += total_hits;
        multi_resp.scan_size += total_scan_size;
        multi_resp.took += resp_forward.took + resp_backward.took;
        let cached_ratio_avg = (resp_forward.cached_ratio + resp_backward.cached_ratio) / 2;

        let time = start.elapsed().as_secs_f64();
        metrics::HTTP_RESPONSE_TIME
            .with_label_values(&[
                "/api/org/_around_multi",
                "200",
                &org_id,
                &stream_names,
                stream_type.to_string().as_str(),
            ])
            .observe(time);
        metrics::HTTP_INCOMING_REQUESTS
            .with_label_values(&[
                "/api/org/_around_multi",
                "200",
                &org_id,
                &stream_names,
                stream_type.to_string().as_str(),
            ])
            .inc();

        let user_id = match &user_id {
            Some(v) => v,
            None => "",
        };
        let req_stats = RequestStats {
            records: total_hits as i64,
            response_time: time,
            size: multi_resp.scan_size as f64,
            request_body: Some(around_sql.to_string()),
            user_email: Some(user_id.to_string()),
            min_ts: Some(around_start_time),
            max_ts: Some(around_end_time),
            cached_ratio: Some(cached_ratio_avg),
            trace_id: Some(trace_id.clone()),
            took_wait_in_queue: match (
                resp_forward.took_detail.as_ref(),
                resp_backward.took_detail.as_ref(),
            ) {
                (Some(forward_took), Some(backward_took)) => {
                    Some(forward_took.cluster_wait_queue + backward_took.cluster_wait_queue)
                }
                (Some(forward_took), None) => Some(forward_took.cluster_wait_queue),
                (None, Some(backward_took)) => Some(backward_took.cluster_wait_queue),
                _ => None,
            },
            ..Default::default()
        };
        let num_fn = query_fn.is_some() as u16;
        report_request_usage_stats(
            req_stats,
            &org_id,
            &stream_names,
            StreamType::Logs,
            UsageType::SearchAround,
            num_fn,
            started_at,
        )
        .await;
    }

    multi_resp.hits.sort_by(|a, b| {
        let a_ts = a.get("_timestamp").unwrap().as_i64().unwrap();
        let b_ts = b.get("_timestamp").unwrap().as_i64().unwrap();
        b_ts.cmp(&a_ts)
    });
    Ok(HttpResponse::Ok().json(multi_resp))
}<|MERGE_RESOLUTION|>--- conflicted
+++ resolved
@@ -189,9 +189,6 @@
                         AuthExtractor {
                             auth: "".to_string(),
                             method: "GET".to_string(),
-<<<<<<< HEAD
-                            o2_type: format!("{}:{}", stream_type, stream_name),
-=======
                             o2_type: format!(
                                 "{}:{}",
                                 OFGA_MODELS
@@ -199,7 +196,6 @@
                                     .map_or(stream_type_str.as_str(), |model| model.key),
                                 resp.stream_name
                             ),
->>>>>>> 6d752972
                             org_id: org_id.clone(),
                             bypass_check: false,
                             parent_id: "".to_string(),
