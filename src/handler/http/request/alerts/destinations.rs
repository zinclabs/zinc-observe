--- conflicted
+++ resolved
@@ -15,12 +15,7 @@
 
 use std::{collections::HashMap, io::Error};
 
-<<<<<<< HEAD
-use actix_web::{delete, get, http, post, put, web, HttpRequest, HttpResponse};
-use config::meta::alerts::destinations::{Destination, DestinationType};
-=======
 use actix_web::{delete, get, post, put, web, HttpRequest, HttpResponse};
->>>>>>> 2d8d7b42
 
 use crate::{
     common::meta::http::HttpResponse as MetaHttpResponse,
@@ -144,11 +139,7 @@
     ),
     params(
         ("org_id" = String, Path, description = "Organization name"),
-<<<<<<< HEAD
-        ("dst_type" = Option<DestinationType>, Query, description = "Destination type filter, default is all but not include remote_pipeline type"),
-=======
         ("module" = Option<String>, Query, description = "Destination module filter, none, alert, or pipeline"),
->>>>>>> 2d8d7b42
       ),
     responses(
         (status = 200, description = "Success", content_type = "application/json", body = Vec<Destination>),
@@ -162,13 +153,8 @@
 ) -> Result<HttpResponse, Error> {
     let org_id = path.into_inner();
     let query = web::Query::<HashMap<String, String>>::from_query(req.query_string()).unwrap();
-<<<<<<< HEAD
-    let dst_type = query.get("dst_type").unwrap_or(&"".to_string()).to_string();
-    let dst_type = DestinationType::from(dst_type.as_str());
-=======
     let module = query.get("module").map(|s| s.as_str());
 
->>>>>>> 2d8d7b42
     let mut _permitted = None;
     // Get List of allowed objects
     #[cfg(feature = "enterprise")]
@@ -194,15 +180,10 @@
         // Get List of allowed objects ends
     }
 
-<<<<<<< HEAD
-    match destinations::list(&org_id, _permitted, dst_type).await {
-        Ok(data) => Ok(MetaHttpResponse::json(data)),
-=======
     match destinations::list(&org_id, module, _permitted).await {
         Ok(data) => Ok(MetaHttpResponse::json(
             data.into_iter().map(Destination::from).collect::<Vec<_>>(),
         )),
->>>>>>> 2d8d7b42
         Err(e) => Ok(MetaHttpResponse::bad_request(e)),
     }
 }
