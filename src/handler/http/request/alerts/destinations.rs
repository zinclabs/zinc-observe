// Copyright 2024 OpenObserve Inc.
//
// This program is free software: you can redistribute it and/or modify
// it under the terms of the GNU Affero General Public License as published by
// the Free Software Foundation, either version 3 of the License, or
// (at your option) any later version.
//
// This program is distributed in the hope that it will be useful
// but WITHOUT ANY WARRANTY; without even the implied warranty of
// MERCHANTABILITY or FITNESS FOR A PARTICULAR PURPOSE.  See the
// GNU Affero General Public License for more details.
//
// You should have received a copy of the GNU Affero General Public License
// along with this program.  If not, see <http://www.gnu.org/licenses/>.

use std::{collections::HashMap, io::Error};

<<<<<<< HEAD
use actix_web::{delete, get, post, put, web, HttpRequest, HttpResponse};
=======
use actix_web::{delete, get, http, post, put, web, HttpRequest, HttpResponse};
use config::meta::alerts::destinations::{Destination, DestinationType};
>>>>>>> c8057a94

use crate::{
    common::meta::http::HttpResponse as MetaHttpResponse,
    handler::http::models::destinations::Destination,
    service::{alerts::destinations, db::alerts::destinations::DestinationError},
};

impl From<DestinationError> for HttpResponse {
    fn from(value: DestinationError) -> Self {
        match value {
            DestinationError::InUse(e) => MetaHttpResponse::conflict(DestinationError::InUse(e)),
            DestinationError::InfraError(e) => {
                MetaHttpResponse::internal_error(DestinationError::InfraError(e))
            }
            DestinationError::NotFound => MetaHttpResponse::not_found(DestinationError::NotFound),
            other_err => MetaHttpResponse::bad_request(other_err),
        }
    }
}

/// CreateDestination
#[utoipa::path(
    context_path = "/api",
    tag = "Alerts",
    operation_id = "CreateDestination",
    security(
        ("Authorization"= [])
    ),
    params(
        ("org_id" = String, Path, description = "Organization name"),
      ),
    request_body(content = Destination, description = "Destination data", content_type = "application/json"),  
    responses(
        (status = 200, description = "Success", content_type = "application/json", body = HttpResponse),
        (status = 400, description = "Error",   content_type = "application/json", body = HttpResponse),
    )
)]
#[post("/{org_id}/alerts/destinations")]
pub async fn save_destination(
    path: web::Path<String>,
    dest: web::Json<Destination>,
) -> Result<HttpResponse, Error> {
    let org_id = path.into_inner();
    let dest = match dest.into_inner().into(&org_id) {
        Ok(dest) => dest,
        Err(e) => return Ok(e.into()),
    };
    match destinations::save("", dest, true).await {
        Ok(_) => Ok(MetaHttpResponse::ok("Alert destination saved")),
        Err(e) => Ok(e.into()),
    }
}

/// UpdateDestination
#[utoipa::path(
    context_path = "/api",
    tag = "Alerts",
    operation_id = "UpdateDestination",
    security(
        ("Authorization"= [])
    ),
    params(
        ("org_id" = String, Path, description = "Organization name"),
        ("destination_name" = String, Path, description = "Destination name"),
      ),
    request_body(content = Destination, description = "Destination data", content_type = "application/json"),  
    responses(
        (status = 200, description = "Success", content_type = "application/json", body = HttpResponse),
        (status = 400, description = "Error",   content_type = "application/json", body = HttpResponse),
    )
)]
#[put("/{org_id}/alerts/destinations/{destination_name}")]
pub async fn update_destination(
    path: web::Path<(String, String)>,
    dest: web::Json<Destination>,
) -> Result<HttpResponse, Error> {
    let (org_id, name) = path.into_inner();
    let dest = match dest.into_inner().into(&org_id) {
        Ok(dest) => dest,
        Err(e) => return Ok(e.into()),
    };
    match destinations::save(&name, dest, false).await {
        Ok(_) => Ok(MetaHttpResponse::ok("Alert destination saved")),
        Err(e) => Ok(e.into()),
    }
}

/// GetDestination
#[utoipa::path(
    context_path = "/api",
    tag = "Alerts",
    operation_id = "GetDestination",
    security(
        ("Authorization"= [])
    ),
    params(
        ("org_id" = String, Path, description = "Organization name"),
        ("destination_name" = String, Path, description = "Destination name"),
      ),
    responses(
        (status = 200, description = "Success",  content_type = "application/json", body = Destination),
        (status = 404, description = "NotFound", content_type = "application/json", body = HttpResponse), 
    )
)]
#[get("/{org_id}/alerts/destinations/{destination_name}")]
async fn get_destination(path: web::Path<(String, String)>) -> Result<HttpResponse, Error> {
    let (org_id, name) = path.into_inner();
    match destinations::get(&org_id, &name).await {
        Ok(data) => Ok(MetaHttpResponse::json(Destination::from(data))),
        Err(e) => Ok(MetaHttpResponse::not_found(e)),
    }
}

/// ListDestinations
#[utoipa::path(
    context_path = "/api",
    tag = "Alerts",
    operation_id = "ListDestinations",
    security(
        ("Authorization"= [])
    ),
    params(
        ("org_id" = String, Path, description = "Organization name"),
        ("dst_type" = Option<DestinationType>, Query, description = "Destination type filter, default is all but not include remote_pipeline type"),
      ),
    responses(
        (status = 200, description = "Success", content_type = "application/json", body = Vec<Destination>),
        (status = 400, description = "Error",   content_type = "application/json", body = HttpResponse),
    )
)]
#[get("/{org_id}/alerts/destinations")]
async fn list_destinations(
    path: web::Path<String>,
    req: HttpRequest,
) -> Result<HttpResponse, Error> {
    let org_id = path.into_inner();
    let query = web::Query::<HashMap<String, String>>::from_query(req.query_string()).unwrap();
    let dst_type = query.get("dst_type").unwrap_or(&"".to_string()).to_string();
    let dst_type = if dst_type.is_empty() {
        None
    } else {
        Some(DestinationType::from(dst_type.as_str()))
    };

    let mut _permitted = None;
    // Get List of allowed objects
    #[cfg(feature = "enterprise")]
    {
        let user_id = req.headers().get("user_id").unwrap();
        match crate::handler::http::auth::validator::list_objects_for_user(
            &org_id,
            user_id.to_str().unwrap(),
            "GET",
            "destination",
        )
        .await
        {
            Ok(list) => {
                _permitted = list;
            }
            Err(e) => {
                return Ok(crate::common::meta::http::HttpResponse::forbidden(
                    e.to_string(),
                ));
            }
        }
        // Get List of allowed objects ends
    }

<<<<<<< HEAD
    match destinations::list(&org_id, _permitted).await {
        Ok(data) => Ok(MetaHttpResponse::json(
            data.into_iter().map(Destination::from).collect::<Vec<_>>(),
        )),
=======
    match destinations::list(&org_id, _permitted, dst_type).await {
        Ok(data) => Ok(MetaHttpResponse::json(data)),
>>>>>>> c8057a94
        Err(e) => Ok(MetaHttpResponse::bad_request(e)),
    }
}

/// DeleteDestination
#[utoipa::path(
    context_path = "/api",
    tag = "Alerts",
    operation_id = "DeleteAlertDestination",
    security(
        ("Authorization"= [])
    ),
    params(
        ("org_id" = String, Path, description = "Organization name"),
        ("destination_name" = String, Path, description = "Destination name"),
    ),
    responses(
        (status = 200, description = "Success",   content_type = "application/json", body = HttpResponse),
        (status = 409, description = "Conflict", content_type = "application/json", body = HttpResponse),
        (status = 404, description = "NotFound",  content_type = "application/json", body = HttpResponse),
        (status = 500, description = "Failure",   content_type = "application/json", body = HttpResponse),
    )
)]
#[delete("/{org_id}/alerts/destinations/{destination_name}")]
async fn delete_destination(path: web::Path<(String, String)>) -> Result<HttpResponse, Error> {
    let (org_id, name) = path.into_inner();
    match destinations::delete(&org_id, &name).await {
        Ok(_) => Ok(MetaHttpResponse::ok("Alert destination deleted")),
        Err(e) => Ok(e.into()),
    }
}<|MERGE_RESOLUTION|>--- conflicted
+++ resolved
@@ -15,12 +15,7 @@
 
 use std::{collections::HashMap, io::Error};
 
-<<<<<<< HEAD
 use actix_web::{delete, get, post, put, web, HttpRequest, HttpResponse};
-=======
-use actix_web::{delete, get, http, post, put, web, HttpRequest, HttpResponse};
-use config::meta::alerts::destinations::{Destination, DestinationType};
->>>>>>> c8057a94
 
 use crate::{
     common::meta::http::HttpResponse as MetaHttpResponse,
@@ -190,15 +185,10 @@
         // Get List of allowed objects ends
     }
 
-<<<<<<< HEAD
     match destinations::list(&org_id, _permitted).await {
         Ok(data) => Ok(MetaHttpResponse::json(
             data.into_iter().map(Destination::from).collect::<Vec<_>>(),
         )),
-=======
-    match destinations::list(&org_id, _permitted, dst_type).await {
-        Ok(data) => Ok(MetaHttpResponse::json(data)),
->>>>>>> c8057a94
         Err(e) => Ok(MetaHttpResponse::bad_request(e)),
     }
 }
