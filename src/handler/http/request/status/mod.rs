// Copyright 2024 OpenObserve Inc.
//
// This program is free software: you can redistribute it and/or modify
// it under the terms of the GNU Affero General Public License as published by
// the Free Software Foundation, either version 3 of the License, or
// (at your option) any later version.
//
// This program is distributed in the hope that it will be useful
// but WITHOUT ANY WARRANTY; without even the implied warranty of
// MERCHANTABILITY or FITNESS FOR A PARTICULAR PURPOSE.  See the
// GNU Affero General Public License for more details.
//
// You should have received a copy of the GNU Affero General Public License
// along with this program.  If not, see <http://www.gnu.org/licenses/>.

use std::{io::Error, sync::Arc};

use actix_web::{
    cookie,
    cookie::{Cookie, SameSite},
    get, head,
    http::header,
    put, web, HttpRequest, HttpResponse,
};
use arrow_schema::Schema;
use config::{
    cluster::LOCAL_NODE,
    get_config, get_instance_id,
    meta::{cluster::NodeStatus, function::ZoFunction},
    utils::{json, schema_ext::SchemaExt},
    Config, QUICK_MODEL_FIELDS, SQL_FULL_TEXT_SEARCH_FIELDS,
};
use hashbrown::HashMap;
use infra::{
    cache::{self, file_data::disk::FileType},
    file_list,
    schema::{STREAM_SCHEMAS, STREAM_SCHEMAS_COMPRESSED, STREAM_SCHEMAS_LATEST},
};
use serde::Serialize;
use utoipa::ToSchema;
#[cfg(feature = "enterprise")]
use {
    crate::common::utils::{auth::extract_auth_str, jwt::verify_decode_token},
    crate::handler::http::auth::{
        jwt::process_token,
        validator::{get_user_email_from_auth_str, ID_TOKEN_HEADER, PKCE_STATE_ORG},
    },
    crate::service::self_reporting::audit,
    config::{ider, utils::base64},
    o2_enterprise::enterprise::{
        common::{
            auditor::{AuditMessage, HttpMeta, Protocol},
            infra::config::{get_config as get_o2_config, refresh_config as refresh_o2_config},
            settings::{get_logo, get_logo_text},
        },
        dex::service::auth::{exchange_code, get_dex_jwks, get_dex_login, refresh_token},
    },
    std::io::ErrorKind,
};

use crate::{
    common::{
        infra::{cluster, config::*},
        meta::{
            http::HttpResponse as MetaHttpResponse,
            user::{AuthTokens, AuthTokensExt},
        },
    },
    service::{
        db,
        search::{
            datafusion::{storage::file_statistics_cache, udf::DEFAULT_FUNCTIONS},
            tantivy::puffin_directory::reader_cache,
        },
    },
};

#[derive(Serialize, ToSchema)]
pub struct HealthzResponse {
    status: String,
}

#[derive(Serialize)]
struct ConfigResponse<'a> {
    version: String,
    instance: String,
    commit_hash: String,
    build_date: String,
    build_type: String,
    default_fts_keys: Vec<String>,
    default_quick_mode_fields: Vec<String>,
    telemetry_enabled: bool,
    default_functions: Vec<ZoFunction<'a>>,
    sql_base64_enabled: bool,
    timestamp_column: String,
    syslog_enabled: bool,
    data_retention_days: i64,
    extended_data_retention_days: i64,
    restricted_routes_on_empty_data: bool,
    sso_enabled: bool,
    native_login_enabled: bool,
    rbac_enabled: bool,
    super_cluster_enabled: bool,
    query_on_stream_selection: bool,
    show_stream_stats_doc_num: bool,
    custom_logo_text: String,
    custom_slack_url: String,
    custom_docs_url: String,
    rum: Rum,
    custom_logo_img: Option<String>,
    custom_hide_menus: String,
    custom_hide_self_logo: bool,
    meta_org: String,
    quick_mode_enabled: bool,
    user_defined_schemas_enabled: bool,
    all_fields_name: String,
    usage_enabled: bool,
    usage_publish_interval: i64,
    websocket_enabled: bool,
<<<<<<< HEAD
    ingestion_url: String,
=======
    min_auto_refresh_interval: u32,
>>>>>>> 9927d2e4
}

#[derive(Serialize)]
struct Rum {
    pub enabled: bool,
    pub client_token: String,
    pub application_id: String,
    pub site: String,
    pub service: String,
    pub env: String,
    pub version: String,
    pub organization_identifier: String,
    pub api_version: String,
    pub insecure_http: bool,
}

/// Healthz
#[utoipa::path(
    path = "/healthz",
    tag = "Meta",
    responses(
        (status = 200, description="Status OK", content_type = "application/json", body = HealthzResponse, example = json!({"status": "ok"}))
    )
)]
#[get("/healthz")]
pub async fn healthz() -> Result<HttpResponse, Error> {
    Ok(HttpResponse::Ok().json(HealthzResponse {
        status: "ok".to_string(),
    }))
}

/// Healthz HEAD
/// Vector pipeline healthcheck support
#[head("/healthz")]
pub async fn healthz_head() -> Result<HttpResponse, Error> {
    Ok(HttpResponse::Ok().finish())
}

/// Healthz of the node for scheduled status
#[utoipa::path(
    path = "/schedulez",
    tag = "Meta",
    responses(
        (status = 200, description="Status OK", content_type = "application/json", body = HealthzResponse, example = json!({"status": "ok"})),
        (status = 404, description="Status Not OK", content_type = "application/json", body = HealthzResponse, example = json!({"status": "not ok"})),
    )
)]
#[get("/schedulez")]
pub async fn schedulez() -> Result<HttpResponse, Error> {
    let node_id = LOCAL_NODE.uuid.clone();
    let Some(node) = cluster::get_node_by_uuid(&node_id).await else {
        return Ok(HttpResponse::NotFound().json(HealthzResponse {
            status: "not ok".to_string(),
        }));
    };
    Ok(if node.scheduled && node.status == NodeStatus::Online {
        HttpResponse::Ok().json(HealthzResponse {
            status: "ok".to_string(),
        })
    } else {
        HttpResponse::NotFound().json(HealthzResponse {
            status: "not ok".to_string(),
        })
    })
}

#[get("")]
pub async fn zo_config() -> Result<HttpResponse, Error> {
    #[cfg(feature = "enterprise")]
    let o2cfg = get_o2_config();
    #[cfg(feature = "enterprise")]
    let sso_enabled = o2cfg.dex.dex_enabled;
    #[cfg(not(feature = "enterprise"))]
    let sso_enabled = false;
    #[cfg(feature = "enterprise")]
    let native_login_enabled = o2cfg.dex.native_login_enabled;
    #[cfg(not(feature = "enterprise"))]
    let native_login_enabled = true;

    #[cfg(feature = "enterprise")]
    let rbac_enabled = o2cfg.openfga.enabled;
    #[cfg(not(feature = "enterprise"))]
    let rbac_enabled = false;

    #[cfg(feature = "enterprise")]
    let super_cluster_enabled = o2cfg.super_cluster.enabled;
    #[cfg(not(feature = "enterprise"))]
    let super_cluster_enabled = false;

    #[cfg(feature = "enterprise")]
    let custom_logo_text = match get_logo_text().await {
        Some(data) => data,
        None => o2cfg.common.custom_logo_text.clone(),
    };
    #[cfg(not(feature = "enterprise"))]
    let custom_logo_text = "".to_string();
    #[cfg(feature = "enterprise")]
    let custom_slack_url = &o2cfg.common.custom_slack_url;
    #[cfg(not(feature = "enterprise"))]
    let custom_slack_url = "";
    #[cfg(feature = "enterprise")]
    let custom_docs_url = &o2cfg.common.custom_docs_url;
    #[cfg(not(feature = "enterprise"))]
    let custom_docs_url = "";

    #[cfg(feature = "enterprise")]
    let logo = get_logo().await;

    #[cfg(not(feature = "enterprise"))]
    let logo = None;

    #[cfg(feature = "enterprise")]
    let custom_hide_menus = &o2cfg.common.custom_hide_menus;
    #[cfg(not(feature = "enterprise"))]
    let custom_hide_menus = "";

    #[cfg(feature = "enterprise")]
    let custom_hide_self_logo = o2cfg.common.custom_hide_self_logo;
    #[cfg(not(feature = "enterprise"))]
    let custom_hide_self_logo = false;

    #[cfg(feature = "enterprise")]
    let build_type = "enterprise";
    #[cfg(not(feature = "enterprise"))]
    let build_type = "opensource";
    let cfg = get_config();
    Ok(HttpResponse::Ok().json(ConfigResponse {
        version: VERSION.to_string(),
        instance: get_instance_id(),
        commit_hash: COMMIT_HASH.to_string(),
        build_date: BUILD_DATE.to_string(),
        build_type: build_type.to_string(),
        telemetry_enabled: cfg.common.telemetry_enabled,
        default_fts_keys: SQL_FULL_TEXT_SEARCH_FIELDS
            .iter()
            .map(|s| s.to_string())
            .collect(),
        default_quick_mode_fields: QUICK_MODEL_FIELDS.to_vec(),
        default_functions: DEFAULT_FUNCTIONS.to_vec(),
        sql_base64_enabled: cfg.common.ui_sql_base64_enabled,
        timestamp_column: cfg.common.column_timestamp.clone(),
        syslog_enabled: *SYSLOG_ENABLED.read(),
        data_retention_days: cfg.compact.data_retention_days,
        extended_data_retention_days: cfg.compact.extended_data_retention_days,
        restricted_routes_on_empty_data: cfg.common.restricted_routes_on_empty_data,
        sso_enabled,
        native_login_enabled,
        rbac_enabled,
        super_cluster_enabled,
        query_on_stream_selection: cfg.common.query_on_stream_selection,
        show_stream_stats_doc_num: cfg.common.show_stream_dates_doc_num,
        custom_logo_text,
        custom_slack_url: custom_slack_url.to_string(),
        custom_docs_url: custom_docs_url.to_string(),
        custom_logo_img: logo,
        custom_hide_menus: custom_hide_menus.to_string(),
        custom_hide_self_logo,
        rum: Rum {
            enabled: cfg.rum.enabled,
            client_token: cfg.rum.client_token.to_string(),
            application_id: cfg.rum.application_id.to_string(),
            site: cfg.rum.site.to_string(),
            service: cfg.rum.service.to_string(),
            env: cfg.rum.env.to_string(),
            version: cfg.rum.version.to_string(),
            organization_identifier: cfg.rum.organization_identifier.to_string(),
            api_version: cfg.rum.api_version.to_string(),
            insecure_http: cfg.rum.insecure_http,
        },
        meta_org: cfg.common.usage_org.to_string(),
        quick_mode_enabled: cfg.limit.quick_mode_enabled,
        user_defined_schemas_enabled: cfg.common.allow_user_defined_schemas,
        all_fields_name: cfg.common.column_all.to_string(),
        usage_enabled: cfg.common.usage_enabled,
        usage_publish_interval: cfg.common.usage_publish_interval,
        websocket_enabled: cfg.common.websocket_enabled,
<<<<<<< HEAD
        ingestion_url: cfg.common.ingestion_url.to_string(),
=======
        min_auto_refresh_interval: cfg.common.min_auto_refresh_interval,
>>>>>>> 9927d2e4
    }))
}

#[get("/status")]
pub async fn cache_status() -> Result<HttpResponse, Error> {
    let cfg = get_config();
    let mut stats: HashMap<&str, json::Value> = HashMap::default();
    stats.insert("LOCAL_NODE_UUID", json::json!(LOCAL_NODE.uuid.clone()));
    stats.insert("LOCAL_NODE_NAME", json::json!(&cfg.common.instance_name));
    stats.insert("LOCAL_NODE_ROLE", json::json!(&cfg.common.node_role));
    let nodes = cluster::get_cached_online_nodes().await;
    stats.insert("NODE_LIST", json::json!(nodes));

    let (stream_num, stream_schema_num, mem_size) = get_stream_schema_status().await;
    stats.insert("STREAM_SCHEMA", json::json!({"stream_num": stream_num,"stream_schema_num": stream_schema_num, "mem_size": mem_size}));

    let stream_num = cache::stats::get_stream_stats_len();
    let mem_size = cache::stats::get_stream_stats_in_memory_size();
    stats.insert(
        "STREAM_STATS",
        json::json!({"stream_num": stream_num, "mem_size": mem_size}),
    );

    let mem_file_num = cache::file_data::memory::len().await;
    let (mem_max_size, mem_cur_size) = cache::file_data::memory::stats().await;
    let disk_file_num = cache::file_data::disk::len(FileType::DATA).await;
    let (disk_max_size, disk_cur_size) = cache::file_data::disk::stats(FileType::DATA).await;
    let disk_result_file_num = cache::file_data::disk::len(FileType::RESULT).await;
    let (disk_result_max_size, disk_result_cur_size) =
        cache::file_data::disk::stats(FileType::RESULT).await;
    stats.insert(
        "FILE_DATA",
        json::json!({
            "memory":{"cache_files":mem_file_num, "cache_limit":mem_max_size,"cache_bytes": mem_cur_size},
            "disk":{"cache_files":disk_file_num, "cache_limit":disk_max_size,"cache_bytes": disk_cur_size},
            "results":{"cache_files":disk_result_file_num, "cache_limit":disk_result_max_size,"cache_bytes": disk_result_cur_size}
        }),
    );

    let file_list_num = file_list::len().await;
    let file_list_max_id = file_list::get_max_pk_value().await.unwrap_or_default();
    stats.insert(
        "FILE_LIST",
        json::json!({"num":file_list_num,"max_id": file_list_max_id}),
    );

    let tmpfs_mem_size = cache::tmpfs::stats().unwrap();
    stats.insert("TMPFS", json::json!({ "mem_size": tmpfs_mem_size }));

    let last_file_list_offset = db::compact::file_list::get_offset().await.unwrap();
    stats.insert(
        "COMPACT",
        json::json!({"file_list_offset": last_file_list_offset}),
    );
    stats.insert(
        "DATAFUSION",
        json::json!({"file_stat_cache": file_statistics_cache::GLOBAL_CACHE.clone().len()}),
    );
    stats.insert(
        "INVERTED_INDEX",
        json::json!({"reader_cache": reader_cache::GLOBAL_CACHE.clone().len()}),
    );

    let consistent_hashing = cluster::print_consistent_hash().await;
    stats.insert("CONSISTENT_HASHING", json::json!(consistent_hashing));

    Ok(HttpResponse::Ok().json(stats))
}

#[get("")]
pub async fn config_reload() -> Result<HttpResponse, Error> {
    if let Err(e) = config::refresh_config() {
        return Ok(
            HttpResponse::InternalServerError().json(serde_json::json!({"status": e.to_string()}))
        );
    }
    #[cfg(feature = "enterprise")]
    if let Err(e) = refresh_o2_config() {
        return Ok(
            HttpResponse::InternalServerError().json(serde_json::json!({"status": e.to_string()}))
        );
    }
    let status = "successfully reloaded config";
    // Audit this event
    #[cfg(feature = "enterprise")]
    audit(AuditMessage {
        // Since this is not a protected route, there is no way to get the user email
        user_email: "".to_string(),
        org_id: "".to_string(),
        _timestamp: chrono::Utc::now().timestamp_micros(),
        protocol: Protocol::Http(HttpMeta {
            method: "GET".to_string(),
            path: "/config/reload".to_string(),
            query_params: "".to_string(),
            body: "".to_string(),
            response_code: 200,
        }),
    })
    .await;
    Ok(HttpResponse::Ok().json(serde_json::json!({"status": status})))
}

async fn get_stream_schema_status() -> (usize, usize, usize) {
    let mut stream_num = 0;
    let mut stream_schema_num = 0;
    let mut mem_size = 0;
    let r = STREAM_SCHEMAS.read().await;
    for (key, val) in r.iter() {
        stream_num += 1;
        mem_size += std::mem::size_of::<Vec<Schema>>();
        mem_size += key.len();
        for schema in val.iter() {
            stream_schema_num += 1;
            mem_size += schema.1.size();
        }
    }
    drop(r);
    let r = STREAM_SCHEMAS_COMPRESSED.read().await;
    for (key, val) in r.iter() {
        stream_num += 1;
        mem_size += key.len();
        mem_size += val.len();
    }
    drop(r);
    let r = STREAM_SCHEMAS_LATEST.read().await;
    for (key, schema) in r.iter() {
        stream_num += 1;
        stream_schema_num += 1;
        mem_size += key.len();
        mem_size += schema.schema().size();
    }
    drop(r);
    (stream_num, stream_schema_num, mem_size)
}

#[cfg(feature = "enterprise")]
#[get("/redirect")]
pub async fn redirect(req: HttpRequest) -> Result<HttpResponse, Error> {
    use crate::common::meta::user::{AuthTokens, UserRole};

    let query = web::Query::<HashMap<String, String>>::from_query(req.query_string()).unwrap();
    let code = match query.get("code") {
        Some(code) => code,
        None => {
            return Err(Error::new(ErrorKind::Other, "no code in request"));
        }
    };
    let mut audit_message = AuditMessage {
        user_email: "".to_string(),
        org_id: "".to_string(),
        _timestamp: chrono::Utc::now().timestamp_micros(),
        protocol: Protocol::Http(HttpMeta {
            method: "GET".to_string(),
            path: "/config/redirect".to_string(),
            body: "".to_string(),
            query_params: req.query_string().to_string(),
            response_code: 302,
        }),
    };

    match query.get("state") {
        Some(code) => match crate::service::kv::get(PKCE_STATE_ORG, code).await {
            Ok(_) => {
                let _ = crate::service::kv::delete(PKCE_STATE_ORG, code).await;
            }
            Err(_) => {
                // Bad Request
                if let Protocol::Http(ref mut http_meta) = audit_message.protocol {
                    http_meta.response_code = 400;
                }
                audit(audit_message).await;
                return Err(Error::new(ErrorKind::Other, "invalid state in request"));
            }
        },

        None => {
            // Bad Request
            if let Protocol::Http(ref mut http_meta) = audit_message.protocol {
                http_meta.response_code = 400;
            }
            audit(audit_message).await;
            return Err(Error::new(ErrorKind::Other, "no state in request"));
        }
    };

    log::info!("entering exchange_code: {}", code);

    match exchange_code(code).await {
        Ok(login_data) => {
            let login_url;
            let access_token = login_data.access_token;
            let keys = get_dex_jwks().await;
            let token_ver = verify_decode_token(
                &access_token,
                &keys,
                &get_o2_config().dex.client_id,
                true,
                true,
            )
            .await;
            let id_token;
            match token_ver {
                Ok(res) => {
                    // check for service accounts , do not to allow login
                    if let Some(db_user) = db::user::get_user_by_email(&res.0.user_email).await {
                        if db_user
                            .organizations
                            .iter()
                            .any(|org| org.role.eq(&UserRole::ServiceAccount))
                        {
                            return Ok(HttpResponse::Unauthorized()
                                .json("Service accounts are not allowed to login".to_string()));
                        }
                    }

                    audit_message.user_email = res.0.user_email.clone();
                    id_token = json::to_string(&json::json!({
                        "email": res.0.user_email,
                        "name": res.0.user_name,
                        "family_name": res.0.family_name,
                        "given_name": res.0.given_name,
                        "is_valid": res.0.is_valid,
                    }))
                    .unwrap();
                    login_url = format!(
                        "{}#id_token={}.{}",
                        login_data.url,
                        ID_TOKEN_HEADER,
                        base64::encode(&id_token)
                    );
                    process_token(res).await
                }
                Err(e) => {
                    if let Protocol::Http(ref mut http_meta) = audit_message.protocol {
                        http_meta.response_code = 400;
                    }
                    audit_message._timestamp = chrono::Utc::now().timestamp_micros();
                    audit(audit_message).await;
                    return Ok(HttpResponse::Unauthorized().json(e.to_string()));
                }
            }

            // generate new UUID for access token & store token in DB
            let session_id = ider::uuid();

            // store session_id in cluster co-ordinator
            let _ = crate::service::session::set_session(&session_id, &access_token).await;

            let access_token = format!("session {}", session_id);

            let tokens = json::to_string(&AuthTokens {
                access_token,
                refresh_token: login_data.refresh_token,
            })
            .unwrap();
            let cfg = get_config();
            let mut auth_cookie = Cookie::new("auth_tokens", tokens);
            auth_cookie.set_expires(
                cookie::time::OffsetDateTime::now_utc()
                    + cookie::time::Duration::seconds(cfg.auth.cookie_max_age),
            );
            auth_cookie.set_http_only(true);
            auth_cookie.set_secure(cfg.auth.cookie_secure_only);
            auth_cookie.set_path("/");
            if cfg.auth.cookie_same_site_lax {
                auth_cookie.set_same_site(SameSite::Lax);
            } else {
                auth_cookie.set_same_site(SameSite::None);
            }
            log::info!("Redirecting user after processing token");

            audit_message._timestamp = chrono::Utc::now().timestamp_micros();
            audit(audit_message).await;
            Ok(HttpResponse::Found()
                .append_header((header::LOCATION, login_url))
                .cookie(auth_cookie)
                .finish())
        }
        Err(e) => {
            if let Protocol::Http(ref mut http_meta) = audit_message.protocol {
                http_meta.response_code = 400;
            }
            audit_message._timestamp = chrono::Utc::now().timestamp_micros();
            audit(audit_message).await;
            Ok(HttpResponse::Unauthorized().json(e.to_string()))
        }
    }
}

#[cfg(feature = "enterprise")]
#[get("/dex_login")]
pub async fn dex_login() -> Result<HttpResponse, Error> {
    use o2_enterprise::enterprise::dex::meta::auth::PreLoginData;

    let login_data: PreLoginData = get_dex_login();
    let state = login_data.state;
    let _ = crate::service::kv::set(PKCE_STATE_ORG, &state, state.to_owned().into()).await;

    Ok(HttpResponse::Ok().json(login_data.url))
}

#[cfg(feature = "enterprise")]
#[get("/dex_refresh")]
async fn refresh_token_with_dex(req: actix_web::HttpRequest) -> HttpResponse {
    let token = if let Some(cookie) = req.cookie("auth_tokens") {
        let auth_tokens: AuthTokens = json::from_str(cookie.value()).unwrap_or_default();

        // remove old session id from cluster co-ordinator

        let access_token = auth_tokens.access_token;
        if access_token.starts_with("session") {
            crate::service::session::remove_session(access_token.strip_prefix("session ").unwrap())
                .await;
        }

        auth_tokens.refresh_token
    } else {
        return HttpResponse::Unauthorized().finish();
    };

    // Exchange the refresh token for a new access token
    match refresh_token(&token).await {
        Ok((access_token, refresh_token)) => {
            // generate new UUID for access token & store token in DB
            let session_id = ider::uuid();

            // store session_id in cluster co-ordinator
            let _ = crate::service::session::set_session(&session_id, &access_token).await;

            let access_token = format!("session {}", session_id);

            let tokens = json::to_string(&AuthTokens {
                access_token,
                refresh_token,
            })
            .unwrap();
            let conf = get_config();
            let mut auth_cookie = Cookie::new("auth_tokens", tokens);
            auth_cookie.set_expires(
                cookie::time::OffsetDateTime::now_utc()
                    + cookie::time::Duration::seconds(conf.auth.cookie_max_age),
            );
            auth_cookie.set_http_only(true);
            auth_cookie.set_secure(conf.auth.cookie_secure_only);
            auth_cookie.set_path("/");
            if conf.auth.cookie_same_site_lax {
                auth_cookie.set_same_site(SameSite::Lax);
            } else {
                auth_cookie.set_same_site(SameSite::None);
            }

            HttpResponse::Ok().cookie(auth_cookie).finish()
        }
        Err(_) => {
            let conf = get_config();
            let tokens = json::to_string(&AuthTokens::default()).unwrap();
            let mut auth_cookie = Cookie::new("auth_tokens", tokens);
            auth_cookie.set_expires(
                cookie::time::OffsetDateTime::now_utc()
                    + cookie::time::Duration::seconds(conf.auth.cookie_max_age),
            );
            auth_cookie.set_http_only(true);
            auth_cookie.set_secure(conf.auth.cookie_secure_only);
            auth_cookie.set_path("/");
            if conf.auth.cookie_same_site_lax {
                auth_cookie.set_same_site(SameSite::Lax);
            } else {
                auth_cookie.set_same_site(SameSite::None);
            }

            HttpResponse::Unauthorized()
                .append_header((header::LOCATION, "/"))
                .cookie(auth_cookie)
                .finish()
        }
    }
}

fn prepare_empty_cookie<'a, T: Serialize + ?Sized>(
    cookie_name: &'a str,
    token_struct: &T,
    conf: &Arc<Config>,
) -> Cookie<'a> {
    let tokens = json::to_string(token_struct).unwrap();
    let mut auth_cookie = Cookie::new(cookie_name, tokens);
    auth_cookie.set_expires(
        cookie::time::OffsetDateTime::now_utc()
            + cookie::time::Duration::seconds(conf.auth.cookie_max_age),
    );
    auth_cookie.set_http_only(true);
    auth_cookie.set_secure(conf.auth.cookie_secure_only);
    auth_cookie.set_path("/");
    if conf.auth.cookie_same_site_lax {
        auth_cookie.set_same_site(SameSite::Lax);
    } else {
        auth_cookie.set_same_site(SameSite::None);
    }
    auth_cookie
}

#[get("/logout")]
async fn logout(req: actix_web::HttpRequest) -> HttpResponse {
    // remove the session
    let conf = get_config();

    #[cfg(feature = "enterprise")]
    let auth_str = extract_auth_str(&req);
    // Only get the user email from the auth_str, no need to check for permissions and others
    #[cfg(feature = "enterprise")]
    let user_email = get_user_email_from_auth_str(&auth_str).await;

    if let Some(cookie) = req.cookie("auth_tokens") {
        let auth_tokens: AuthTokens = json::from_str(cookie.value()).unwrap_or_default();
        let access_token = auth_tokens.access_token;

        if access_token.starts_with("session") {
            crate::service::session::remove_session(access_token.strip_prefix("session ").unwrap())
                .await;
        }
    };
    let auth_cookie = prepare_empty_cookie("auth_tokens", &AuthTokens::default(), &conf);
    let auth_ext_cookie = prepare_empty_cookie("auth_ext", &AuthTokensExt::default(), &conf);

    #[cfg(feature = "enterprise")]
    if let Some(user_email) = user_email {
        audit(AuditMessage {
            user_email,
            org_id: "".to_string(),
            _timestamp: chrono::Utc::now().timestamp_micros(),
            protocol: Protocol::Http(HttpMeta {
                method: "GET".to_string(),
                path: "/config/logout".to_string(),
                query_params: req.query_string().to_string(),
                body: "".to_string(),
                response_code: 200,
            }),
        })
        .await;
    }

    HttpResponse::Ok()
        .append_header((header::LOCATION, "/"))
        .cookie(auth_cookie)
        .cookie(auth_ext_cookie)
        .finish()
}

#[put("/enable")]
async fn enable_node(req: HttpRequest) -> Result<HttpResponse, Error> {
    let node_id = LOCAL_NODE.uuid.clone();
    let Some(mut node) = cluster::get_node_by_uuid(&node_id).await else {
        return Ok(MetaHttpResponse::not_found("node not found"));
    };

    let query = web::Query::<HashMap<String, String>>::from_query(req.query_string()).unwrap();
    let enable = match query.get("value") {
        Some(v) => v.parse::<bool>().unwrap_or_default(),
        None => false,
    };
    node.scheduled = enable;
    if !node.scheduled {
        // release all the searching files
        crate::common::infra::wal::clean_lock_files();
    }
    match cluster::update_local_node(&node).await {
        Ok(_) => Ok(MetaHttpResponse::json(true)),
        Err(e) => Ok(MetaHttpResponse::internal_error(e)),
    }
}

#[put("/flush")]
async fn flush_node() -> Result<HttpResponse, Error> {
    if !LOCAL_NODE.is_ingester() {
        return Ok(MetaHttpResponse::not_found("local node is not an ingester"));
    };

    // release all the searching files
    crate::common::infra::wal::clean_lock_files();

    match ingester::flush_all().await {
        Ok(_) => Ok(MetaHttpResponse::json(true)),
        Err(e) => Ok(MetaHttpResponse::internal_error(e)),
    }
}<|MERGE_RESOLUTION|>--- conflicted
+++ resolved
@@ -117,11 +117,8 @@
     usage_enabled: bool,
     usage_publish_interval: i64,
     websocket_enabled: bool,
-<<<<<<< HEAD
     ingestion_url: String,
-=======
     min_auto_refresh_interval: u32,
->>>>>>> 9927d2e4
 }
 
 #[derive(Serialize)]
@@ -298,11 +295,8 @@
         usage_enabled: cfg.common.usage_enabled,
         usage_publish_interval: cfg.common.usage_publish_interval,
         websocket_enabled: cfg.common.websocket_enabled,
-<<<<<<< HEAD
         ingestion_url: cfg.common.ingestion_url.to_string(),
-=======
         min_auto_refresh_interval: cfg.common.min_auto_refresh_interval,
->>>>>>> 9927d2e4
     }))
 }
 
