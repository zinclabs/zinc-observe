// Copyright 2024 Zinc Labs Inc.
//
// This program is free software: you can redistribute it and/or modify
// it under the terms of the GNU Affero General Public License as published by
// the Free Software Foundation, either version 3 of the License, or
// (at your option) any later version.
//
// This program is distributed in the hope that it will be useful
// but WITHOUT ANY WARRANTY; without even the implied warranty of
// MERCHANTABILITY or FITNESS FOR A PARTICULAR PURPOSE.  See the
// GNU Affero General Public License for more details.
//
// You should have received a copy of the GNU Affero General Public License
// along with this program.  If not, see <http://www.gnu.org/licenses/>.

use std::{io::Error, sync::Arc};

use actix_web::{
    cookie,
    cookie::{Cookie, SameSite},
    get, head,
    http::header,
    put, web, HttpRequest, HttpResponse,
};
use arrow_schema::Schema;
use config::{
    cluster::LOCAL_NODE,
    get_config, get_instance_id,
    meta::{cluster::NodeStatus, function::ZoFunction},
    utils::{json, schema_ext::SchemaExt},
    Config, QUICK_MODEL_FIELDS, SQL_FULL_TEXT_SEARCH_FIELDS,
};
use hashbrown::HashMap;
use infra::{
    cache::{self, file_data::disk::FileType},
    file_list,
    schema::{STREAM_SCHEMAS, STREAM_SCHEMAS_COMPRESSED, STREAM_SCHEMAS_LATEST},
};
use serde::Serialize;
use utoipa::ToSchema;
#[cfg(feature = "enterprise")]
use {
    crate::common::utils::{auth::extract_auth_str, jwt::verify_decode_token},
    crate::handler::http::auth::{
        jwt::process_token,
        validator::{get_user_email_from_auth_str, ID_TOKEN_HEADER, PKCE_STATE_ORG},
    },
    crate::service::usage::audit,
    config::{ider, utils::base64},
    o2_enterprise::enterprise::{
        common::{
            auditor::AuditMessage,
            infra::config::{get_config as get_o2_config, refresh_config as refresh_o2_config},
            settings::{get_logo, get_logo_text},
        },
        dex::service::auth::{exchange_code, get_dex_login, get_jwks, refresh_token},
    },
    std::io::ErrorKind,
};

use crate::{
    common::{
        infra::{cluster, config::*},
        meta::{
            http::HttpResponse as MetaHttpResponse,
            user::{AuthTokens, AuthTokensExt},
        },
    },
    service::{
        db,
        search::datafusion::{storage::file_statistics_cache, udf::DEFAULT_FUNCTIONS},
    },
};

#[derive(Serialize, ToSchema)]
pub struct HealthzResponse {
    status: String,
}

#[derive(Serialize)]
struct ConfigResponse<'a> {
    version: String,
    instance: String,
    commit_hash: String,
    build_date: String,
    build_type: String,
    default_fts_keys: Vec<String>,
    default_quick_mode_fields: Vec<String>,
    telemetry_enabled: bool,
    default_functions: Vec<ZoFunction<'a>>,
    sql_base64_enabled: bool,
    timestamp_column: String,
    syslog_enabled: bool,
    data_retention_days: i64,
    restricted_routes_on_empty_data: bool,
    sso_enabled: bool,
    native_login_enabled: bool,
    rbac_enabled: bool,
    super_cluster_enabled: bool,
    query_on_stream_selection: bool,
    show_stream_stats_doc_num: bool,
    custom_logo_text: String,
    custom_slack_url: String,
    custom_docs_url: String,
    rum: Rum,
    custom_logo_img: Option<String>,
    custom_hide_menus: String,
    custom_hide_self_logo: bool,
    meta_org: String,
    quick_mode_enabled: bool,
    user_defined_schemas_enabled: bool,
    all_fields_name: String,
    usage_enabled: bool,
    usage_publish_interval: i64,
}

#[derive(Serialize)]
struct Rum {
    pub enabled: bool,
    pub client_token: String,
    pub application_id: String,
    pub site: String,
    pub service: String,
    pub env: String,
    pub version: String,
    pub organization_identifier: String,
    pub api_version: String,
    pub insecure_http: bool,
}

/// Healthz
#[utoipa::path(
    path = "/healthz",
    tag = "Meta",
    responses(
        (status = 200, description="Status OK", content_type = "application/json", body = HealthzResponse, example = json!({"status": "ok"}))
    )
)]
#[get("/healthz")]
pub async fn healthz() -> Result<HttpResponse, Error> {
    Ok(HttpResponse::Ok().json(HealthzResponse {
        status: "ok".to_string(),
    }))
}

/// Healthz HEAD
/// Vector pipeline healthcheck support
#[head("/healthz")]
pub async fn healthz_head() -> Result<HttpResponse, Error> {
    Ok(HttpResponse::Ok().finish())
}

/// Healthz of the node for scheduled status
#[utoipa::path(
    path = "/schedulez",
    tag = "Meta",
    responses(
        (status = 200, description="Status OK", content_type = "application/json", body = HealthzResponse, example = json!({"status": "ok"})),
        (status = 404, description="Status Not OK", content_type = "application/json", body = HealthzResponse, example = json!({"status": "not ok"})),
    )
)]
#[get("/schedulez")]
pub async fn schedulez() -> Result<HttpResponse, Error> {
    let node_id = LOCAL_NODE.uuid.clone();
    let Some(node) = cluster::get_node_by_uuid(&node_id).await else {
        return Ok(HttpResponse::NotFound().json(HealthzResponse {
            status: "not ok".to_string(),
        }));
    };
    Ok(if node.scheduled && node.status == NodeStatus::Online {
        HttpResponse::Ok().json(HealthzResponse {
            status: "ok".to_string(),
        })
    } else {
        HttpResponse::NotFound().json(HealthzResponse {
            status: "not ok".to_string(),
        })
    })
}

#[get("")]
pub async fn zo_config() -> Result<HttpResponse, Error> {
    #[cfg(feature = "enterprise")]
    let o2cfg = get_o2_config();
    #[cfg(feature = "enterprise")]
    let sso_enabled = o2cfg.dex.dex_enabled;
    #[cfg(not(feature = "enterprise"))]
    let sso_enabled = false;
    #[cfg(feature = "enterprise")]
    let native_login_enabled = o2cfg.dex.native_login_enabled;
    #[cfg(not(feature = "enterprise"))]
    let native_login_enabled = true;

    #[cfg(feature = "enterprise")]
    let rbac_enabled = o2cfg.openfga.enabled;
    #[cfg(not(feature = "enterprise"))]
    let rbac_enabled = false;

    #[cfg(feature = "enterprise")]
    let super_cluster_enabled = o2cfg.super_cluster.enabled;
    #[cfg(not(feature = "enterprise"))]
    let super_cluster_enabled = false;

    #[cfg(feature = "enterprise")]
    let custom_logo_text = match get_logo_text().await {
        Some(data) => data,
        None => o2cfg.common.custom_logo_text.clone(),
    };
    #[cfg(not(feature = "enterprise"))]
    let custom_logo_text = "".to_string();
    #[cfg(feature = "enterprise")]
    let custom_slack_url = &o2cfg.common.custom_slack_url;
    #[cfg(not(feature = "enterprise"))]
    let custom_slack_url = "";
    #[cfg(feature = "enterprise")]
    let custom_docs_url = &o2cfg.common.custom_docs_url;
    #[cfg(not(feature = "enterprise"))]
    let custom_docs_url = "";

    #[cfg(feature = "enterprise")]
    let logo = get_logo().await;

    #[cfg(not(feature = "enterprise"))]
    let logo = None;

    #[cfg(feature = "enterprise")]
    let custom_hide_menus = &o2cfg.common.custom_hide_menus;
    #[cfg(not(feature = "enterprise"))]
    let custom_hide_menus = "";

    #[cfg(feature = "enterprise")]
<<<<<<< HEAD
    let custom_hide_self_logo = O2_CONFIG.common.custom_hide_self_logo;
=======
    let custom_hide_self_logo = o2cfg.common.custom_hide_self_logo;
>>>>>>> 5b3e89c7
    #[cfg(not(feature = "enterprise"))]
    let custom_hide_self_logo = false;

    #[cfg(feature = "enterprise")]
    let build_type = "enterprise";
    #[cfg(not(feature = "enterprise"))]
    let build_type = "opensource";
    let cfg = get_config();
    Ok(HttpResponse::Ok().json(ConfigResponse {
        version: VERSION.to_string(),
        instance: get_instance_id(),
        commit_hash: COMMIT_HASH.to_string(),
        build_date: BUILD_DATE.to_string(),
        build_type: build_type.to_string(),
        telemetry_enabled: cfg.common.telemetry_enabled,
        default_fts_keys: SQL_FULL_TEXT_SEARCH_FIELDS
            .iter()
            .map(|s| s.to_string())
            .collect(),
        default_quick_mode_fields: QUICK_MODEL_FIELDS.to_vec(),
        default_functions: DEFAULT_FUNCTIONS.to_vec(),
        sql_base64_enabled: cfg.common.ui_sql_base64_enabled,
        timestamp_column: cfg.common.column_timestamp.clone(),
        syslog_enabled: *SYSLOG_ENABLED.read(),
        data_retention_days: cfg.compact.data_retention_days,
        restricted_routes_on_empty_data: cfg.common.restricted_routes_on_empty_data,
        sso_enabled,
        native_login_enabled,
        rbac_enabled,
        super_cluster_enabled,
        query_on_stream_selection: cfg.common.query_on_stream_selection,
        show_stream_stats_doc_num: cfg.common.show_stream_dates_doc_num,
        custom_logo_text,
        custom_slack_url: custom_slack_url.to_string(),
        custom_docs_url: custom_docs_url.to_string(),
        custom_logo_img: logo,
        custom_hide_menus: custom_hide_menus.to_string(),
        custom_hide_self_logo,
        rum: Rum {
            enabled: cfg.rum.enabled,
            client_token: cfg.rum.client_token.to_string(),
            application_id: cfg.rum.application_id.to_string(),
            site: cfg.rum.site.to_string(),
            service: cfg.rum.service.to_string(),
            env: cfg.rum.env.to_string(),
            version: cfg.rum.version.to_string(),
            organization_identifier: cfg.rum.organization_identifier.to_string(),
            api_version: cfg.rum.api_version.to_string(),
            insecure_http: cfg.rum.insecure_http,
        },
        meta_org: cfg.common.usage_org.to_string(),
        quick_mode_enabled: cfg.limit.quick_mode_enabled,
        user_defined_schemas_enabled: cfg.common.allow_user_defined_schemas,
        all_fields_name: cfg.common.column_all.to_string(),
        usage_enabled: cfg.common.usage_enabled,
        usage_publish_interval: cfg.common.usage_publish_interval,
    }))
}

#[get("/status")]
pub async fn cache_status() -> Result<HttpResponse, Error> {
    let cfg = get_config();
    let mut stats: HashMap<&str, json::Value> = HashMap::default();
    stats.insert("LOCAL_NODE_UUID", json::json!(LOCAL_NODE.uuid.clone()));
    stats.insert("LOCAL_NODE_NAME", json::json!(&cfg.common.instance_name));
    stats.insert("LOCAL_NODE_ROLE", json::json!(&cfg.common.node_role));
    let nodes = cluster::get_cached_online_nodes().await;
    stats.insert("NODE_LIST", json::json!(nodes));

    let (stream_num, stream_schema_num, mem_size) = get_stream_schema_status().await;
    stats.insert("STREAM_SCHEMA", json::json!({"stream_num": stream_num,"stream_schema_num": stream_schema_num, "mem_size": mem_size}));

    let stream_num = cache::stats::get_stream_stats_len();
    let mem_size = cache::stats::get_stream_stats_in_memory_size();
    stats.insert(
        "STREAM_STATS",
        json::json!({"stream_num": stream_num, "mem_size": mem_size}),
    );

    let mem_file_num = cache::file_data::memory::len().await;
    let (mem_max_size, mem_cur_size) = cache::file_data::memory::stats().await;
    let disk_file_num = cache::file_data::disk::len(FileType::DATA).await;
    let (disk_max_size, disk_cur_size) = cache::file_data::disk::stats(FileType::DATA).await;
    let disk_result_file_num = cache::file_data::disk::len(FileType::RESULT).await;
    let (disk_result_max_size, disk_result_cur_size) =
        cache::file_data::disk::stats(FileType::RESULT).await;
    stats.insert(
        "FILE_DATA",
        json::json!({
            "memory":{"cache_files":mem_file_num, "cache_limit":mem_max_size,"cache_bytes": mem_cur_size},
            "disk":{"cache_files":disk_file_num, "cache_limit":disk_max_size,"cache_bytes": disk_cur_size},
            "results":{"cache_files":disk_result_file_num, "cache_limit":disk_result_max_size,"cache_bytes": disk_result_cur_size}
        }),
    );

    let file_list_num = file_list::len().await;
    let file_list_max_id = file_list::get_max_pk_value().await.unwrap_or_default();
    stats.insert(
        "FILE_LIST",
        json::json!({"num":file_list_num,"max_id": file_list_max_id}),
    );

    let tmpfs_mem_size = cache::tmpfs::stats().unwrap();
    stats.insert("TMPFS", json::json!({ "mem_size": tmpfs_mem_size }));

    let last_file_list_offset = db::compact::file_list::get_offset().await.unwrap();
    stats.insert(
        "COMPACT",
        json::json!({"file_list_offset": last_file_list_offset}),
    );
    stats.insert(
        "DATAFUSION",
        json::json!({"file_stat_cache": file_statistics_cache::GLOBAL_CACHE.clone().len()}),
    );

    let consistent_hashing = cluster::print_consistent_hash().await;
    stats.insert("CONSISTENT_HASHING", json::json!(consistent_hashing));

    Ok(HttpResponse::Ok().json(stats))
}

#[get("")]
pub async fn config_reload() -> Result<HttpResponse, Error> {
    if let Err(e) = config::refresh_config() {
        return Ok(
            HttpResponse::InternalServerError().json(serde_json::json!({"status": e.to_string()}))
        );
    }
    #[cfg(feature = "enterprise")]
    if let Err(e) = refresh_o2_config() {
        return Ok(
            HttpResponse::InternalServerError().json(serde_json::json!({"status": e.to_string()}))
        );
    }
    let status = "successfully reloaded config";
    // Audit this event
    #[cfg(feature = "enterprise")]
    audit(AuditMessage {
        // Since this is not a protected route, there is no way to get the user email
        user_email: "".to_string(),
        org_id: "".to_string(),
        method: "GET".to_string(),
        _timestamp: chrono::Utc::now().timestamp_micros(),
        path: "/config/reload".to_string(),
        query_params: "".to_string(),
        body: "".to_string(),
        response_code: 200,
    })
    .await;
    Ok(HttpResponse::Ok().json(serde_json::json!({"status": status})))
}

async fn get_stream_schema_status() -> (usize, usize, usize) {
    let mut stream_num = 0;
    let mut stream_schema_num = 0;
    let mut mem_size = 0;
    let r = STREAM_SCHEMAS.read().await;
    for (key, val) in r.iter() {
        stream_num += 1;
        mem_size += std::mem::size_of::<Vec<Schema>>();
        mem_size += key.len();
        for schema in val.iter() {
            stream_schema_num += 1;
            mem_size += schema.1.size();
        }
    }
    drop(r);
    let r = STREAM_SCHEMAS_COMPRESSED.read().await;
    for (key, val) in r.iter() {
        stream_num += 1;
        mem_size += key.len();
        mem_size += val.len();
    }
    drop(r);
    let r = STREAM_SCHEMAS_LATEST.read().await;
    for (key, schema) in r.iter() {
        stream_num += 1;
        stream_schema_num += 1;
        mem_size += key.len();
        mem_size += schema.schema().size();
    }
    drop(r);
    (stream_num, stream_schema_num, mem_size)
}

#[cfg(feature = "enterprise")]
#[get("/redirect")]
pub async fn redirect(req: HttpRequest) -> Result<HttpResponse, Error> {
    use crate::common::meta::user::AuthTokens;

    let query = web::Query::<HashMap<String, String>>::from_query(req.query_string()).unwrap();
    let code = match query.get("code") {
        Some(code) => code,
        None => {
            return Err(Error::new(ErrorKind::Other, "no code in request"));
        }
    };
    let mut audit_message = AuditMessage {
        user_email: "".to_string(),
        org_id: "".to_string(),
        method: "GET".to_string(),
        path: "/config/redirect".to_string(),
        body: "".to_string(),
        query_params: req.query_string().to_string(),
        response_code: 302,
        _timestamp: chrono::Utc::now().timestamp_micros(),
    };

    match query.get("state") {
        Some(code) => match crate::service::kv::get(PKCE_STATE_ORG, code).await {
            Ok(_) => {
                let _ = crate::service::kv::delete(PKCE_STATE_ORG, code).await;
            }
            Err(_) => {
                // Bad Request
                audit_message.response_code = 400;
                audit(audit_message).await;
                return Err(Error::new(ErrorKind::Other, "invalid state in request"));
            }
        },

        None => {
            // Bad Request
            audit_message.response_code = 400;
            audit(audit_message).await;
            return Err(Error::new(ErrorKind::Other, "no state in request"));
        }
    };

    log::info!("entering exchange_code: {}", code);

    match exchange_code(code).await {
        Ok(login_data) => {
            let login_url;
            let access_token = login_data.access_token;
            let keys = get_jwks().await;
            let token_ver =
                verify_decode_token(&access_token, &keys, &get_o2_config().dex.client_id, true)
                    .await;
            let id_token;
            match token_ver {
                Ok(res) => {
                    audit_message.user_email = res.0.user_email.clone();
                    id_token = json::to_string(&json::json!({
                        "email": res.0.user_email,
                        "name": res.0.user_name,
                        "family_name": res.0.family_name,
                        "given_name": res.0.given_name,
                        "is_valid": res.0.is_valid,
                    }))
                    .unwrap();
                    login_url = format!(
                        "{}#id_token={}.{}",
                        login_data.url,
                        ID_TOKEN_HEADER,
                        base64::encode(&id_token)
                    );
                    process_token(res).await
                }
                Err(e) => {
                    audit_message.response_code = 401;
                    audit_message._timestamp = chrono::Utc::now().timestamp_micros();
                    audit(audit_message).await;
                    return Ok(HttpResponse::Unauthorized().json(e.to_string()));
                }
            }

            // generate new UUID for access token & store token in DB
            let session_id = ider::uuid();

            // store session_id in cluster co-ordinator
            let _ = crate::service::session::set_session(&session_id, &access_token).await;

            let access_token = format!("session {}", session_id);

            let tokens = json::to_string(&AuthTokens {
                access_token,
                refresh_token: login_data.refresh_token,
            })
            .unwrap();
            let cfg = get_config();
            let mut auth_cookie = Cookie::new("auth_tokens", tokens);
            auth_cookie.set_expires(
                cookie::time::OffsetDateTime::now_utc()
                    + cookie::time::Duration::seconds(cfg.auth.cookie_max_age),
            );
            auth_cookie.set_http_only(true);
            auth_cookie.set_secure(cfg.auth.cookie_secure_only);
            auth_cookie.set_path("/");
            if cfg.auth.cookie_same_site_lax {
                auth_cookie.set_same_site(SameSite::Lax);
            } else {
                auth_cookie.set_same_site(SameSite::None);
            }
            log::info!("Redirecting user after processing token");

            audit_message._timestamp = chrono::Utc::now().timestamp_micros();
            audit(audit_message).await;
            Ok(HttpResponse::Found()
                .append_header((header::LOCATION, login_url))
                .cookie(auth_cookie)
                .finish())
        }
        Err(e) => {
            audit_message.response_code = 401;
            audit_message._timestamp = chrono::Utc::now().timestamp_micros();
            audit(audit_message).await;
            Ok(HttpResponse::Unauthorized().json(e.to_string()))
        }
    }
}

#[cfg(feature = "enterprise")]
#[get("/dex_login")]
pub async fn dex_login() -> Result<HttpResponse, Error> {
    use o2_enterprise::enterprise::dex::meta::auth::PreLoginData;

    let login_data: PreLoginData = get_dex_login();
    let state = login_data.state;
    let _ = crate::service::kv::set(PKCE_STATE_ORG, &state, state.to_owned().into()).await;

    Ok(HttpResponse::Ok().json(login_data.url))
}

#[cfg(feature = "enterprise")]
#[get("/dex_refresh")]
async fn refresh_token_with_dex(req: actix_web::HttpRequest) -> HttpResponse {
    let token = if let Some(cookie) = req.cookie("auth_tokens") {
        let auth_tokens: AuthTokens = json::from_str(cookie.value()).unwrap_or_default();

        // remove old session id from cluster co-ordinator

        let access_token = auth_tokens.access_token;
        if access_token.starts_with("session") {
            crate::service::session::remove_session(access_token.strip_prefix("session ").unwrap())
                .await;
        }

        auth_tokens.refresh_token
    } else {
        return HttpResponse::Unauthorized().finish();
    };

    // Exchange the refresh token for a new access token
    match refresh_token(&token).await {
        Ok((access_token, refresh_token)) => {
            // generate new UUID for access token & store token in DB
            let session_id = ider::uuid();

            // store session_id in cluster co-ordinator
            let _ = crate::service::session::set_session(&session_id, &access_token).await;

            let access_token = format!("session {}", session_id);

            let tokens = json::to_string(&AuthTokens {
                access_token,
                refresh_token,
            })
            .unwrap();
            let conf = get_config();
            let mut auth_cookie = Cookie::new("auth_tokens", tokens);
            auth_cookie.set_expires(
                cookie::time::OffsetDateTime::now_utc()
                    + cookie::time::Duration::seconds(conf.auth.cookie_max_age),
            );
            auth_cookie.set_http_only(true);
            auth_cookie.set_secure(conf.auth.cookie_secure_only);
            auth_cookie.set_path("/");
            if conf.auth.cookie_same_site_lax {
                auth_cookie.set_same_site(SameSite::Lax);
            } else {
                auth_cookie.set_same_site(SameSite::None);
            }

            HttpResponse::Ok().cookie(auth_cookie).finish()
        }
        Err(_) => {
            let conf = get_config();
            let tokens = json::to_string(&AuthTokens::default()).unwrap();
            let mut auth_cookie = Cookie::new("auth_tokens", tokens);
            auth_cookie.set_expires(
                cookie::time::OffsetDateTime::now_utc()
                    + cookie::time::Duration::seconds(conf.auth.cookie_max_age),
            );
            auth_cookie.set_http_only(true);
            auth_cookie.set_secure(conf.auth.cookie_secure_only);
            auth_cookie.set_path("/");
            if conf.auth.cookie_same_site_lax {
                auth_cookie.set_same_site(SameSite::Lax);
            } else {
                auth_cookie.set_same_site(SameSite::None);
            }

            HttpResponse::Unauthorized()
                .append_header((header::LOCATION, "/"))
                .cookie(auth_cookie)
                .finish()
        }
    }
}

fn prepare_empty_cookie<'a, T: Serialize + ?Sized>(
    cookie_name: &'a str,
    token_struct: &T,
    conf: &Arc<Config>,
) -> Cookie<'a> {
    let tokens = json::to_string(token_struct).unwrap();
    let mut auth_cookie = Cookie::new(cookie_name, tokens);
    auth_cookie.set_expires(
        cookie::time::OffsetDateTime::now_utc()
            + cookie::time::Duration::seconds(conf.auth.cookie_max_age),
    );
    auth_cookie.set_http_only(true);
    auth_cookie.set_secure(conf.auth.cookie_secure_only);
    auth_cookie.set_path("/");
    if conf.auth.cookie_same_site_lax {
        auth_cookie.set_same_site(SameSite::Lax);
    } else {
        auth_cookie.set_same_site(SameSite::None);
    }
    auth_cookie
}

#[get("/logout")]
async fn logout(req: actix_web::HttpRequest) -> HttpResponse {
    // remove the session
    let conf = get_config();

    #[cfg(feature = "enterprise")]
    let auth_str = extract_auth_str(&req);
    // Only get the user email from the auth_str, no need to check for permissions and others
    #[cfg(feature = "enterprise")]
    let user_email = get_user_email_from_auth_str(&auth_str).await;

    if let Some(cookie) = req.cookie("auth_tokens") {
        let auth_tokens: AuthTokens = json::from_str(cookie.value()).unwrap_or_default();
        let access_token = auth_tokens.access_token;

        if access_token.starts_with("session") {
            crate::service::session::remove_session(access_token.strip_prefix("session ").unwrap())
                .await;
        }
    };
    let auth_cookie = prepare_empty_cookie("auth_tokens", &AuthTokens::default(), &conf);
    let auth_ext_cookie = prepare_empty_cookie("auth_ext", &AuthTokensExt::default(), &conf);

    #[cfg(feature = "enterprise")]
    if let Some(user_email) = user_email {
        audit(AuditMessage {
            user_email,
            org_id: "".to_string(),
            method: "GET".to_string(),
            _timestamp: chrono::Utc::now().timestamp_micros(),
            path: "/config/logout".to_string(),
            query_params: req.query_string().to_string(),
            body: "".to_string(),
            response_code: 200,
        })
        .await;
    }

    HttpResponse::Ok()
        .append_header((header::LOCATION, "/"))
        .cookie(auth_cookie)
        .cookie(auth_ext_cookie)
        .finish()
}

#[put("/enable")]
async fn enable_node(req: HttpRequest) -> Result<HttpResponse, Error> {
    let node_id = LOCAL_NODE.uuid.clone();
    let Some(mut node) = cluster::get_node_by_uuid(&node_id).await else {
        return Ok(MetaHttpResponse::not_found("node not found"));
    };

    let query = web::Query::<HashMap<String, String>>::from_query(req.query_string()).unwrap();
    let enable = match query.get("value") {
        Some(v) => v.parse::<bool>().unwrap_or_default(),
        None => false,
    };
    node.scheduled = enable;
    if !node.scheduled {
        // release all the searching files
        crate::common::infra::wal::clean_lock_files();
    }
    match cluster::update_local_node(&node).await {
        Ok(_) => Ok(MetaHttpResponse::json(true)),
        Err(e) => Ok(MetaHttpResponse::internal_error(e)),
    }
}

#[put("/flush")]
async fn flush_node() -> Result<HttpResponse, Error> {
    if !LOCAL_NODE.is_ingester() {
        return Ok(MetaHttpResponse::not_found("local node is not an ingester"));
    };

    // release all the searching files
    crate::common::infra::wal::clean_lock_files();

    match ingester::flush_all().await {
        Ok(_) => Ok(MetaHttpResponse::json(true)),
        Err(e) => Ok(MetaHttpResponse::internal_error(e)),
    }
}<|MERGE_RESOLUTION|>--- conflicted
+++ resolved
@@ -229,11 +229,7 @@
     let custom_hide_menus = "";
 
     #[cfg(feature = "enterprise")]
-<<<<<<< HEAD
-    let custom_hide_self_logo = O2_CONFIG.common.custom_hide_self_logo;
-=======
     let custom_hide_self_logo = o2cfg.common.custom_hide_self_logo;
->>>>>>> 5b3e89c7
     #[cfg(not(feature = "enterprise"))]
     let custom_hide_self_logo = false;
 
