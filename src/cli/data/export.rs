// Copyright 2024 Zinc Labs Inc.
//
// This program is free software: you can redistribute it and/or modify
// it under the terms of the GNU Affero General Public License as published by
// the Free Software Foundation, either version 3 of the License, or
// (at your option) any later version.
//
// This program is distributed in the hope that it will be useful
// but WITHOUT ANY WARRANTY; without even the implied warranty of
// MERCHANTABILITY or FITNESS FOR A PARTICULAR PURPOSE.  See the
// GNU Affero General Public License for more details.
//
// You should have received a copy of the GNU Affero General Public License
// along with this program.  If not, see <http://www.gnu.org/licenses/>.

use std::{collections::HashMap, fs, path::Path};

use actix_web::web::Query;
use async_trait::async_trait;
use config::meta::{search, stream::StreamType};

use crate::{
    cli::data::{cli::Cli, Context},
    common::utils::http::get_stream_type_from_request,
    service::search as SearchService,
};

pub struct Export {}

#[async_trait]
impl Context for Export {
    async fn operator(c: Cli) -> Result<bool, anyhow::Error> {
        let map = HashMap::from([("type".to_string(), c.stream_type)]);

        let stream_type = match get_stream_type_from_request(&Query(map.clone())) {
            Ok(v) => v.unwrap_or(StreamType::Logs),
            Err(_) => return Ok(false),
        };

        let table = c.stream_name;
        let query = search::Query {
            sql: format!("select * from {}", table),
            from: 0,
            size: 100,
            sql_mode: "full".to_owned(),
            quick_mode: false,
            query_type: "".to_owned(),
            start_time: c.start_time,
            end_time: c.end_time,
            sort_by: Some(format!("{} ASC", config::CONFIG.common.column_timestamp)),
            track_total_hits: false,
            query_context: None,
            uses_zo_fn: false,
            query_fn: None,
        };

        let req = search::Request {
            query,
            aggs: HashMap::new(),
            encoding: search::RequestEncoding::Empty,
            timeout: 0,
        };

<<<<<<< HEAD
        tokio::runtime::Runtime::new().unwrap().block_on(async {
            match SearchService::search("", &c.org, stream_type, None, &req).await {
                Ok(res) => {
                    if c.file_type != "json" {
                        eprintln!("No other file types are implemented");
                        return Ok(false);
                    }
                    let path = Path::new(c.data.as_str());
                    fs::create_dir_all(path)?;
                    let file = fs::File::create(path.join(format!(
                        "{}.{}",
                        chrono::Local::now().timestamp_micros(),
                        c.file_type
                    )))?;
                    serde_json::to_writer_pretty(file, &res.hits)?;
                    Ok(true)
                }
                Err(err) => {
                    eprintln!("search error: {:?}", err);
                    Ok(false)
=======
        match SearchService::search("", &c.org, stream_type, &req).await {
            Ok(res) => {
                if c.file_type != "json" {
                    eprintln!("No other file types are implemented");
                    return Ok(false);
>>>>>>> 611b955b
                }
                let path = Path::new(c.data.as_str());
                fs::create_dir_all(path)?;
                let file = fs::File::create(path.join(format!(
                    "{}.{}",
                    chrono::Local::now().timestamp_micros(),
                    c.file_type
                )))?;
                serde_json::to_writer_pretty(file, &res.hits)?;
                Ok(true)
            }
            Err(err) => {
                eprintln!("search error: {:?}", err);
                Ok(false)
            }
        }
    }
}<|MERGE_RESOLUTION|>--- conflicted
+++ resolved
@@ -61,34 +61,11 @@
             timeout: 0,
         };
 
-<<<<<<< HEAD
-        tokio::runtime::Runtime::new().unwrap().block_on(async {
-            match SearchService::search("", &c.org, stream_type, None, &req).await {
-                Ok(res) => {
-                    if c.file_type != "json" {
-                        eprintln!("No other file types are implemented");
-                        return Ok(false);
-                    }
-                    let path = Path::new(c.data.as_str());
-                    fs::create_dir_all(path)?;
-                    let file = fs::File::create(path.join(format!(
-                        "{}.{}",
-                        chrono::Local::now().timestamp_micros(),
-                        c.file_type
-                    )))?;
-                    serde_json::to_writer_pretty(file, &res.hits)?;
-                    Ok(true)
-                }
-                Err(err) => {
-                    eprintln!("search error: {:?}", err);
-                    Ok(false)
-=======
-        match SearchService::search("", &c.org, stream_type, &req).await {
+        match SearchService::search("", &c.org, stream_type, None, &req).await {
             Ok(res) => {
                 if c.file_type != "json" {
                     eprintln!("No other file types are implemented");
                     return Ok(false);
->>>>>>> 611b955b
                 }
                 let path = Path::new(c.data.as_str());
                 fs::create_dir_all(path)?;
