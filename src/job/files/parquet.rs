// Copyright 2023 Zinc Labs Inc.
//
// This program is free software: you can redistribute it and/or modify
// it under the terms of the GNU Affero General Public License as published by
// the Free Software Foundation, either version 3 of the License, or
// (at your option) any later version.
//
// This program is distributed in the hope that it will be useful
// but WITHOUT ANY WARRANTY; without even the implied warranty of
// MERCHANTABILITY or FITNESS FOR A PARTICULAR PURPOSE.  See the
// GNU Affero General Public License for more details.
//
// You should have received a copy of the GNU Affero General Public License
// along with this program.  If not, see <http://www.gnu.org/licenses/>.

use std::{collections::HashMap, io::Cursor, path::Path, sync::Arc, time::UNIX_EPOCH};

use arrow::{
    array::{ArrayRef, BooleanArray, Int64Array, StringArray},
    record_batch::RecordBatch,
};
use arrow_schema::{DataType, Schema, SchemaRef};
use bytes::Bytes;
use chrono::{Duration, Utc};
use config::{
    cluster,
    meta::stream::{FileKey, FileMeta, PartitionTimeLevel, StreamType},
    metrics,
    utils::{
        asynchronism::file::{get_file_contents, get_file_meta},
        file::scan_files,
        json,
        parquet::read_metadata_from_file,
        schema_ext::SchemaExt,
    },
    FxIndexMap, CONFIG,
};
use datafusion::{arrow::json as arrow_json, datasource::MemTable, prelude::*};
use infra::{cache, storage};
use parquet::arrow::ParquetRecordBatchStreamBuilder;
use tokio::{sync::Semaphore, task::JoinHandle, time};

use crate::{
    common::{infra::wal, meta::stream::SchemaRecords},
    job::files::idx::write_to_disk,
    service::{
        db,
<<<<<<< HEAD
        search::datafusion::exec::merge_parquet_files,
        stream::{self, get_stream_setting_fts_fields},
        SchemaCache,
=======
        search::datafusion::{
            exec::merge_parquet_files, string_to_array_v2_udf::STRING_TO_ARRAY_V2_UDF,
        },
        stream::{self},
>>>>>>> d48e9110
    },
};

pub async fn run() -> Result<(), anyhow::Error> {
    let mut interval = time::interval(time::Duration::from_secs(CONFIG.limit.file_push_interval));
    interval.tick().await; // trigger the first run
    loop {
        if cluster::is_offline() {
            break;
        }
        interval.tick().await;
        if let Err(e) = move_files_to_storage().await {
            log::error!("Error moving parquet files to remote: {}", e);
        }
    }
    log::info!("job::files::parquet is stopped");
    Ok(())
}

// upload compressed files to storage & delete moved files from local
pub async fn move_files_to_storage() -> Result<(), anyhow::Error> {
    let wal_dir = Path::new(&CONFIG.common.data_wal_dir)
        .canonicalize()
        .unwrap();

    let pattern = wal_dir.join("files/");
    let files = scan_files(&pattern, "parquet");
    if files.is_empty() {
        return Ok(());
    }
    // log::info!("[INGESTER:JOB] move files get: {}", files.len());

    // do partition by partition key
    let mut partition_files_with_size: FxIndexMap<String, Vec<FileKey>> = FxIndexMap::default();
    for file in files {
        let Ok(parquet_meta) = read_metadata_from_file(&(&file).into()).await else {
            continue;
        };
        let file = Path::new(&file)
            .canonicalize()
            .unwrap()
            .strip_prefix(&wal_dir)
            .unwrap()
            .to_str()
            .unwrap()
            .replace('\\', "/");
        let prefix = file[..file.rfind('/').unwrap()].to_string();
        let partition = partition_files_with_size.entry(prefix).or_default();
        partition.push(FileKey::new(&file, parquet_meta, false));
    }

    // use multiple threads to upload files
    let mut tasks = Vec::new();
    let semaphore = std::sync::Arc::new(Semaphore::new(CONFIG.limit.file_move_thread_num));
    for (prefix, files_with_size) in partition_files_with_size.into_iter() {
        let columns = prefix.splitn(5, '/').collect::<Vec<&str>>();
        // eg: files/default/logs/olympics/0/2023/08/21/08/8b8a5451bbe1c44b/
        // eg: files/default/traces/default/0/2023/09/04/05/default/service_name=ingester/
        // let _ = columns[0].to_string(); // files/
        let org_id = columns[1].to_string();
        let stream_type = StreamType::from(columns[2]);
        let stream_name = columns[3].to_string();

        // check if we are allowed to ingest or just delete the file
        if db::compact::retention::is_deleting_stream(&org_id, stream_type, &stream_name, None) {
            for file in files_with_size {
                log::warn!(
                    "[INGESTER:JOB] the stream [{}/{}/{}] is deleting, just delete file: {}",
                    &org_id,
                    stream_type,
                    &stream_name,
                    file.key,
                );
                if let Err(e) = tokio::fs::remove_file(wal_dir.join(&file.key)).await {
                    log::error!(
                        "[INGESTER:JOB] Failed to remove parquet file from disk: {}, {}",
                        file.key,
                        e
                    );
                }
            }
            continue;
        }

        let wal_dir = wal_dir.clone();
        let permit = semaphore.clone().acquire_owned().await.unwrap();
        let task: JoinHandle<Result<(), anyhow::Error>> = tokio::task::spawn(async move {
            // sort by created time
            let mut files_with_size = files_with_size.to_owned();
            files_with_size.sort_by(|a, b| a.meta.min_ts.cmp(&b.meta.min_ts));
            // check the total size
            let total_original_size: i64 = files_with_size
                .iter()
                .map(|f| f.meta.original_size)
                .sum::<i64>();
            if total_original_size < CONFIG.limit.max_file_size_on_disk as i64 {
                let mut has_expired_files = false;
                // not enough files to upload, check if some files are too old
                let min_ts = Utc::now().timestamp_micros()
                    - Duration::seconds(CONFIG.limit.max_file_retention_time as i64)
                        .num_microseconds()
                        .unwrap();
                for file in files_with_size.iter() {
                    let Ok(file_meta) = get_file_meta(&wal_dir.join(&file.key)).await else {
                        continue;
                    };
                    let file_created = file_meta
                        .created()
                        .unwrap_or(UNIX_EPOCH)
                        .duration_since(UNIX_EPOCH)
                        .unwrap()
                        .as_micros() as i64;
                    if file_created <= min_ts {
                        has_expired_files = true;
                        break;
                    }
                }
                if !has_expired_files {
                    drop(permit);
                    return Ok(());
                }
            }

            // get latest schema
            let latest_schema = db::schema::get(&org_id, &stream_name, stream_type).await?;

            // start merge files and upload to s3
            loop {
                // yield to other tasks
                tokio::task::yield_now().await;
                // merge file and get the big file key
                let (new_file_name, new_file_meta, new_file_list) =
                    match merge_files(&latest_schema, &wal_dir, &files_with_size).await {
                        Ok(v) => v,
                        Err(e) => {
                            log::error!("[INGESTER:JOB] merge files failed: {}", e);
                            tokio::time::sleep(tokio::time::Duration::from_secs(1)).await;
                            continue;
                        }
                    };
                if new_file_name.is_empty() {
                    if new_file_list.is_empty() {
                        // no file need to merge
                        break;
                    } else {
                        // delete files from file_list and continue
                        files_with_size.retain(|f| !&new_file_list.contains(f));
                        continue;
                    }
                }

                // write file list to storage
                let ret =
                    db::file_list::local::set(&new_file_name, Some(new_file_meta), false).await;
                if let Err(e) = ret {
                    log::error!(
                        "[INGESTER:JOB] Failed write parquet file meta: {}, error: {}",
                        new_file_name,
                        e.to_string()
                    );
                    drop(permit);
                    return Ok(());
                }

                // check if allowed to delete the file
                for file in new_file_list.iter() {
                    loop {
                        if wal::lock_files_exists(&file.key).await {
                            log::warn!(
                                "[INGESTER:JOB] the file is still in use, waiting for a few ms: {}",
                                file.key
                            );
                            time::sleep(time::Duration::from_millis(100)).await;
                        } else {
                            break;
                        }
                    }

                    let ret = tokio::fs::remove_file(&wal_dir.join(&file.key)).await;
                    if let Err(e) = ret {
                        log::error!(
                            "[INGESTER:JOB] Failed to remove parquet file from disk: {}, {}",
                            file.key,
                            e.to_string()
                        );
                        drop(permit);
                        return Ok(());
                    }

                    // metrics
                    metrics::INGEST_WAL_READ_BYTES
                        .with_label_values(&[&org_id, stream_type.to_string().as_str()])
                        .inc_by(file.meta.compressed_size as u64);
                    metrics::INGEST_WAL_USED_BYTES
                        .with_label_values(&[&org_id, stream_type.to_string().as_str()])
                        .sub(file.meta.compressed_size);
                }

                // delete files from file list
                let new_file_list = new_file_list.iter().map(|f| &f.key).collect::<Vec<_>>();
                files_with_size.retain(|f| !new_file_list.contains(&&f.key));
            }

            drop(permit);
            Ok(())
        });
        tasks.push(task);
    }

    for task in tasks {
        if let Err(e) = task.await {
            log::error!(
                "[INGESTER:JOB] Error while uploading parquet file to storage {}",
                e
            );
        };
    }
    Ok(())
}

/// merge some small files into one big file, upload to storage, returns the big
/// file key and merged files
async fn merge_files(
    latest_schema: &Schema,
    wal_dir: &Path,
    files_with_size: &[FileKey],
) -> Result<(String, FileMeta, Vec<FileKey>), anyhow::Error> {
    if files_with_size.is_empty() {
        return Ok((String::from(""), FileMeta::default(), Vec::new()));
    }

    let mut new_file_size: i64 = 0;
    let mut new_file_list = Vec::new();
    let mut deleted_files = Vec::new();
    for file in files_with_size.iter() {
        if new_file_size > 0
            && new_file_size + file.meta.original_size > CONFIG.compact.max_file_size as i64
        {
            break;
        }
        new_file_size += file.meta.original_size;
        new_file_list.push(file.clone());
    }
    let mut retain_file_list = new_file_list.clone();

    // write parquet files into tmpfs
    let mut file_schema = None;
    let tmp_dir = cache::tmpfs::Directory::default();
    for file in retain_file_list.iter_mut() {
        log::info!("[INGESTER:JOB] merge small file: {}", &file.key);
        let data = match get_file_contents(&wal_dir.join(&file.key)).await {
            Ok(body) => body,
            Err(err) => {
                log::error!(
                    "[INGESTER:JOB] merge small file: {}, err: {}",
                    &file.key,
                    err
                );
                deleted_files.push(file.key.clone());
                continue;
            }
        };
        if file_schema.is_none() {
            let schema_reader = Cursor::new(data.clone());
            let arrow_reader = ParquetRecordBatchStreamBuilder::new(schema_reader).await?;
            file_schema = Some(
                arrow_reader
                    .schema()
                    .as_ref()
                    .clone()
                    .with_metadata(HashMap::new()),
            );
        }
        let file_size = data.len();
        file.meta.compressed_size = file_size as i64;
        tmp_dir.set(&file.key, data.into())?;
    }
    if !deleted_files.is_empty() {
        new_file_list.retain(|f| !deleted_files.contains(&f.key));
    }
    if new_file_list.is_empty() {
        return Ok((String::from(""), FileMeta::default(), retain_file_list));
    }

    // eg: files/default/logs/olympics/0/2023/08/21/08/8b8a5451bbe1c44b/
    // 7099303408192061440f3XQ2p.parquet
    // eg: files/default/traces/default/0/023/09/04/05/default/
    // service_name=ingester/7104328279989026816guOA4t.parquet
    // let _ = columns[0].to_string(); // files/
    let file = new_file_list.first().unwrap();
    let columns = file.key.splitn(5, '/').collect::<Vec<&str>>();
    let org_id = columns[1].to_string();
    let stream_type = StreamType::from(columns[2]);
    let stream_name = columns[3].to_string();
    let file_name = columns[4].to_string();

    // merge files
    let bloom_filter_fields =
        stream::get_stream_setting_bloom_filter_fields(latest_schema).unwrap();
    let full_text_search_fields = stream::get_stream_setting_fts_fields(latest_schema).unwrap();
    let mut buf = Vec::new();
    let mut fts_buf = Vec::new();
    let (mut new_file_meta, _) = merge_parquet_files(
        tmp_dir.name(),
        &mut buf,
        Arc::new(file_schema.unwrap()),
        &bloom_filter_fields,
        &full_text_search_fields,
        new_file_size,
        stream_type,
        &mut fts_buf,
    )
    .await?;
    new_file_meta.original_size = new_file_size;
    new_file_meta.compressed_size = buf.len() as i64;
    if new_file_meta.records == 0 {
        return Err(anyhow::anyhow!("merge_parquet_files error: records is 0"));
    }
    if new_file_meta.compressed_size == 0 {
        return Err(anyhow::anyhow!(
            "merge_parquet_files error: compressed_size is 0"
        ));
    }
    let new_file_key =
        super::generate_storage_file_name(&org_id, stream_type, &stream_name, &file_name);
    log::info!(
        "[INGESTER:JOB] merge file succeeded, {} files into a new file: {}, original_size: {}, compressed_size: {}",
        retain_file_list.len(),
        new_file_key,
        new_file_meta.original_size,
        new_file_meta.compressed_size,
    );

    let buf = Bytes::from(buf);

    // upload file
    match storage::put(&new_file_key, buf).await {
        Ok(_) => {
            if CONFIG.common.inverted_index_enabled && stream_type != StreamType::Index {
                generate_index_on_ingester(fts_buf, new_file_key.clone(), &org_id, &stream_name)
                    .await
                    .map_err(|e| anyhow::anyhow!("generate_index_on_ingester error: {}", e))?;
            }
            Ok((new_file_key, new_file_meta, retain_file_list))
        }
        Err(e) => Err(e),
    }
}

/// Create an inverted index file for the given file
pub(crate) async fn generate_index_on_ingester(
    buf: Vec<RecordBatch>,
    new_file_key: String,
    org_id: &str,
    stream_name: &str,
) -> Result<(), anyhow::Error> {
    let mut data_buf: HashMap<String, SchemaRecords> = HashMap::new();

    let index_record_batches =
        prepare_index_record_batches_v1(buf, org_id, stream_name, &new_file_key).await?;
    let record_batches: Vec<&RecordBatch> = index_record_batches.iter().flatten().collect();
    if record_batches.is_empty() {
        return Ok(());
    }
    let idx_schema: SchemaRef = record_batches.first().unwrap().schema();

    let mut schema_map: HashMap<String, SchemaCache> = HashMap::new();
    let schema_chk = crate::service::schema::stream_schema_exists(
        org_id,
        stream_name,
        StreamType::Index,
        &mut schema_map,
    )
    .await;

    if !schema_chk.has_fields {
        db::schema::set(
            org_id,
            stream_name,
            StreamType::Index,
            idx_schema.as_ref(),
            Some(Utc::now().timestamp_micros()),
            false,
        )
        .await
        .unwrap();
    }
    let schema_key = idx_schema.hash_key();
    let schema_key_str = schema_key.as_str();

    let json_rows = arrow_json::writer::record_batches_to_json_rows(&record_batches)?;
    let recs: Vec<json::Value> = json_rows.into_iter().map(json::Value::Object).collect();
    for record_val in recs {
        let timestamp: i64 = record_val
            .get(&CONFIG.common.column_timestamp)
            .unwrap()
            .as_i64()
            .unwrap();

        let hour_key = crate::service::ingestion::get_wal_time_key(
            timestamp,
            &Vec::new(),
            PartitionTimeLevel::Hourly,
            &json::Map::new(),
            Some(schema_key_str),
        );

        let hour_buf = data_buf.entry(hour_key).or_insert_with(|| SchemaRecords {
            schema_key: schema_key.to_string(),
            schema: idx_schema.clone(),
            records: vec![],
            records_size: 0,
        });

        let record_size = json::estimate_json_bytes(&record_val);
        hour_buf.records.push(Arc::new(record_val));
        hour_buf.records_size += record_size;
    }
    let writer = ingester::get_writer(0, org_id, &StreamType::Index.to_string()).await;
    let _ = crate::service::ingestion::write_file(&writer, stream_name, data_buf).await;
    if let Err(e) = writer.sync().await {
        log::error!("ingestion error while syncing writer: {}", e);
    }
    log::warn!("[INGESTER:JOB] Written index wal file successfully");
    Ok(())
}

/// Create an inverted index file for the given file
pub(crate) async fn generate_index_on_compactor(
    file_list_to_invalidate: &[FileKey],
    buf: Vec<RecordBatch>,
    new_file_key: String,
    org_id: &str,
    stream_name: &str,
) -> Result<(String, FileMeta), anyhow::Error> {
    let mut index_record_batches =
        prepare_index_record_batches_v1(buf, org_id, stream_name, &new_file_key).await?;
    let schema = if let Some(first_batch) = index_record_batches.first() {
        first_batch[0].schema()
    } else {
        return Ok((String::new(), FileMeta::default()));
    };

    let prefix_to_remove = format!("files/{}/logs/{}/", org_id, stream_name);
    let len_of_columns_to_invalidate = file_list_to_invalidate.len();
    let empty_terms: ArrayRef = Arc::new(StringArray::from(vec![
        None::<String>;
        len_of_columns_to_invalidate
    ]));
    let file_names: ArrayRef = Arc::new(StringArray::from(
        file_list_to_invalidate
            .iter()
            .map(|x| x.key.trim_start_matches(&prefix_to_remove).to_string())
            .collect::<Vec<String>>(),
    ));
    let _timestamp: ArrayRef = Arc::new(Int64Array::from(
        file_list_to_invalidate
            .iter()
            .map(|x| x.meta.min_ts)
            .collect::<Vec<i64>>(),
    ));
    let count: ArrayRef = Arc::new(Int64Array::from(vec![
        None::<i64>;
        len_of_columns_to_invalidate
    ]));
    let deleted: ArrayRef = Arc::new(BooleanArray::from(vec![true; len_of_columns_to_invalidate]));
    let columns = vec![empty_terms, file_names, _timestamp, count, deleted];
    let batch = RecordBatch::try_new(schema, columns).unwrap();
    index_record_batches.push(vec![batch]);

    let record_batches_flattened = index_record_batches.into_iter().flatten().collect();

    let original_file_size = 0; // The file never existed before this function was called
    let (filename, filemeta, _stream_type) = write_to_disk(
        record_batches_flattened,
        original_file_size,
        org_id,
        stream_name,
        StreamType::Index,
        &new_file_key,
        "index_creator",
    )
    .await?;

    log::debug!("[COMPACTOR:JOB] Written index file successfully");
    Ok((filename, filemeta))
}

async fn prepare_index_record_batches_v1(
    batches: Vec<RecordBatch>, // 10 fields index
    org_id: &str,
    stream_name: &str,
    new_file_key: &str,
) -> Result<Vec<Vec<RecordBatch>>, anyhow::Error> {
    if batches.is_empty() {
        return Ok(vec![]);
    }
    let local = batches.first().unwrap().schema();
    let ctx = SessionContext::new();
    let provider = MemTable::try_new(local.clone(), vec![batches])?;
    ctx.register_table("_tbl_raw_data", Arc::new(provider))?;
    let prefix_to_remove = format!("files/{}/logs/{}/", org_id, stream_name);
    let file_name_without_prefix = new_file_key.trim_start_matches(&prefix_to_remove);
    let mut indexed_record_batches_to_merge = Vec::new();
    for column in local.fields().iter() {
        // 1500 columns --> 100 columns of inverted index
        let index_df = ctx.table("_tbl_raw_data").await?;

        if column.data_type() != &DataType::Utf8 {
            continue;
        }

        let column_name = column.name();
        let split_chars = "!\"#$%&'()*+, -./:;<=>?@[\\]^_`{|}~";
        let remove_chars_btrim = split_chars;
        let lower_case_expr = lower(concat(&[col(column_name), lit("")]));
        let split_arr = STRING_TO_ARRAY_V2_UDF.call(vec![lower_case_expr, lit(split_chars)]);
        let distinct_terms = array_distinct(split_arr);

        let record_batch = index_df
            .with_column("terms", distinct_terms)?
            .unnest_column("terms")?
            .with_column_renamed("terms", "term")?
            .with_column("term", btrim(vec![col("term"), lit(remove_chars_btrim)]))?
            .with_column("file_name", lit(file_name_without_prefix))?
            .aggregate(
                vec![col("term"), col("file_name")],
                vec![
                    min(col("_timestamp")).alias("_timestamp"),
                    count(col("term")).alias("_count"),
                ],
            )?
            .with_column("character_len", character_length(col("term")))?
            .with_column("deleted", lit(false))?
            .filter(col("character_len").gt_eq(lit(3)))?
            .select_columns(&["term", "file_name", "_timestamp", "_count", "deleted"])?
            .collect()
            .await?;

        indexed_record_batches_to_merge.push(record_batch);
    }
    ctx.deregister_table("_tbl_raw_data")?;
    Ok(indexed_record_batches_to_merge)
}<|MERGE_RESOLUTION|>--- conflicted
+++ resolved
@@ -45,16 +45,11 @@
     job::files::idx::write_to_disk,
     service::{
         db,
-<<<<<<< HEAD
-        search::datafusion::exec::merge_parquet_files,
-        stream::{self, get_stream_setting_fts_fields},
         SchemaCache,
-=======
         search::datafusion::{
             exec::merge_parquet_files, string_to_array_v2_udf::STRING_TO_ARRAY_V2_UDF,
         },
         stream::{self},
->>>>>>> d48e9110
     },
 };
 
