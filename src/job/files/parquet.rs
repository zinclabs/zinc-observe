// Copyright 2023 Zinc Labs Inc.
//
// This program is free software: you can redistribute it and/or modify
// it under the terms of the GNU Affero General Public License as published by
// the Free Software Foundation, either version 3 of the License, or
// (at your option) any later version.
//
// This program is distributed in the hope that it will be useful
// but WITHOUT ANY WARRANTY; without even the implied warranty of
// MERCHANTABILITY or FITNESS FOR A PARTICULAR PURPOSE.  See the
// GNU Affero General Public License for more details.
//
// You should have received a copy of the GNU Affero General Public License
// along with this program.  If not, see <http://www.gnu.org/licenses/>.

use std::{collections::HashMap, io::Cursor, path::Path, sync::Arc, time::UNIX_EPOCH};

use arrow::{
    array::{ArrayRef, BooleanArray, Int64Array, StringArray},
    record_batch::RecordBatch,
};
use arrow_schema::{DataType, Schema, SchemaRef};
use bytes::Bytes;
use chrono::{Duration, Utc};
use config::{
    cluster,
    meta::stream::{FileKey, FileMeta, PartitionTimeLevel, StreamType},
    metrics,
    utils::{
        asynchronism::file::{get_file_contents, get_file_meta},
        file::scan_files,
        json,
        parquet::read_metadata_from_file,
        schema_ext::SchemaExt,
    },
    FxIndexMap, CONFIG, SQL_FULL_TEXT_SEARCH_FIELDS,
};
use datafusion::{
<<<<<<< HEAD
    arrow::json as arrow_json, datasource::MemTable, prelude::*, scalar::ScalarValue,
=======
    arrow::json as arrow_json, common::ExprSchema, datasource::MemTable, prelude::*,
    scalar::ScalarValue,
>>>>>>> 4fb50976
};
use infra::{cache, storage};
use parquet::arrow::{
    arrow_reader::ParquetRecordBatchReaderBuilder, ParquetRecordBatchStreamBuilder,
};
use tokio::{sync::Semaphore, task::JoinHandle, time};

use crate::{
    common::{infra::wal, meta::stream::SchemaRecords},
    job::files::idx::write_to_disk,
    service::{
        db,
        search::datafusion::exec::merge_parquet_files,
        stream::{self, get_stream_setting_fts_fields},
    },
};

pub async fn run() -> Result<(), anyhow::Error> {
    let mut interval = time::interval(time::Duration::from_secs(CONFIG.limit.file_push_interval));
    interval.tick().await; // trigger the first run
    loop {
        if cluster::is_offline() {
            break;
        }
        interval.tick().await;
        if let Err(e) = move_files_to_storage().await {
            log::error!("Error moving parquet files to remote: {}", e);
        }
    }
    log::info!("job::files::parquet is stopped");
    Ok(())
}

// upload compressed files to storage & delete moved files from local
pub async fn move_files_to_storage() -> Result<(), anyhow::Error> {
    let wal_dir = Path::new(&CONFIG.common.data_wal_dir)
        .canonicalize()
        .unwrap();

    let pattern = wal_dir.join("files/");
    let files = scan_files(&pattern, "parquet");
    if files.is_empty() {
        return Ok(());
    }
    // log::info!("[INGESTER:JOB] move files get: {}", files.len());

    // do partition by partition key
    let mut partition_files_with_size: FxIndexMap<String, Vec<FileKey>> = FxIndexMap::default();
    for file in files {
        let Ok(parquet_meta) = read_metadata_from_file(&(&file).into()).await else {
            continue;
        };
        let file = Path::new(&file)
            .canonicalize()
            .unwrap()
            .strip_prefix(&wal_dir)
            .unwrap()
            .to_str()
            .unwrap()
            .replace('\\', "/");
        let prefix = file[..file.rfind('/').unwrap()].to_string();
        let partition = partition_files_with_size.entry(prefix).or_default();
        partition.push(FileKey::new(&file, parquet_meta, false));
    }

    // use multiple threads to upload files
    let mut tasks = Vec::new();
    let semaphore = std::sync::Arc::new(Semaphore::new(CONFIG.limit.file_move_thread_num));
    for (prefix, files_with_size) in partition_files_with_size.into_iter() {
        let columns = prefix.splitn(5, '/').collect::<Vec<&str>>();
        // eg: files/default/logs/olympics/0/2023/08/21/08/8b8a5451bbe1c44b/
        // eg: files/default/traces/default/0/2023/09/04/05/default/service_name=ingester/
        // let _ = columns[0].to_string(); // files/
        let org_id = columns[1].to_string();
        let stream_type = StreamType::from(columns[2]);
        let stream_name = columns[3].to_string();

        // check if we are allowed to ingest or just delete the file
        if db::compact::retention::is_deleting_stream(&org_id, stream_type, &stream_name, None) {
            for file in files_with_size {
                log::warn!(
                    "[INGESTER:JOB] the stream [{}/{}/{}] is deleting, just delete file: {}",
                    &org_id,
                    stream_type,
                    &stream_name,
                    file.key,
                );
                if let Err(e) = tokio::fs::remove_file(wal_dir.join(&file.key)).await {
                    log::error!(
                        "[INGESTER:JOB] Failed to remove parquet file from disk: {}, {}",
                        file.key,
                        e
                    );
                }
            }
            continue;
        }

        let wal_dir = wal_dir.clone();
        let permit = semaphore.clone().acquire_owned().await.unwrap();
        let task: JoinHandle<Result<(), anyhow::Error>> = tokio::task::spawn(async move {
            // sort by created time
            let mut files_with_size = files_with_size.to_owned();
            files_with_size.sort_by(|a, b| a.meta.min_ts.cmp(&b.meta.min_ts));
            // check the total size
            let total_original_size: i64 = files_with_size
                .iter()
                .map(|f| f.meta.original_size)
                .sum::<i64>();
            if total_original_size < CONFIG.limit.max_file_size_on_disk as i64 {
                let mut has_expired_files = false;
                // not enough files to upload, check if some files are too old
                let min_ts = Utc::now().timestamp_micros()
                    - Duration::seconds(CONFIG.limit.max_file_retention_time as i64)
                        .num_microseconds()
                        .unwrap();
                for file in files_with_size.iter() {
                    let Ok(file_meta) = get_file_meta(&wal_dir.join(&file.key)).await else {
                        continue;
                    };
                    let file_created = file_meta
                        .created()
                        .unwrap_or(UNIX_EPOCH)
                        .duration_since(UNIX_EPOCH)
                        .unwrap()
                        .as_micros() as i64;
                    if file_created <= min_ts {
                        has_expired_files = true;
                        break;
                    }
                }
                if !has_expired_files {
                    drop(permit);
                    return Ok(());
                }
            }

            // get latest schema
            let latest_schema = db::schema::get(&org_id, &stream_name, stream_type).await?;

            // start merge files and upload to s3
            loop {
                // yield to other tasks
                tokio::task::yield_now().await;
                // merge file and get the big file key
                let (new_file_name, new_file_meta, new_file_list) =
                    match merge_files(&latest_schema, &wal_dir, &files_with_size).await {
                        Ok(v) => v,
                        Err(e) => {
                            log::error!("[INGESTER:JOB] merge files failed: {}", e);
                            tokio::time::sleep(tokio::time::Duration::from_secs(1)).await;
                            continue;
                        }
                    };
                if new_file_name.is_empty() {
                    if new_file_list.is_empty() {
                        // no file need to merge
                        break;
                    } else {
                        // delete files from file_list and continue
                        files_with_size.retain(|f| !&new_file_list.contains(f));
                        continue;
                    }
                }

                // write file list to storage
                let ret =
                    db::file_list::local::set(&new_file_name, Some(new_file_meta), false).await;
                if let Err(e) = ret {
                    log::error!(
                        "[INGESTER:JOB] Failed write parquet file meta: {}, error: {}",
                        new_file_name,
                        e.to_string()
                    );
                    drop(permit);
                    return Ok(());
                }

                // check if allowed to delete the file
                for file in new_file_list.iter() {
                    loop {
                        if wal::lock_files_exists(&file.key).await {
                            log::warn!(
                                "[INGESTER:JOB] the file is still in use, waiting for a few ms: {}",
                                file.key
                            );
                            time::sleep(time::Duration::from_millis(100)).await;
                        } else {
                            break;
                        }
                    }

                    let ret = tokio::fs::remove_file(&wal_dir.join(&file.key)).await;
                    if let Err(e) = ret {
                        log::error!(
                            "[INGESTER:JOB] Failed to remove parquet file from disk: {}, {}",
                            file.key,
                            e.to_string()
                        );
                        drop(permit);
                        return Ok(());
                    }

                    // metrics
                    metrics::INGEST_WAL_READ_BYTES
                        .with_label_values(&[&org_id, stream_type.to_string().as_str()])
                        .inc_by(file.meta.compressed_size as u64);
                    metrics::INGEST_WAL_USED_BYTES
                        .with_label_values(&[&org_id, stream_type.to_string().as_str()])
                        .sub(file.meta.compressed_size);
                }

                // delete files from file list
                let new_file_list = new_file_list.iter().map(|f| &f.key).collect::<Vec<_>>();
                files_with_size.retain(|f| !new_file_list.contains(&&f.key));
            }

            drop(permit);
            Ok(())
        });
        tasks.push(task);
    }

    for task in tasks {
        if let Err(e) = task.await {
            log::error!(
                "[INGESTER:JOB] Error while uploading parquet file to storage {}",
                e
            );
        };
    }
    Ok(())
}

/// merge some small files into one big file, upload to storage, returns the big
/// file key and merged files
async fn merge_files(
    latest_schema: &Schema,
    wal_dir: &Path,
    files_with_size: &[FileKey],
) -> Result<(String, FileMeta, Vec<FileKey>), anyhow::Error> {
    if files_with_size.is_empty() {
        return Ok((String::from(""), FileMeta::default(), Vec::new()));
    }

    let mut new_file_size: i64 = 0;
    let mut new_file_list = Vec::new();
    let mut deleted_files = Vec::new();
    for file in files_with_size.iter() {
        if new_file_size > 0
            && new_file_size + file.meta.original_size > CONFIG.compact.max_file_size as i64
        {
            break;
        }
        new_file_size += file.meta.original_size;
        new_file_list.push(file.clone());
    }
    let mut retain_file_list = new_file_list.clone();

    // write parquet files into tmpfs
    let mut file_schema = None;
    let tmp_dir = cache::tmpfs::Directory::default();
    for file in retain_file_list.iter_mut() {
        log::info!("[INGESTER:JOB] merge small file: {}", &file.key);
        let data = match get_file_contents(&wal_dir.join(&file.key)).await {
            Ok(body) => body,
            Err(err) => {
                log::error!(
                    "[INGESTER:JOB] merge small file: {}, err: {}",
                    &file.key,
                    err
                );
                deleted_files.push(file.key.clone());
                continue;
            }
        };
        if file_schema.is_none() {
            let schema_reader = Cursor::new(data.clone());
            let arrow_reader = ParquetRecordBatchStreamBuilder::new(schema_reader).await?;
            file_schema = Some(
                arrow_reader
                    .schema()
                    .as_ref()
                    .clone()
                    .with_metadata(HashMap::new()),
            );
        }
        let file_size = data.len();
        file.meta.compressed_size = file_size as i64;
        tmp_dir.set(&file.key, data.into())?;
    }
    if !deleted_files.is_empty() {
        new_file_list.retain(|f| !deleted_files.contains(&f.key));
    }
    if new_file_list.is_empty() {
        return Ok((String::from(""), FileMeta::default(), retain_file_list));
    }

    // eg: files/default/logs/olympics/0/2023/08/21/08/8b8a5451bbe1c44b/
    // 7099303408192061440f3XQ2p.parquet
    // eg: files/default/traces/default/0/023/09/04/05/default/
    // service_name=ingester/7104328279989026816guOA4t.parquet
    // let _ = columns[0].to_string(); // files/
    let file = new_file_list.first().unwrap();
    let columns = file.key.splitn(5, '/').collect::<Vec<&str>>();
    let org_id = columns[1].to_string();
    let stream_type = StreamType::from(columns[2]);
    let stream_name = columns[3].to_string();
    let file_name = columns[4].to_string();

    // merge files
    let bloom_filter_fields =
        stream::get_stream_setting_bloom_filter_fields(latest_schema).unwrap();
    let full_text_search_fields = stream::get_stream_setting_fts_fields(latest_schema).unwrap();
    let mut buf = Vec::new();
    let mut fts_buf = Vec::new();
    let (mut new_file_meta, _) = merge_parquet_files(
        tmp_dir.name(),
        &mut buf,
        Arc::new(file_schema.unwrap()),
        &bloom_filter_fields,
        &full_text_search_fields,
        new_file_size,
        stream_type,
        &mut fts_buf,
    )
    .await?;
    new_file_meta.original_size = new_file_size;
    new_file_meta.compressed_size = buf.len() as i64;
    if new_file_meta.records == 0 {
        return Err(anyhow::anyhow!("merge_parquet_files error: records is 0"));
    }
    if new_file_meta.compressed_size == 0 {
        return Err(anyhow::anyhow!(
            "merge_parquet_files error: compressed_size is 0"
        ));
    }
    let new_file_key =
        super::generate_storage_file_name(&org_id, stream_type, &stream_name, &file_name);
    log::info!(
        "[INGESTER:JOB] merge file succeeded, {} files into a new file: {}, orginal_size: {}, compressed_size: {}",
        retain_file_list.len(),
        new_file_key,
        new_file_meta.original_size,
        new_file_meta.compressed_size,
    );

    let buf = Bytes::from(buf);

    // upload file
    match storage::put(&new_file_key, buf).await {
        Ok(_) => {
            if CONFIG.common.inverted_index_enabled && stream_type != StreamType::Index {
                generate_index_on_ingester(fts_buf, new_file_key.clone(), &org_id, &stream_name)
                    .await
                    .map_err(|e| anyhow::anyhow!("generate_index_on_ingester error: {}", e))?;
            }
            Ok((new_file_key, new_file_meta, retain_file_list))
        }
        Err(e) => Err(e),
    }
}

/// Create an inverted index file for the given file
pub(crate) async fn generate_index_on_ingester(
    buf: Vec<RecordBatch>,
    new_file_key: String,
    org_id: &str,
    stream_name: &str,
) -> Result<(), anyhow::Error> {
    let mut data_buf: HashMap<String, SchemaRecords> = HashMap::new();

    let index_record_batches =
        prepare_index_record_batches_v1(buf, org_id, stream_name, &new_file_key).await?;
    let record_batches: Vec<&RecordBatch> = index_record_batches.iter().flatten().collect();
    if record_batches.is_empty() {
        return Ok(());
    }
    let idx_schema: SchemaRef = record_batches.first().unwrap().schema();

    let mut schema_map: HashMap<String, Schema> = HashMap::new();
    let schema_chk = crate::service::schema::stream_schema_exists(
        org_id,
        stream_name,
        StreamType::Index,
        &mut schema_map,
    )
    .await;

    if !schema_chk.has_fields {
        db::schema::set(
            org_id,
            stream_name,
            StreamType::Index,
            idx_schema.as_ref(),
            Some(Utc::now().timestamp_micros()),
            false,
        )
        .await
        .unwrap();
    }
    let schema_key = idx_schema.hash_key();
    let schema_key_str = schema_key.as_str();

    let json_rows = arrow_json::writer::record_batches_to_json_rows(&record_batches)?;
    let recs: Vec<json::Value> = json_rows.into_iter().map(json::Value::Object).collect();
    for record_val in recs {
        let timestamp: i64 = record_val
            .get(&CONFIG.common.column_timestamp)
            .unwrap()
            .as_i64()
            .unwrap();

        let hour_key = crate::service::ingestion::get_wal_time_key(
            timestamp,
            &Vec::new(),
            PartitionTimeLevel::Hourly,
            &json::Map::new(),
            Some(schema_key_str),
        );

        let hour_buf = data_buf.entry(hour_key).or_insert_with(|| SchemaRecords {
            schema_key: schema_key.to_string(),
            schema: idx_schema.clone(),
            records: vec![],
            records_size: 0,
        });

        let record_size = json::estimate_json_bytes(&record_val);
        hour_buf.records.push(Arc::new(record_val));
        hour_buf.records_size += record_size;
    }
    let writer = ingester::get_writer(0, org_id, &StreamType::Index.to_string()).await;
    let _ = crate::service::ingestion::write_file(&writer, stream_name, data_buf).await;
    if let Err(e) = writer.sync().await {
        log::error!("ingestion error while syncing writer: {}", e);
    }
    log::warn!("[INGESTER:JOB] Written index wal file successfully");
    Ok(())
}

/// Create an inverted index file for the given file
pub(crate) async fn generate_index_on_compactor(
    file_list_to_invalidate: &[FileKey],
    buf: Vec<RecordBatch>,
    new_file_key: String,
    org_id: &str,
    stream_name: &str,
) -> Result<(String, FileMeta), anyhow::Error> {
    let mut index_record_batches =
        prepare_index_record_batches_v1(buf, org_id, stream_name, &new_file_key).await?;
    let schema = if let Some(first_batch) = index_record_batches.first() {
        first_batch[0].schema()
    } else {
        return Ok((String::new(), FileMeta::default()));
    };

    let prefix_to_remove = format!("files/{}/logs/{}/", org_id, stream_name);
    let len_of_columns_to_invalidate = file_list_to_invalidate.len();
    let empty_terms: ArrayRef = Arc::new(StringArray::from(vec![
        None::<String>;
        len_of_columns_to_invalidate
    ]));
    let file_names: ArrayRef = Arc::new(StringArray::from(
        file_list_to_invalidate
            .iter()
            .map(|x| x.key.trim_start_matches(&prefix_to_remove).to_string())
            .collect::<Vec<String>>(),
    ));
    let _timestamp: ArrayRef = Arc::new(Int64Array::from(
        file_list_to_invalidate
            .iter()
            .map(|x| x.meta.min_ts)
            .collect::<Vec<i64>>(),
    ));
    let count: ArrayRef = Arc::new(Int64Array::from(vec![
        None::<i64>;
        len_of_columns_to_invalidate
    ]));
    let deleted: ArrayRef = Arc::new(BooleanArray::from(vec![true; len_of_columns_to_invalidate]));
    let columns = vec![empty_terms, file_names, _timestamp, count, deleted];
    let batch = RecordBatch::try_new(schema, columns).unwrap();
    index_record_batches.push(vec![batch]);

    let record_batches_flattened = index_record_batches.into_iter().flatten().collect();

    let original_file_size = 0; // The file never existed before this function was called
    let (filename, filemeta, _stream_type) = write_to_disk(
        record_batches_flattened,
        original_file_size,
        org_id,
        stream_name,
        StreamType::Index,
        &new_file_key,
        "index_creator",
    )
    .await?;

    log::debug!("[COMPACTOR:JOB] Written index file successfully");
    Ok((filename, filemeta))
}

/// Prepares index record batches from the provided Parquet file buffer.
///
/// Reads the Parquet data into record batches. Registers the batches as a table.
/// Generates an index record batch for each text column, by splitting into terms,
/// filtering, aggregating, etc. Returns the generated index record batches.
///
/// # Arguments
/// * `buf` - The Parquet file buffer with actual data.
/// * `schema` - The schema of the Parquet file.
/// * `org_id` - The organization ID.
/// * `stream_name` - The stream name.
/// * `new_file_key` - The new file key which is used to generate the index file.
async fn _prepare_index_record_batches(
    buf: Bytes,
    schema: Arc<Schema>,
    org_id: &str,
    stream_name: &str,
    new_file_key: &str,
) -> Result<Vec<Vec<RecordBatch>>, anyhow::Error> {
    let reader = ParquetRecordBatchReaderBuilder::try_new(buf)
        .unwrap()
        .build()
        .unwrap();
    let batches = reader.collect::<Result<Vec<_>, _>>().unwrap();
    let ctx = SessionContext::new();
    let provider = MemTable::try_new(schema.clone(), vec![batches])?;
    ctx.register_table("_tbl_raw_data", Arc::new(provider))?;
    let fts_fields = get_stream_setting_fts_fields(&schema).unwrap();
    let columns_to_index = if !fts_fields.is_empty() {
        fts_fields
    } else {
        SQL_FULL_TEXT_SEARCH_FIELDS.to_vec()
    };
    let prefix_to_remove = format!("files/{}/logs/{}/", org_id, stream_name);
    let file_name_without_prefix = new_file_key.trim_start_matches(&prefix_to_remove);
    let mut indexed_record_batches_to_merge = Vec::new();
    for column in columns_to_index.iter() {
        let index_df = ctx.table("_tbl_raw_data").await?;
        let schema = index_df.schema();

        if !schema.has_column_with_unqualified_name(column) {
            continue;
        }

        if schema.data_type(&Column::from_name(column)).unwrap() != &DataType::Utf8 {
            log::warn!(
                "[JOB]: Index column {} is not of type Utf8. Skipping indexing for this column.",
                column
            );
            continue;
        }

        let split_arr = array_distinct(string_to_array(
            lower(concat(&[col(column), lit("")])),
            lit(" "),
            lit(ScalarValue::Null),
        ));
        let record_batch = index_df
            .with_column("terms", split_arr)?
            .unnest_column("terms")?
            .with_column_renamed("terms", "term")?
            .with_column("term", btrim(vec![col("term"), lit(",[]*\"\\/:")]))?
            .with_column("file_name", lit(file_name_without_prefix))?
            .aggregate(
                vec![col("term"), col("file_name")],
                vec![
                    min(col("_timestamp")).alias("_timestamp"),
                    count(col("term")).alias("_count"),
                ],
            )?
            .with_column("character_len", character_length(col("term")))?
            .with_column("deleted", lit(false))?
            .filter(col("character_len").gt_eq(lit(3)))?
            .select_columns(&["term", "file_name", "_timestamp", "_count", "deleted"])?
            .collect()
            .await?;

        indexed_record_batches_to_merge.push(record_batch);
    }
    ctx.deregister_table("_tbl_raw_data")?;
    Ok(indexed_record_batches_to_merge)
}

async fn prepare_index_record_batches_v1(
    batches: Vec<RecordBatch>, // 10 fields index
    org_id: &str,
    stream_name: &str,
    new_file_key: &str,
) -> Result<Vec<Vec<RecordBatch>>, anyhow::Error> {
    if batches.is_empty() {
        return Ok(vec![]);
    }
    let local = batches.first().unwrap().schema();
    let ctx = SessionContext::new();
    let provider = MemTable::try_new(local.clone(), vec![batches])?;
    ctx.register_table("_tbl_raw_data", Arc::new(provider))?;
    let prefix_to_remove = format!("files/{}/logs/{}/", org_id, stream_name);
    let file_name_without_prefix = new_file_key.trim_start_matches(&prefix_to_remove);
    let mut indexed_record_batches_to_merge = Vec::new();
    for column in local.fields().iter() {
        // 1500 columns --> 100 columns of inverted index
        let index_df = ctx.table("_tbl_raw_data").await?;

        if column.data_type() != &DataType::Utf8 {
            continue;
        }

        let split_arr = array_distinct(string_to_array(
            lower(concat(&[col(column.name()), lit("")])),
            lit(" "),
            lit(ScalarValue::Null),
        ));
        let record_batch = index_df
            .with_column("terms", split_arr)?
            .unnest_column("terms")?
            .with_column_renamed("terms", "term")?
            .with_column("term", btrim(vec![col("term"), lit(",[]*\"\\/:")]))?
            .with_column("file_name", lit(file_name_without_prefix))?
            .aggregate(
                vec![col("term"), col("file_name")],
                vec![
                    min(col("_timestamp")).alias("_timestamp"),
                    count(col("term")).alias("_count"),
                ],
            )?
            .with_column("character_len", character_length(col("term")))?
            .with_column("deleted", lit(false))?
            .filter(col("character_len").gt_eq(lit(3)))?
            .select_columns(&["term", "file_name", "_timestamp", "_count", "deleted"])?
            .collect()
            .await?;

        indexed_record_batches_to_merge.push(record_batch);
    }
    ctx.deregister_table("_tbl_raw_data")?;
    Ok(indexed_record_batches_to_merge)
}<|MERGE_RESOLUTION|>--- conflicted
+++ resolved
@@ -36,12 +36,8 @@
     FxIndexMap, CONFIG, SQL_FULL_TEXT_SEARCH_FIELDS,
 };
 use datafusion::{
-<<<<<<< HEAD
-    arrow::json as arrow_json, datasource::MemTable, prelude::*, scalar::ScalarValue,
-=======
     arrow::json as arrow_json, common::ExprSchema, datasource::MemTable, prelude::*,
     scalar::ScalarValue,
->>>>>>> 4fb50976
 };
 use infra::{cache, storage};
 use parquet::arrow::{
