// Copyright 2023 Zinc Labs Inc.
//
// Licensed under the Apache License, Version 2.0 (the "License");
// you may not use this file except in compliance with the License.
// You may obtain a copy of the License at
//
//     http://www.apache.org/licenses/LICENSE-2.0
//
// Unless required by applicable law or agreed to in writing, software
// distributed under the License is distributed on an "AS IS" BASIS,
// WITHOUT WARRANTIES OR CONDITIONS OF ANY KIND, either express or implied.
// See the License for the specific language governing permissions and
// limitations under the License.

use datafusion::arrow::json::ReaderBuilder;
use std::{
    fs,
    io::{BufReader, Seek, SeekFrom},
    path::Path,
    sync::Arc,
};
use tokio::{sync::Semaphore, task, time};

use crate::common::{
    infra::{cluster, config::CONFIG, metrics, storage, wal},
    meta::{common::FileMeta, stream::StreamParams, StreamType},
    utils::{
        file::scan_files,
        json,
        schema::{infer_json_schema_from_iterator, infer_json_schema_from_seekable},
        stream::populate_file_meta,
    },
};
use crate::service::{
    db,
    schema::{filter_schema_null_fields, schema_evolution},
    search::datafusion::new_parquet_writer,
    usage::report_compression_stats,
};

pub async fn run() -> Result<(), anyhow::Error> {
    let mut interval = time::interval(time::Duration::from_secs(CONFIG.limit.file_push_interval));
    interval.tick().await; // trigger the first run
    loop {
        if cluster::is_offline() {
            break;
        }
        interval.tick().await;
        if let Err(e) = move_files_to_storage().await {
            log::error!("Error moving disk files to remote: {}", e);
        }
    }
    log::info!("job::files::disk is stopped");
    Ok(())
}

/*
 * upload compressed files to storage & delete moved files from local
 */
pub async fn move_files_to_storage() -> Result<(), anyhow::Error> {
    let wal_dir = Path::new(&CONFIG.common.data_wal_dir)
        .canonicalize()
        .unwrap();

    let pattern = format!("{}files/", &CONFIG.common.data_wal_dir);
    let files = scan_files(&pattern);

    // use multiple threads to upload files
    let mut tasks = Vec::new();
    let semaphore = std::sync::Arc::new(Semaphore::new(CONFIG.limit.file_move_thread_num));
    for file in files {
        let local_file = file.to_owned();
        let local_path = Path::new(&file).canonicalize().unwrap();
        let file_path = local_path
            .strip_prefix(&wal_dir)
            .unwrap()
            .to_str()
            .unwrap()
            .replace('\\', "/");
        let columns = file_path.splitn(5, '/').collect::<Vec<&str>>();

        // eg: files/default/logs/olympics/0/2023/08/21/08/8b8a5451bbe1c44b/7099303408192061440f3XQ2p.json
        // eg: files/default/traces/default/0/2023/09/04/05/default/service_name=ingester/7104328279989026816guOA4t.json
        // let _ = columns[0].to_string(); // files/
        let org_id = columns[1].to_string();
        let stream_type: StreamType = StreamType::from(columns[2]);
        let stream_name = columns[3].to_string();
        let mut file_name = columns[4].to_string();

        // Hack: compatible for <= 0.5.1
        if !file_name.contains('/') && file_name.contains('_') {
            file_name = file_name.replace('_', "/");
        }

        // check the file is using for write
        if wal::check_in_use(
            StreamParams::new(&org_id, &stream_name, stream_type),
            &file_name,
        )
        .await
        {
            // println!("file is using for write, skip, {}", file_name);
            continue;
        }
        log::info!("[JOB] convert disk file: {}", file);

        // check if we are allowed to ingest or just delete the file
        if db::compact::retention::is_deleting_stream(&org_id, &stream_name, stream_type, None) {
            log::info!(
                "[JOB] the stream [{}/{}/{}] is deleting, just delete file: {}",
                &org_id,
                stream_type,
                &stream_name,
                file
            );
            if let Err(e) = tokio::fs::remove_file(&local_file).await {
                log::error!(
                    "[JOB] Failed to remove disk file from disk: {}, {}",
                    local_file,
                    e
                );
            }
            continue;
        }

        let permit = semaphore.clone().acquire_owned().await.unwrap();
        let task: task::JoinHandle<Result<(), anyhow::Error>> = task::spawn(async move {
            let ret =
                upload_file(&org_id, &stream_name, stream_type, &local_file, &file_name).await;
            if let Err(e) = ret {
                log::error!("[JOB] Error while uploading disk file to storage {}", e);
                drop(permit);
                return Ok(());
            }

            let (key, meta, _stream_type) = ret.unwrap();
            let ret = db::file_list::local::set(&key, Some(meta.clone()), false).await;
            if let Err(e) = ret {
                log::error!(
                    "[JOB] Failed write disk file meta: {}, error: {}",
                    local_file,
                    e.to_string()
                );
                drop(permit);
                return Ok(());
            }

            // check if allowed to delete the file
            loop {
                if wal::lock_files_exists(&file_path).await {
                    log::info!(
                        "[JOB] the file is still in use, waiting for a few ms: {}",
                        file_path
                    );
                    time::sleep(time::Duration::from_millis(100)).await;
                } else {
                    break;
                }
            }

            let ret = tokio::fs::remove_file(&local_file).await;
            if let Err(e) = ret {
                log::error!(
                    "[JOB] Failed to remove disk file from disk: {}, {}",
                    local_file,
                    e.to_string()
                );
                drop(permit);
                return Ok(());
            }

            // metrics
            let columns = key.split('/').collect::<Vec<&str>>();
            if columns[0] == "files" {
                metrics::INGEST_WAL_USED_BYTES
                    .with_label_values(&[columns[1], columns[3], columns[2]])
                    .sub(meta.original_size);
                report_compression_stats(meta.into(), &org_id, &stream_name, stream_type).await;
            }

            drop(permit);
            Ok(())
        });
        tasks.push(task);
    }

    for task in tasks {
        if let Err(e) = task.await {
            log::error!("[JOB] Error while uploading disk file to storage {}", e);
        };
    }
    Ok(())
}

async fn upload_file(
    org_id: &str,
    stream_name: &str,
    stream_type: StreamType,
    path_str: &str,
    file_name: &str,
) -> Result<(String, FileMeta, StreamType), anyhow::Error> {
    let mut file = fs::File::open(path_str).unwrap();
    let file_meta = file.metadata().unwrap();
    let file_size = file_meta.len();
    log::info!("[JOB] File upload begin: disk: {}", path_str);
    if file_size == 0 {
        if let Err(e) = tokio::fs::remove_file(path_str).await {
            log::error!(
                "[JOB] Failed to remove disk file from disk: {}, {}",
                path_str,
                e
            );
        }
        return Err(anyhow::anyhow!("file is empty: {}", path_str));
    }

    // metrics
    metrics::INGEST_WAL_READ_BYTES
        .with_label_values(&[org_id, stream_name, stream_type.to_string().as_str()])
        .inc_by(file_size);

    let mut res_records: Vec<json::Value> = vec![];
    let mut schema_reader = BufReader::new(&file);
    let inferred_schema =
        match infer_json_schema_from_seekable(&mut schema_reader, None, stream_type) {
            Ok(mut inferred_schema) => {
                drop(schema_reader);
                filter_schema_null_fields(&mut inferred_schema);
                inferred_schema
            }
            Err(err) => {
                // File has some corrupt json data....ignore such data & move rest of the records
                log::error!(
                    "[JOB] Failed to infer schema from file: {}, error: {}",
                    path_str,
                    err.to_string()
                );

                drop(schema_reader);
                file.seek(SeekFrom::Start(0)).unwrap();
                let mut json_reader = BufReader::new(&file);
                let value_reader = arrow::json::reader::ValueIter::new(&mut json_reader, None);
                for value in value_reader {
                    match value {
                        Ok(val) => {
                            res_records.push(val);
                        }
                        Err(err) => {
                            log::error!("[JOB] Failed to parse record: error: {}", err.to_string())
                        }
                    }
                }
                if res_records.is_empty() {
                    return Err(anyhow::anyhow!(
                        "[JOB] File has corrupt json data: {}",
                        path_str
                    ));
                }
                let value_iter = res_records.iter().map(Ok);
                infer_json_schema_from_iterator(value_iter, stream_type).unwrap()
            }
        };
    let arrow_schema = Arc::new(inferred_schema);

    let mut batches = vec![];
    if res_records.is_empty() {
        file.seek(SeekFrom::Start(0)).unwrap();
        let json_reader = BufReader::new(&file);
        let json = ReaderBuilder::new(arrow_schema.clone())
            .build(json_reader)
            .unwrap();
        for batch in json {
            match batch {
                Ok(batch) => batches.push(batch),
                Err(err) => {
                    tokio::fs::remove_file(path_str).await?;
                    return Err(anyhow::anyhow!(
                        "[JOB] File has corrupt data: {}, err: {}",
                        path_str,
                        err
                    ));
                }
            }
        }
    } else {
        let mut json = vec![];
        let mut decoder = ReaderBuilder::new(arrow_schema.clone()).build_decoder()?;
        for value in res_records {
            decoder
                .decode(json::to_string(&value).unwrap().as_bytes())
                .unwrap();
            json.push(decoder.flush()?.unwrap());
        }
        for batch in json {
            batches.push(batch);
        }
    };

    // write metadata
    let mut file_meta = FileMeta {
        min_ts: 0,
        max_ts: 0,
        records: 0,
        original_size: file_size as i64,
        compressed_size: 0,
    };
    populate_file_meta(arrow_schema.clone(), vec![batches.to_vec()], &mut file_meta).await?;

    // write parquet file
    let mut buf_parquet = Vec::new();
<<<<<<< HEAD
    let mut writer = new_parquet_writer(&mut buf_parquet, &arrow_schema, file_meta.records as u64);
=======
    let bf_fields =
        if CONFIG.common.traces_bloom_filter_enabled && stream_type == StreamType::Traces {
            Some(vec![COLUMN_TRACE_ID])
        } else {
            None
        };
    let mut writer = new_parquet_writer(&mut buf_parquet, &arrow_schema, &file_meta, bf_fields);
>>>>>>> 26a00a94
    for batch in batches {
        writer.write(&batch)?;
    }
    writer.close()?;
    file_meta.compressed_size = buf_parquet.len() as i64;

    schema_evolution(
        org_id,
        stream_name,
        stream_type,
        arrow_schema,
        file_meta.min_ts,
    )
    .await;

    let new_file_name =
        super::generate_storage_file_name(org_id, stream_type, stream_name, file_name);
    drop(file);
    let file_name = new_file_name.to_owned();
    match task::spawn_blocking(move || async move {
        storage::put(&new_file_name, bytes::Bytes::from(buf_parquet)).await
    })
    .await
    {
        Ok(output) => match output.await {
            Ok(_) => {
                log::info!("[JOB] disk file upload succeeded: {}", file_name);
                Ok((file_name, file_meta, stream_type))
            }
            Err(err) => {
                log::error!("[JOB] disk file upload error: {:?}", err);
                Err(anyhow::anyhow!(err))
            }
        },
        Err(err) => {
            log::error!("[JOB] disk file upload error: {:?}", err);
            Err(anyhow::anyhow!(err))
        }
    }
}<|MERGE_RESOLUTION|>--- conflicted
+++ resolved
@@ -308,17 +308,7 @@
 
     // write parquet file
     let mut buf_parquet = Vec::new();
-<<<<<<< HEAD
-    let mut writer = new_parquet_writer(&mut buf_parquet, &arrow_schema, file_meta.records as u64);
-=======
-    let bf_fields =
-        if CONFIG.common.traces_bloom_filter_enabled && stream_type == StreamType::Traces {
-            Some(vec![COLUMN_TRACE_ID])
-        } else {
-            None
-        };
-    let mut writer = new_parquet_writer(&mut buf_parquet, &arrow_schema, &file_meta, bf_fields);
->>>>>>> 26a00a94
+    let mut writer = new_parquet_writer(&mut buf_parquet, &arrow_schema, &file_meta);
     for batch in batches {
         writer.write(&batch)?;
     }
