// Copyright 2023 Zinc Labs Inc.
//
// Licensed under the Apache License, Version 2.0 (the "License");
// you may not use this file except in compliance with the License.
// You may obtain a copy of the License at
//
//     http://www.apache.org/licenses/LICENSE-2.0
//
// Unless required by applicable law or agreed to in writing, software
// distributed under the License is distributed on an "AS IS" BASIS,
// WITHOUT WARRANTIES OR CONDITIONS OF ANY KIND, either express or implied.
// See the License for the specific language governing permissions and
// limitations under the License.

use datafusion::arrow::json::ReaderBuilder;
use std::{
    fs,
    io::{BufReader, Seek, SeekFrom},
    path::Path,
    sync::Arc,
};
use tokio::{sync::Semaphore, task, time};

use crate::common::{
    infra::{cluster, config::CONFIG, metrics, storage, wal},
    meta::{common::FileMeta, stream::StreamParams, StreamType},
    utils::{
        file::scan_files,
        json,
        schema::{infer_json_schema_from_iterator, infer_json_schema_from_seekable},
        stream::populate_file_meta,
    },
};
use crate::service::{
    db,
    schema::{filter_schema_null_fields, schema_evolution},
    search::datafusion::new_parquet_writer,
    usage::report_compression_stats,
};

pub async fn run() -> Result<(), anyhow::Error> {
    let mut interval = time::interval(time::Duration::from_secs(CONFIG.limit.file_push_interval));
    interval.tick().await; // trigger the first run
    loop {
        if cluster::is_offline() {
            break;
        }
        interval.tick().await;
        if let Err(e) = move_files_to_storage().await {
            log::error!("Error moving disk files to remote: {}", e);
        }
    }
    log::info!("job::files::disk is stopped");
    Ok(())
}

/*
 * upload compressed files to storage & delete moved files from local
 */
pub async fn move_files_to_storage() -> Result<(), anyhow::Error> {
    let wal_dir = Path::new(&CONFIG.common.data_wal_dir)
        .canonicalize()
        .unwrap();

    let pattern = format!("{}files/", &CONFIG.common.data_wal_dir);
    let files = scan_files(&pattern);

    // use multiple threads to upload files
    let mut tasks = Vec::new();
    let semaphore = std::sync::Arc::new(Semaphore::new(CONFIG.limit.file_move_thread_num));
    for file in files {
        let local_file = file.to_owned();
        let local_path = Path::new(&file).canonicalize().unwrap();
        let file_path = local_path
            .strip_prefix(&wal_dir)
            .unwrap()
            .to_str()
            .unwrap()
            .replace('\\', "/");
        let columns = file_path.splitn(5, '/').collect::<Vec<&str>>();

        // eg: files/default/logs/olympics/0/2023/08/21/08/8b8a5451bbe1c44b/7099303408192061440f3XQ2p.json
        // eg: files/default/traces/default/0/2023/09/04/05/default/service_name=ingester/7104328279989026816guOA4t.json
        // let _ = columns[0].to_string(); // files/
        let org_id = columns[1].to_string();
        let stream_type: StreamType = StreamType::from(columns[2]);
        let stream_name = columns[3].to_string();
        let mut file_name = columns[4].to_string();

        // Hack: compatible for <= 0.5.1
        if !file_name.contains('/') && file_name.contains('_') {
            file_name = file_name.replace('_', "/");
        }

        // check the file is using for write
        if wal::check_in_use(
            StreamParams::new(&org_id, &stream_name, stream_type),
            &file_name,
        )
        .await
        {
            // println!("file is using for write, skip, {}", file_name);
            continue;
        }
        log::info!("[JOB] convert disk file: {}", file);

        // check if we are allowed to ingest or just delete the file
        if db::compact::retention::is_deleting_stream(&org_id, &stream_name, stream_type, None) {
            log::info!(
                "[JOB] the stream [{}/{}/{}] is deleting, just delete file: {}",
                &org_id,
                stream_type,
                &stream_name,
                file
            );
            if let Err(e) = tokio::fs::remove_file(&local_file).await {
                log::error!(
                    "[JOB] Failed to remove disk file from disk: {}, {}",
                    local_file,
                    e
                );
            }
            continue;
        }

        let permit = semaphore.clone().acquire_owned().await.unwrap();
        let task: task::JoinHandle<Result<(), anyhow::Error>> = task::spawn(async move {
            let ret =
                upload_file(&org_id, &stream_name, stream_type, &local_file, &file_name).await;
            if let Err(e) = ret {
                log::error!("[JOB] Error while uploading disk file to storage {}", e);
                drop(permit);
                return Ok(());
            }

            let (key, meta, _stream_type) = ret.unwrap();
            let ret = db::file_list::local::set(&key, Some(meta.clone()), false).await;
            if let Err(e) = ret {
                log::error!(
                    "[JOB] Failed write disk file meta: {}, error: {}",
                    local_file,
                    e.to_string()
                );
                drop(permit);
                return Ok(());
            }

            let ret = tokio::fs::remove_file(&local_file).await;
            if let Err(e) = ret {
                log::error!(
                    "[JOB] Failed to remove disk file from disk: {}, {}",
                    local_file,
                    e.to_string()
                );
                drop(permit);
                return Ok(());
            }

            // metrics
            let columns = key.split('/').collect::<Vec<&str>>();
            if columns[0] == "files" {
                metrics::INGEST_WAL_USED_BYTES
                    .with_label_values(&[columns[1], columns[3], columns[2]])
                    .sub(meta.original_size);
                report_compression_stats(meta.into(), &org_id, &stream_name, stream_type).await;
            }

            drop(permit);
            Ok(())
        });
        tasks.push(task);
    }

    for task in tasks {
        if let Err(e) = task.await {
            log::error!("[JOB] Error while uploading disk file to storage {}", e);
        };
    }
    Ok(())
}

async fn upload_file(
    org_id: &str,
    stream_name: &str,
    stream_type: StreamType,
    path_str: &str,
    file_name: &str,
) -> Result<(String, FileMeta, StreamType), anyhow::Error> {
    let mut file = fs::File::open(path_str).unwrap();
    let file_meta = file.metadata().unwrap();
    let file_size = file_meta.len();
    log::info!("[JOB] File upload begin: disk: {}", path_str);
    if file_size == 0 {
        if let Err(e) = tokio::fs::remove_file(path_str).await {
            log::error!(
                "[JOB] Failed to remove disk file from disk: {}, {}",
                path_str,
                e
            );
        }
        return Err(anyhow::anyhow!("file is empty: {}", path_str));
    }

    // metrics
    metrics::INGEST_WAL_READ_BYTES
        .with_label_values(&[org_id, stream_name, stream_type.to_string().as_str()])
        .inc_by(file_size);

    let mut res_records: Vec<json::Value> = vec![];
    let mut schema_reader = BufReader::new(&file);
    let inferred_schema =
        match infer_json_schema_from_seekable(&mut schema_reader, None, stream_type) {
            Ok(mut inferred_schema) => {
                drop(schema_reader);
                filter_schema_null_fields(&mut inferred_schema);
                inferred_schema
            }
            Err(err) => {
                // File has some corrupt json data....ignore such data & move rest of the records
                log::error!(
                    "[JOB] Failed to infer schema from file: {}, error: {}",
                    path_str,
                    err.to_string()
                );

                drop(schema_reader);
                file.seek(SeekFrom::Start(0)).unwrap();
                let mut json_reader = BufReader::new(&file);
                let value_reader = arrow::json::reader::ValueIter::new(&mut json_reader, None);
                for value in value_reader {
                    match value {
                        Ok(val) => {
                            res_records.push(val);
                        }
                        Err(err) => {
                            log::error!("[JOB] Failed to parse record: error: {}", err.to_string())
                        }
                    }
                }
                if res_records.is_empty() {
                    return Err(anyhow::anyhow!(
                        "[JOB] File has corrupt json data: {}",
                        path_str
                    ));
                }
                let value_iter = res_records.iter().map(Ok);
                infer_json_schema_from_iterator(value_iter, stream_type).unwrap()
            }
        };
    let arrow_schema = Arc::new(inferred_schema);

    let mut batches = vec![];
    if res_records.is_empty() {
        file.seek(SeekFrom::Start(0)).unwrap();
        let json_reader = BufReader::new(&file);
        let json = ReaderBuilder::new(arrow_schema.clone())
            .build(json_reader)
            .unwrap();
        for batch in json {
            match batch {
                Ok(batch) => batches.push(batch),
                Err(err) => {
<<<<<<< HEAD
                    return Err(anyhow::anyhow!(
                        "file has corrupt data: {}, err: {}",
=======
                    tokio::fs::remove_file(path_str).await?;
                    return Err(anyhow::anyhow!(
                        "[JOB] File has corrupt data: {}, err: {}",
>>>>>>> 39537483
                        path_str,
                        err
                    ));
                }
            }
        }
    } else {
        let mut json = vec![];
        let mut decoder = ReaderBuilder::new(arrow_schema.clone()).build_decoder()?;
        for value in res_records {
            decoder
                .decode(json::to_string(&value).unwrap().as_bytes())
                .unwrap();
            json.push(decoder.flush()?.unwrap());
        }
        for batch in json {
            batches.push(batch);
        }
    };

    // write metadata
    let mut file_meta = FileMeta {
        min_ts: 0,
        max_ts: 0,
        records: 0,
        original_size: file_size as i64,
        compressed_size: 0,
    };
    populate_file_meta(arrow_schema.clone(), vec![batches.to_vec()], &mut file_meta).await?;

    // write parquet file
    let mut buf_parquet = Vec::new();
    let mut writer = new_parquet_writer(&mut buf_parquet, &arrow_schema, file_meta.records as u64);
    for batch in batches {
        writer.write(&batch)?;
    }
    writer.close()?;
    file_meta.compressed_size = buf_parquet.len() as i64;

    schema_evolution(
        org_id,
        stream_name,
        stream_type,
        arrow_schema,
        file_meta.min_ts,
    )
    .await;

    let new_file_name =
        super::generate_storage_file_name(org_id, stream_type, stream_name, file_name);
    drop(file);
    let file_name = new_file_name.to_owned();
    match task::spawn_blocking(move || async move {
        storage::put(&new_file_name, bytes::Bytes::from(buf_parquet)).await
    })
    .await
    {
        Ok(output) => match output.await {
            Ok(_) => {
                log::info!("[JOB] disk file upload succeeded: {}", file_name);
                Ok((file_name, file_meta, stream_type))
            }
            Err(err) => {
                log::error!("[JOB] disk file upload error: {:?}", err);
                Err(anyhow::anyhow!(err))
            }
        },
        Err(err) => {
            log::error!("[JOB] disk file upload error: {:?}", err);
            Err(anyhow::anyhow!(err))
        }
    }
}<|MERGE_RESOLUTION|>--- conflicted
+++ resolved
@@ -260,14 +260,9 @@
             match batch {
                 Ok(batch) => batches.push(batch),
                 Err(err) => {
-<<<<<<< HEAD
-                    return Err(anyhow::anyhow!(
-                        "file has corrupt data: {}, err: {}",
-=======
                     tokio::fs::remove_file(path_str).await?;
                     return Err(anyhow::anyhow!(
                         "[JOB] File has corrupt data: {}, err: {}",
->>>>>>> 39537483
                         path_str,
                         err
                     ));
