--- conflicted
+++ resolved
@@ -79,11 +79,7 @@
         }
 
         // check the file is using for write
-<<<<<<< HEAD
-        if wal::check_in_use(StreamParams::new("", "", StreamType::Filelist), &file_name).await {
-=======
-        if check_in_use && wal::check_in_use("", "", StreamType::Filelist, &file_name) {
->>>>>>> 267a14fa
+        if check_in_use && wal::check_in_use(StreamParams::new("", "", StreamType::Filelist), &file_name).await {
             continue;
         }
         log::info!("[JOB] convert file_list: {}", file);
