--- conflicted
+++ resolved
@@ -2,13 +2,9 @@
 
 pub use super::{
     alerts::Entity as Alerts, dashboards::Entity as Dashboards,
-<<<<<<< HEAD
-    destinations::Entity as Destinations, folders::Entity as Folders,
-    search_queue::Entity as SearchQueue, templates::Entity as Templates,
-=======
+    destinations::Entity as Destinations,
     distinct_value_fields::Entity as DistinctValueFields, folders::Entity as Folders,
     search_job_partitions::Entity as SearchJobPartitions,
     search_job_results::Entity as SearchJobResults, search_jobs::Entity as SearchJobs,
-    search_queue::Entity as SearchQueue,
->>>>>>> c67e684a
+    search_queue::Entity as SearchQueue, templates::Entity as Templates,
 };