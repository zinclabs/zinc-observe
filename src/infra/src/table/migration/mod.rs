// Copyright 2024 OpenObserve Inc.
//
// This program is free software: you can redistribute it and/or modify
// it under the terms of the GNU Affero General Public License as published by
// the Free Software Foundation, either version 3 of the License, or
// (at your option) any later version.
//
// This program is distributed in the hope that it will be useful
// but WITHOUT ANY WARRANTY; without even the implied warranty of
// MERCHANTABILITY or FITNESS FOR A PARTICULAR PURPOSE.  See the
// GNU Affero General Public License for more details.
//
// You should have received a copy of the GNU Affero General Public License
// along with this program.  If not, see <http://www.gnu.org/licenses/>.

pub use sea_orm_migration::prelude::*;

mod m20241114_000001_create_folders_table;
mod m20241115_150000_populate_folders_table;
mod m20241116_000001_delete_metas;
mod m20241116_000002_drop_folders_created_at_column;
mod m20241119_000001_create_dashboards_table;
mod m20241119_000002_populate_dashboards_table;
mod m20241119_000003_delete_metas;
<<<<<<< HEAD
mod m20241121_000001_create_organizations_table;
mod m20241122_000001_populate_organizations_table;
mod m20241122_130000_create_users_table;
mod m20241122_150000_create_org_users_table;
mod m20241122_163000_populate_users_table;
mod m20241123_163000_delete_meta_users_table;
=======
mod m20241204_143100_create_table_search_queue;
>>>>>>> bde2be47

pub struct Migrator;

#[async_trait::async_trait]
impl MigratorTrait for Migrator {
    fn migrations() -> Vec<Box<dyn MigrationTrait>> {
        vec![
            Box::new(m20241114_000001_create_folders_table::Migration),
            Box::new(m20241115_150000_populate_folders_table::Migration),
            Box::new(m20241116_000001_delete_metas::Migration),
            Box::new(m20241116_000002_drop_folders_created_at_column::Migration),
            Box::new(m20241119_000001_create_dashboards_table::Migration),
            Box::new(m20241119_000002_populate_dashboards_table::Migration),
            Box::new(m20241119_000003_delete_metas::Migration),
<<<<<<< HEAD
            Box::new(m20241121_000001_create_organizations_table::Migration),
            Box::new(m20241122_000001_populate_organizations_table::Migration),
            Box::new(m20241122_130000_create_users_table::Migration),
            Box::new(m20241122_150000_create_org_users_table::Migration),
            Box::new(m20241122_163000_populate_users_table::Migration),
            Box::new(m20241123_163000_delete_meta_users_table::Migration),
=======
            Box::new(m20241204_143100_create_table_search_queue::Migration),
>>>>>>> bde2be47
        ]
    }
}<|MERGE_RESOLUTION|>--- conflicted
+++ resolved
@@ -22,16 +22,13 @@
 mod m20241119_000001_create_dashboards_table;
 mod m20241119_000002_populate_dashboards_table;
 mod m20241119_000003_delete_metas;
-<<<<<<< HEAD
 mod m20241121_000001_create_organizations_table;
 mod m20241122_000001_populate_organizations_table;
 mod m20241122_130000_create_users_table;
 mod m20241122_150000_create_org_users_table;
 mod m20241122_163000_populate_users_table;
 mod m20241123_163000_delete_meta_users_table;
-=======
 mod m20241204_143100_create_table_search_queue;
->>>>>>> bde2be47
 
 pub struct Migrator;
 
@@ -46,16 +43,13 @@
             Box::new(m20241119_000001_create_dashboards_table::Migration),
             Box::new(m20241119_000002_populate_dashboards_table::Migration),
             Box::new(m20241119_000003_delete_metas::Migration),
-<<<<<<< HEAD
+            Box::new(m20241204_143100_create_table_search_queue::Migration),
             Box::new(m20241121_000001_create_organizations_table::Migration),
             Box::new(m20241122_000001_populate_organizations_table::Migration),
             Box::new(m20241122_130000_create_users_table::Migration),
             Box::new(m20241122_150000_create_org_users_table::Migration),
             Box::new(m20241122_163000_populate_users_table::Migration),
             Box::new(m20241123_163000_delete_meta_users_table::Migration),
-=======
-            Box::new(m20241204_143100_create_table_search_queue::Migration),
->>>>>>> bde2be47
         ]
     }
 }