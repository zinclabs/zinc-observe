--- conflicted
+++ resolved
@@ -43,14 +43,11 @@
             Box::new(m20241119_000002_populate_dashboards_table::Migration),
             Box::new(m20241119_000003_delete_metas::Migration),
             Box::new(m20241204_143100_create_table_search_queue::Migration),
-<<<<<<< HEAD
             Box::new(m20241205_085111_background_jobs::Migration),
             Box::new(m20241205_085135_background_job_partitions::Migration),
             Box::new(m20241205_085148_background_job_results::Migration),
             Box::new(m20241209_120000_create_alerts_table::Migration),
-=======
             Box::new(m20241215_190333_delete_metas::Migration),
->>>>>>> f3d2720f
         ]
     }
 }