--- conflicted
+++ resolved
@@ -19,26 +19,18 @@
 
 use crate::db::{connect_to_orm, sqlite::CLIENT_RW, ORM_CLIENT, SQLITE_STORE};
 
-<<<<<<< HEAD
 pub mod distinct_values;
-=======
 #[allow(unused_imports)]
 mod entity;
 pub mod folders;
 mod migration;
->>>>>>> 539f8c56
 pub mod short_urls;
 
 pub async fn init() -> Result<(), anyhow::Error> {
     short_urls::init().await?;
-<<<<<<< HEAD
     distinct_values::init().await?;
-=======
-
     let client = ORM_CLIENT.get_or_init(connect_to_orm).await;
     Migrator::up(client, None).await?;
-
->>>>>>> 539f8c56
     Ok(())
 }
 
