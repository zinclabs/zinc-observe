--- conflicted
+++ resolved
@@ -35,12 +35,9 @@
 pub mod search_job;
 pub mod search_queue;
 pub mod short_urls;
-<<<<<<< HEAD
 pub mod templates;
-=======
 pub mod timed_annotation_panels;
 pub mod timed_annotations;
->>>>>>> e970aaf2
 
 pub async fn init() -> Result<(), anyhow::Error> {
     distinct_values::init().await?;
