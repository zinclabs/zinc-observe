--- conflicted
+++ resolved
@@ -439,34 +439,6 @@
 
         for (time_start, time_end) in day_partitions {
             let stream_key = stream_key.clone();
-<<<<<<< HEAD
-            tasks.push(
-                tokio::task::spawn(
-                async move {
-                    let pool = CLIENT_RO.clone();
-                    let cfg = get_config();
-                    if cfg.limit.use_upper_bound_for_max_ts {
-                        let max_ts_upper_bound = time_end + cfg.limit.upper_bound_for_max_ts * 60 * 1_000_000;
-                        let query = "SELECT id, records, original_size FROM file_list WHERE stream = $1 AND max_ts >= $2 AND max_ts <= $3 AND min_ts <= $4;";
-                        sqlx::query_as::<_, super::FileId>(query)
-                        .bind(stream_key)
-                        .bind(time_start)
-                        .bind(max_ts_upper_bound)
-                        .bind(time_end)
-                        .fetch_all(&pool)
-                        .await
-                    } else {
-                        let query = "SELECT id, records, original_size FROM file_list WHERE stream = $1 AND max_ts >= $2 AND min_ts <= $3;";
-                        sqlx::query_as::<_, super::FileId>(query)
-                        .bind(stream_key)
-                        .bind(time_start)
-                        .bind(time_end)
-                        .fetch_all(&pool)
-                        .await
-                    }
-            }).instrument(info_span!("search_partition",start_time=time_start,end_time=time_end))
-            );
-=======
             tasks.push(tokio::task::spawn(async move {
                 let pool = CLIENT_RO.clone();
                     let max_ts_upper_bound = super::calculate_max_ts_upper_bound(time_end, stream_type);
@@ -478,8 +450,8 @@
                     .bind(time_end)
                     .fetch_all(&pool)
                     .await
-            }));
->>>>>>> a8283dff
+            }).instrument(info_span!("search_partition",start_time=time_start,end_time=time_end))
+            );
         }
 
         let mut rets = Vec::new();
@@ -497,9 +469,7 @@
         Ok(rets)
     }
 
-<<<<<<< HEAD
-    #[tracing::instrument(name = "file_list::db::query_deleted", skip(self))]
-=======
+    #[tracing::instrument(name = "file_list::db::query_old_data_hours", skip(self))]
     async fn query_old_data_hours(
         &self,
         org_id: &str,
@@ -541,7 +511,7 @@
             .collect())
     }
 
->>>>>>> a8283dff
+    #[tracing::instrument(name = "file_list::db::query_deleted", skip(self))]
     async fn query_deleted(
         &self,
         org_id: &str,
