--- conflicted
+++ resolved
@@ -19,16 +19,12 @@
 use config::{
     get_config,
     meta::stream::{FileKey, FileMeta, PartitionTimeLevel, StreamStats, StreamType},
-<<<<<<< HEAD
     metrics::{DB_QUERY_NUMS, DB_QUERY_TIME},
-    utils::{hash::Sum64, parquet::parse_file_key_columns},
-=======
     utils::{
         hash::Sum64,
         parquet::parse_file_key_columns,
         time::{end_of_the_day, DAY_MICRO_SECS},
     },
->>>>>>> 65fae0b8
 };
 use hashbrown::HashMap;
 use sqlx::{Executor, MySql, QueryBuilder, Row};
@@ -472,33 +468,7 @@
 
         let stream_key = format!("{org_id}/{stream_type}/{stream_name}");
         let (time_start, time_end) = time_range.unwrap_or((0, 0));
-<<<<<<< HEAD
-        let cfg = get_config();
-        DB_QUERY_NUMS
-            .with_label_values(&["SELECT", "file_list"])
-            .inc();
         let start = std::time::Instant::now();
-        let ret = if cfg.limit.use_upper_bound_for_max_ts {
-            let max_ts_upper_bound = time_end + cfg.limit.upper_bound_for_max_ts * 60 * 1_000_000;
-            sqlx::query_as::<_, super::FileId>(
-                r#"SELECT id, original_size FROM file_list WHERE stream = ? AND max_ts >= ? AND max_ts <= ? AND min_ts <= ?;"#,
-            )
-            .bind(stream_key)
-            .bind(time_start)
-            .bind(max_ts_upper_bound)
-            .bind(time_end)
-            .fetch_all(&pool)
-            .await
-        } else {
-            sqlx::query_as::<_, super::FileId>(
-                r#"SELECT id, original_size FROM file_list WHERE stream = ? AND max_ts >= ? AND min_ts <= ?;"#,
-            )
-            .bind(stream_key)
-            .bind(time_start)
-            .bind(time_end)
-            .fetch_all(&pool)
-            .await
-=======
 
         let day_partitions = if time_end - time_start <= DAY_MICRO_SECS
             || time_end - time_start > DAY_MICRO_SECS * 30
@@ -514,7 +484,6 @@
                 start = end_of_day + 1; // next day, use end_of_day + 1 microsecond
             }
             partitions
->>>>>>> 65fae0b8
         };
         log::debug!("file_list day_partitions: {:?}", day_partitions);
 
@@ -524,6 +493,9 @@
             tasks.push(tokio::task::spawn(async move {
                 let pool = CLIENT.clone();
                 let cfg = get_config();
+                DB_QUERY_NUMS
+                .with_label_values(&["SELECT", "file_list"])
+                .inc();
                  if cfg.limit.use_upper_bound_for_max_ts {
                     let max_ts_upper_bound = time_end + cfg.limit.upper_bound_for_max_ts * 60 * 1_000_000;
                     sqlx::query_as::<_, super::FileId>(
@@ -548,13 +520,6 @@
         }));
         }
 
-<<<<<<< HEAD
-        let time = start.elapsed().as_secs_f64();
-        DB_QUERY_TIME
-            .with_label_values(&["get_ids", "file_list"])
-            .observe(time);
-        Ok(ret?)
-=======
         let mut rets = Vec::new();
         for task in tasks {
             match task.await {
@@ -567,8 +532,11 @@
                 }
             };
         }
+        let time = start.elapsed().as_secs_f64();
+        DB_QUERY_TIME
+            .with_label_values(&["get_ids", "file_list"])
+            .observe(time);
         Ok(rets)
->>>>>>> 65fae0b8
     }
 
     async fn query_deleted(
