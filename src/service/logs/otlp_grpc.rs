// Copyright 2024 Zinc Labs Inc.
//
// This program is free software: you can redistribute it and/or modify
// it under the terms of the GNU Affero General Public License as published by
// the Free Software Foundation, either version 3 of the License, or
// (at your option) any later version.
//
// This program is distributed in the hope that it will be useful
// but WITHOUT ANY WARRANTY; without even the implied warranty of
// MERCHANTABILITY or FITNESS FOR A PARTICULAR PURPOSE.  See the
// GNU Affero General Public License for more details.
//
// You should have received a copy of the GNU Affero General Public License
// along with this program.  If not, see <http://www.gnu.org/licenses/>.

use std::collections::{HashMap, HashSet};

use actix_web::{http, HttpResponse};
use anyhow::Result;
use bytes::BytesMut;
use chrono::{Duration, Utc};
use config::{
    get_config,
    meta::{
        stream::{StreamParams, StreamType},
        usage::UsageType,
    },
    metrics,
    utils::{flatten, json},
};
use opentelemetry::trace::{SpanId, TraceId};
use opentelemetry_proto::tonic::collector::logs::v1::{
    ExportLogsPartialSuccess, ExportLogsServiceRequest, ExportLogsServiceResponse,
};
use prost::Message;

use crate::{
<<<<<<< HEAD
    common::meta::{
        functions::{StreamTransform, VRLResultResolver},
        ingestion::{IngestionStatus, StreamStatus, ID_COL_NAME, ORIGINAL_DATA_COL_NAME},
        stream::StreamParams,
    },
=======
    common::meta::ingestion::{IngestionStatus, StreamStatus},
>>>>>>> 96cc2046
    handler::http::request::CONTENT_TYPE_PROTO,
    service::{
        format_stream_name,
        ingestion::{
            check_ingestion_allowed,
            grpc::{get_val, get_val_with_type_retained},
        },
        pipeline::execution::PipelinedExt,
        schema::get_upto_discard_error,
    },
};

pub async fn handle_grpc_request(
    org_id: &str,
    request: ExportLogsServiceRequest,
    is_grpc: bool,
    in_stream_name: Option<&str>,
    user_email: &str,
) -> Result<HttpResponse> {
    let start = std::time::Instant::now();
    let started_at = Utc::now().timestamp_micros();
    let cfg = get_config();

    // check stream
    let stream_name = match in_stream_name {
        Some(name) => format_stream_name(name),
        None => "default".to_owned(),
    };
    check_ingestion_allowed(org_id, Some(&stream_name))?;

    let min_ts = (Utc::now() - Duration::try_hours(cfg.limit.ingest_allowed_upto).unwrap())
        .timestamp_micros();

    let mut stream_params = vec![StreamParams::new(org_id, &stream_name, StreamType::Logs)];

    // Start retrieve associated pipeline and construct pipeline components
    let mut runtime = crate::service::ingestion::init_functions_runtime();
    let pipeline_params = crate::service::ingestion::get_stream_pipeline_params(
        org_id,
        &stream_name,
        &StreamType::Logs,
    )
    .await;
    // End pipeline construction

    if let Some((pl, node_map, graph, _)) = &pipeline_params {
        let pl_destinations = pl.get_all_destination_streams(node_map, graph);
        stream_params.extend(pl_destinations);
    }

    // Start get user defined schema
    let mut user_defined_schema_map: HashMap<String, HashSet<String>> = HashMap::new();
    let mut streams_need_original_set: HashSet<String> = HashSet::new();
    crate::service::ingestion::get_uds_and_original_data_streams(
        &stream_params,
        &mut user_defined_schema_map,
        &mut streams_need_original_set,
    )
    .await;
    // End get user defined schema

    let mut stream_status = StreamStatus::new(&stream_name);
    let mut json_data_by_stream = HashMap::new();

    let mut res = ExportLogsServiceResponse {
        partial_success: None,
    };

    for resource_log in &request.resource_logs {
        for instrumentation_logs in &resource_log.scope_logs {
            for log_record in &instrumentation_logs.log_records {
                let mut rec = json::json!({});

                match &resource_log.resource {
                    Some(res) => {
                        for item in &res.attributes {
                            rec[item.key.as_str()] =
                                get_val_with_type_retained(&item.value.as_ref());
                        }
                    }
                    None => {}
                }
                match &instrumentation_logs.scope {
                    Some(lib) => {
                        let library_name = lib.name.to_owned();
                        if !library_name.is_empty() {
                            rec["instrumentation_library_name"] =
                                serde_json::Value::String(library_name);
                        }
                        let lib_version = lib.version.to_owned();
                        if !lib_version.is_empty() {
                            rec["instrumentation_library_version"] =
                                serde_json::Value::String(lib_version);
                        }
                    }
                    None => {}
                }

                let timestamp = if log_record.time_unix_nano != 0 {
                    log_record.time_unix_nano as i64 / 1000
                } else {
                    log_record.observed_time_unix_nano as i64 / 1000
                };

                // check ingestion time
                if timestamp < min_ts {
                    stream_status.status.failed += 1; // to old data, just discard
                    stream_status.status.error = get_upto_discard_error().to_string();
                    continue;
                }

                rec[cfg.common.column_timestamp.clone()] = timestamp.into();
                rec["severity"] = if !log_record.severity_text.is_empty() {
                    log_record.severity_text.to_owned().into()
                } else {
                    log_record.severity_number.into()
                };
                // rec["name"] = log_record.name.to_owned().into();
                rec["body"] = get_val(&log_record.body.as_ref());
                for item in &log_record.attributes {
                    rec[item.key.as_str()] = get_val_with_type_retained(&item.value.as_ref());
                }
                rec["dropped_attributes_count"] = log_record.dropped_attributes_count.into();
                match TraceId::from_bytes(
                    log_record
                        .trace_id
                        .as_slice()
                        .try_into()
                        .unwrap_or_default(),
                ) {
                    TraceId::INVALID => {}
                    _ => {
                        rec["trace_id"] =
                            TraceId::from_bytes(log_record.trace_id.as_slice().try_into().unwrap())
                                .to_string()
                                .into();
                    }
                };

                match SpanId::from_bytes(
                    log_record.span_id.as_slice().try_into().unwrap_or_default(),
                ) {
                    SpanId::INVALID => {}
                    _ => {
                        rec["span_id"] =
                            SpanId::from_bytes(log_record.span_id.as_slice().try_into().unwrap())
                                .to_string()
                                .into();
                    }
                };
<<<<<<< HEAD
                let main_stream_key = format!("{org_id}/{}/{stream_name}", StreamType::Logs);

                // store a copy of original data before it's being transformed and/or flattened,
                // unless
                // 1. original data is not an object -> won't be flattened.
                // 2. no routing and current StreamName not in streams_need_original_set
                let original_data = if rec.is_object() {
                    if stream_routing_map.is_empty()
                        && !streams_need_original_set.contains(&stream_name)
                    {
                        None
                    } else {
                        // otherwise, make a copy in case the routed stream needs original data
                        Some(rec.to_string())
                    }
                } else {
                    None // `item` won't be flattened, no need to store original
                };

                // Start row based transform before flattening the value
                if let Some(transforms) = stream_before_functions_map.get(&main_stream_key) {
                    if !transforms.is_empty() {
                        rec = crate::service::ingestion::apply_stream_functions(
                            transforms,
                            rec,
                            &stream_vrl_map,
                            org_id,
                            &stream_name,
                            &mut runtime,
                        )?;
                    }
                }
                // end row based transformation

                // flattening
                rec = flatten::flatten_with_level(rec, cfg.limit.ingest_flatten_level)?;

                let mut routed_stream_name = stream_name.clone();
                // Start re-routing if exists
                if let Some(routings) = stream_routing_map.get(&stream_name) {
                    if !routings.is_empty() {
                        for route in routings {
                            let mut is_routed = true;
                            let val = &route.routing;
                            for q_condition in val.iter() {
                                if !q_condition.evaluate(rec.as_object().unwrap()).await {
                                    is_routed = false;
                                    break;
=======

                if let Some((pipeline, pl_node_map, pl_graph, vrl_map)) = pipeline_params.as_ref() {
                    match pipeline.execute(rec, pl_node_map, pl_graph, vrl_map, &mut runtime) {
                        Err(e) => {
                            log::error!(
                                "[Pipeline] {}/{}/{}: Execution error: {}.",
                                pipeline.org,
                                pipeline.name,
                                pipeline.id,
                                e
                            );
                            stream_status.status.failed += 1; // pipeline failed or dropped
                            stream_status.status.error = format!("Pipeline execution error: {}", e);
                            continue;
                        }
                        Ok(pl_results) => {
                            for (stream_params, (mut rec, is_flattened)) in pl_results {
                                if stream_params.stream_type != StreamType::Logs {
                                    continue;
                                }
                                if !is_flattened {
                                    // flattening
                                    rec = flatten::flatten_with_level(
                                        rec,
                                        cfg.limit.ingest_flatten_level,
                                    )?;

                                    // get json object
                                    let mut local_val = match rec.take() {
                                        json::Value::Object(v) => v,
                                        _ => unreachable!(),
                                    };

                                    if let Some(fields) = user_defined_schema_map
                                        .get(stream_params.stream_name.as_str())
                                    {
                                        local_val =
                                            crate::service::logs::refactor_map(local_val, fields);
                                    }

                                    let function_no = pipeline.num_of_func();
                                    let (ts_data, fn_num) = json_data_by_stream
                                        .entry(stream_params.stream_name.to_string())
                                        .or_insert((Vec::new(), None));
                                    ts_data.push((timestamp, local_val));
                                    *fn_num = Some(function_no);
>>>>>>> 96cc2046
                                }
                            }
                        }
                    }
                } else {
                    // flattening
                    rec = flatten::flatten_with_level(rec, cfg.limit.ingest_flatten_level)?;

                    // get json object
                    let mut local_val = match rec.take() {
                        json::Value::Object(v) => v,
                        _ => unreachable!(),
                    };

                    if let Some(fields) = user_defined_schema_map.get(&stream_name) {
                        local_val = crate::service::logs::refactor_map(local_val, fields);
                    }

<<<<<<< HEAD
                // add `_original` and '_record_id` if required by StreamSettings
                if streams_need_original_set.contains(&routed_stream_name)
                    && original_data.is_some()
                {
                    local_val.insert(
                        ORIGINAL_DATA_COL_NAME.to_string(),
                        original_data.unwrap().into(),
                    );
                    let record_id = crate::service::ingestion::generate_record_id(
                        org_id,
                        &routed_stream_name,
                        &StreamType::Logs,
                    );
                    local_val.insert(
                        ID_COL_NAME.to_string(),
                        json::Value::String(record_id.to_string()),
                    );
                }

                let function_no = stream_before_functions_map
                    .get(&main_stream_key)
                    .map(|v| v.len())
                    .unwrap_or_default()
                    + stream_after_functions_map
                        .get(&key)
                        .map(|v| v.len())
                        .unwrap_or_default();
                let (ts_data, fn_num) = json_data_by_stream
                    .entry(routed_stream_name.clone())
                    .or_insert((Vec::new(), None));
                ts_data.push((timestamp, local_val));
                *fn_num = Some(function_no);
=======
                    let (ts_data, fn_num) = json_data_by_stream
                        .entry(stream_name.clone())
                        .or_insert((Vec::new(), None));
                    ts_data.push((timestamp, local_val));
                    *fn_num = Some(0); // no pl -> no func
                }
>>>>>>> 96cc2046
            }
        }
    }

    // Update partial success
    if stream_status.status.failed > 0 {
        res.partial_success = Some(ExportLogsPartialSuccess {
            rejected_log_records: stream_status.status.failed as i64,
            error_message: stream_status.status.error.clone(),
        });
    }

    // if no data, fast return
    if json_data_by_stream.is_empty() {
        let mut out = BytesMut::with_capacity(res.encoded_len());
        res.encode(&mut out).expect("Out of memory");
        return Ok(HttpResponse::Ok()
            .status(http::StatusCode::OK)
            .content_type(CONTENT_TYPE_PROTO)
            .body(out)); // just return
    }

    let mut status = IngestionStatus::Record(stream_status.status);
    let (metric_rpt_status_code, response_body) = match super::write_logs_by_stream(
        org_id,
        user_email,
        (started_at, &start),
        UsageType::Logs,
        &mut status,
        json_data_by_stream,
    )
    .await
    {
        Ok(()) => {
            let mut out = BytesMut::with_capacity(res.encoded_len());
            res.encode(&mut out).expect("Out of memory");
            ("200", out)
        }
        Err(e) => {
            log::error!("Error while writing logs: {}", e);
            stream_status.status = match status {
                IngestionStatus::Record(status) => status,
                IngestionStatus::Bulk(_) => unreachable!(),
            };
            res.partial_success = Some(ExportLogsPartialSuccess {
                rejected_log_records: stream_status.status.failed as i64,
                error_message: stream_status.status.error,
            });
            let mut out = BytesMut::with_capacity(res.encoded_len());
            res.encode(&mut out).expect("Out of memory");
            ("500", out)
        }
    };

    let ep = if is_grpc {
        "/grpc/otlp/logs"
    } else {
        "/api/otlp/v1/logs"
    };
    // metric + data usage
    let took_time = start.elapsed().as_secs_f64();
    metrics::HTTP_RESPONSE_TIME
        .with_label_values(&[
            ep,
            metric_rpt_status_code,
            org_id,
            &stream_name,
            StreamType::Logs.to_string().as_str(),
        ])
        .observe(took_time);
    metrics::HTTP_INCOMING_REQUESTS
        .with_label_values(&[
            ep,
            metric_rpt_status_code,
            org_id,
            &stream_name,
            StreamType::Logs.to_string().as_str(),
        ])
        .inc();

    // drop variables
    drop(pipeline_params);
    drop(user_defined_schema_map);

    return Ok(HttpResponse::Ok()
        .status(http::StatusCode::OK)
        .content_type(CONTENT_TYPE_PROTO)
        .body(response_body));
}

#[cfg(test)]
mod tests {
    use opentelemetry_proto::tonic::{
        collector::logs::v1::ExportLogsServiceRequest,
        common::v1::{
            any_value::Value::{IntValue, StringValue},
            AnyValue, InstrumentationScope, KeyValue,
        },
        logs::v1::{LogRecord, ResourceLogs, ScopeLogs},
    };

    use crate::service::logs::otlp_grpc::handle_grpc_request;

    #[tokio::test]
    async fn test_handle_logs_request() {
        let org_id = "test_org_id";

        let log_rec = LogRecord {
            time_unix_nano: 1581452773000000789,
            severity_number: 9,
            severity_text: "Info".to_string(),
            // name: "logA".to_string(),
            body: Some(AnyValue {
                value: Some(StringValue("This is a log message".to_string())),
            }),
            attributes: vec![
                KeyValue {
                    key: "app".to_string(),
                    value: Some(AnyValue {
                        value: Some(StringValue("server".to_string())),
                    }),
                },
                KeyValue {
                    key: "instance_num".to_string(),
                    value: Some(AnyValue {
                        value: Some(IntValue(1)),
                    }),
                },
            ],
            dropped_attributes_count: 1,
            trace_id: "".as_bytes().to_vec(),
            span_id: "".as_bytes().to_vec(),
            ..Default::default()
        };

        let ins = ScopeLogs {
            scope: Some(InstrumentationScope {
                name: "test".to_string(),
                version: "1.0.0".to_string(),
                attributes: vec![],
                dropped_attributes_count: 0,
            }),
            log_records: vec![log_rec],
            ..Default::default()
        };

        let res_logs = ResourceLogs {
            scope_logs: vec![ins],
            ..Default::default()
        };

        let request = ExportLogsServiceRequest {
            resource_logs: vec![res_logs],
        };

        let result =
            handle_grpc_request(org_id, request, true, Some("test_stream"), "a@a.com").await;
        assert!(result.is_ok());
    }
}<|MERGE_RESOLUTION|>--- conflicted
+++ resolved
@@ -35,15 +35,7 @@
 use prost::Message;
 
 use crate::{
-<<<<<<< HEAD
-    common::meta::{
-        functions::{StreamTransform, VRLResultResolver},
-        ingestion::{IngestionStatus, StreamStatus, ID_COL_NAME, ORIGINAL_DATA_COL_NAME},
-        stream::StreamParams,
-    },
-=======
     common::meta::ingestion::{IngestionStatus, StreamStatus},
->>>>>>> 96cc2046
     handler::http::request::CONTENT_TYPE_PROTO,
     service::{
         format_stream_name,
@@ -65,7 +57,6 @@
 ) -> Result<HttpResponse> {
     let start = std::time::Instant::now();
     let started_at = Utc::now().timestamp_micros();
-    let cfg = get_config();
 
     // check stream
     let stream_name = match in_stream_name {
@@ -74,6 +65,7 @@
     };
     check_ingestion_allowed(org_id, Some(&stream_name))?;
 
+    let cfg = get_config();
     let min_ts = (Utc::now() - Duration::try_hours(cfg.limit.ingest_allowed_upto).unwrap())
         .timestamp_micros();
 
@@ -96,11 +88,9 @@
 
     // Start get user defined schema
     let mut user_defined_schema_map: HashMap<String, HashSet<String>> = HashMap::new();
-    let mut streams_need_original_set: HashSet<String> = HashSet::new();
-    crate::service::ingestion::get_uds_and_original_data_streams(
+    crate::service::ingestion::get_user_defined_schema(
         &stream_params,
         &mut user_defined_schema_map,
-        &mut streams_need_original_set,
     )
     .await;
     // End get user defined schema
@@ -194,56 +184,6 @@
                                 .into();
                     }
                 };
-<<<<<<< HEAD
-                let main_stream_key = format!("{org_id}/{}/{stream_name}", StreamType::Logs);
-
-                // store a copy of original data before it's being transformed and/or flattened,
-                // unless
-                // 1. original data is not an object -> won't be flattened.
-                // 2. no routing and current StreamName not in streams_need_original_set
-                let original_data = if rec.is_object() {
-                    if stream_routing_map.is_empty()
-                        && !streams_need_original_set.contains(&stream_name)
-                    {
-                        None
-                    } else {
-                        // otherwise, make a copy in case the routed stream needs original data
-                        Some(rec.to_string())
-                    }
-                } else {
-                    None // `item` won't be flattened, no need to store original
-                };
-
-                // Start row based transform before flattening the value
-                if let Some(transforms) = stream_before_functions_map.get(&main_stream_key) {
-                    if !transforms.is_empty() {
-                        rec = crate::service::ingestion::apply_stream_functions(
-                            transforms,
-                            rec,
-                            &stream_vrl_map,
-                            org_id,
-                            &stream_name,
-                            &mut runtime,
-                        )?;
-                    }
-                }
-                // end row based transformation
-
-                // flattening
-                rec = flatten::flatten_with_level(rec, cfg.limit.ingest_flatten_level)?;
-
-                let mut routed_stream_name = stream_name.clone();
-                // Start re-routing if exists
-                if let Some(routings) = stream_routing_map.get(&stream_name) {
-                    if !routings.is_empty() {
-                        for route in routings {
-                            let mut is_routed = true;
-                            let val = &route.routing;
-                            for q_condition in val.iter() {
-                                if !q_condition.evaluate(rec.as_object().unwrap()).await {
-                                    is_routed = false;
-                                    break;
-=======
 
                 if let Some((pipeline, pl_node_map, pl_graph, vrl_map)) = pipeline_params.as_ref() {
                     match pipeline.execute(rec, pl_node_map, pl_graph, vrl_map, &mut runtime) {
@@ -290,7 +230,6 @@
                                         .or_insert((Vec::new(), None));
                                     ts_data.push((timestamp, local_val));
                                     *fn_num = Some(function_no);
->>>>>>> 96cc2046
                                 }
                             }
                         }
@@ -309,47 +248,12 @@
                         local_val = crate::service::logs::refactor_map(local_val, fields);
                     }
 
-<<<<<<< HEAD
-                // add `_original` and '_record_id` if required by StreamSettings
-                if streams_need_original_set.contains(&routed_stream_name)
-                    && original_data.is_some()
-                {
-                    local_val.insert(
-                        ORIGINAL_DATA_COL_NAME.to_string(),
-                        original_data.unwrap().into(),
-                    );
-                    let record_id = crate::service::ingestion::generate_record_id(
-                        org_id,
-                        &routed_stream_name,
-                        &StreamType::Logs,
-                    );
-                    local_val.insert(
-                        ID_COL_NAME.to_string(),
-                        json::Value::String(record_id.to_string()),
-                    );
-                }
-
-                let function_no = stream_before_functions_map
-                    .get(&main_stream_key)
-                    .map(|v| v.len())
-                    .unwrap_or_default()
-                    + stream_after_functions_map
-                        .get(&key)
-                        .map(|v| v.len())
-                        .unwrap_or_default();
-                let (ts_data, fn_num) = json_data_by_stream
-                    .entry(routed_stream_name.clone())
-                    .or_insert((Vec::new(), None));
-                ts_data.push((timestamp, local_val));
-                *fn_num = Some(function_no);
-=======
                     let (ts_data, fn_num) = json_data_by_stream
                         .entry(stream_name.clone())
                         .or_insert((Vec::new(), None));
                     ts_data.push((timestamp, local_val));
                     *fn_num = Some(0); // no pl -> no func
                 }
->>>>>>> 96cc2046
             }
         }
     }
@@ -407,7 +311,7 @@
     let ep = if is_grpc {
         "/grpc/otlp/logs"
     } else {
-        "/api/otlp/v1/logs"
+        "/api/oltp/v1/logs"
     };
     // metric + data usage
     let took_time = start.elapsed().as_secs_f64();
