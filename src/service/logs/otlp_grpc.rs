--- conflicted
+++ resolved
@@ -36,15 +36,7 @@
 use prost::Message;
 
 use crate::{
-<<<<<<< HEAD
-    common::meta::ingestion::{IngestionStatus, StreamStatus, ID_COL_NAME, ORIGINAL_DATA_COL_NAME},
-=======
-    common::meta::{
-        functions::{StreamTransform, VRLResultResolver},
-        ingestion::{IngestionStatus, StreamStatus},
-        stream::StreamParams,
-    },
->>>>>>> 8d5d5251
+    common::meta::ingestion::{IngestionStatus, StreamStatus},
     handler::http::request::CONTENT_TYPE_PROTO,
     service::{
         format_stream_name,
