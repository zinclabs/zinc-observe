--- conflicted
+++ resolved
@@ -76,21 +76,11 @@
 
     // Start Register Transforms for stream
     #[cfg(feature = "zo_functions")]
-<<<<<<< HEAD
-    let (local_tans, stream_lua_map, stream_vrl_map) =
-        crate::service::ingestion::register_stream_transforms(
-            org_id,
-            StreamType::Logs,
-            stream_name,
-            Some(&lua),
-        );
-=======
     let (local_tans, stream_vrl_map) = crate::service::ingestion::register_stream_transforms(
         org_id,
+        StreamType::Logs,
         stream_name,
-        StreamType::Logs,
     );
->>>>>>> 1c257d13
     // End Register Transforms for stream
 
     let stream_schema = crate::service::schema::stream_schema_exists(
