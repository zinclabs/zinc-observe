// Copyright 2024 Zinc Labs Inc.
//
// This program is free software: you can redistribute it and/or modify
// it under the terms of the GNU Affero General Public License as published by
// the Free Software Foundation, either version 3 of the License, or
// (at your option) any later version.
//
// This program is distributed in the hope that it will be useful
// but WITHOUT ANY WARRANTY; without even the implied warranty of
// MERCHANTABILITY or FITNESS FOR A PARTICULAR PURPOSE.  See the
// GNU Affero General Public License for more details.
//
// You should have received a copy of the GNU Affero General Public License
// along with this program.  If not, see <http://www.gnu.org/licenses/>.

use std::collections::{HashMap, HashSet};

use actix_web::{http, web, HttpResponse};
use anyhow::Result;
use bytes::BytesMut;
use chrono::{Duration, Utc};
use config::{
    get_config,
    meta::{
        stream::{StreamParams, StreamType},
        usage::UsageType,
    },
    metrics,
    utils::{flatten, json},
    ID_COL_NAME, ORIGINAL_DATA_COL_NAME,
};
use opentelemetry::trace::{SpanId, TraceId};
use opentelemetry_proto::tonic::collector::logs::v1::{
    ExportLogsPartialSuccess, ExportLogsServiceRequest, ExportLogsServiceResponse,
};
use prost::Message;

use crate::{
    common::meta::{
        http::HttpResponse as MetaHttpResponse,
<<<<<<< HEAD
        ingestion::{IngestionStatus, StreamStatus, ID_COL_NAME, ORIGINAL_DATA_COL_NAME},
=======
        ingestion::{IngestionStatus, StreamStatus},
        stream::StreamParams,
>>>>>>> 8d5d5251
    },
    handler::http::request::CONTENT_TYPE_JSON,
    service::{
        format_stream_name,
        ingestion::{check_ingestion_allowed, get_val_for_attr},
        pipeline::execution::PipelinedExt,
        schema::get_upto_discard_error,
    },
};

const SERVICE_NAME: &str = "service.name";
const SERVICE: &str = "service";

pub async fn logs_proto_handler(
    org_id: &str,
    body: web::Bytes,
    in_stream_name: Option<&str>,
    user_email: &str,
) -> Result<HttpResponse> {
    let request = ExportLogsServiceRequest::decode(body).expect("Invalid protobuf");
    match super::otlp_grpc::handle_grpc_request(org_id, request, false, in_stream_name, user_email)
        .await
    {
        Ok(res) => Ok(res),
        Err(e) => {
            log::error!("error while handling request: {}", e);
            Ok(
                HttpResponse::InternalServerError().json(MetaHttpResponse::error(
                    http::StatusCode::INTERNAL_SERVER_ERROR.into(),
                    e.to_string(),
                )),
            )
        }
    }
}

// example at: https://opentelemetry.io/docs/specs/otel/protocol/file-exporter/#examples
// otel collector handling json request for logs https://github.com/open-telemetry/opentelemetry-collector/blob/main/pdata/plog/json.go
pub async fn logs_json_handler(
    org_id: &str,
    body: web::Bytes,
    in_stream_name: Option<&str>,
    user_email: &str,
) -> Result<HttpResponse> {
    let start = std::time::Instant::now();
    let started_at = Utc::now().timestamp_micros();
    let cfg = get_config();

    // check stream
    let stream_name = match in_stream_name {
        Some(name) => format_stream_name(name),
        None => "default".to_owned(),
    };
    check_ingestion_allowed(org_id, Some(&stream_name))?;

    let min_ts = (Utc::now() - Duration::try_hours(cfg.limit.ingest_allowed_upto).unwrap())
        .timestamp_micros();

    let mut stream_params = vec![StreamParams::new(org_id, &stream_name, StreamType::Logs)];

    // Start retrieve associated pipeline and construct pipeline components
    let mut runtime = crate::service::ingestion::init_functions_runtime();
    let pipeline_params = crate::service::ingestion::get_stream_pipeline_params(
        org_id,
        &stream_name,
        &StreamType::Logs,
    )
    .await;
    // End pipeline construction

    if let Some((pl, node_map, graph, _)) = &pipeline_params {
        let pl_destinations = pl.get_all_destination_streams(node_map, graph);
        stream_params.extend(pl_destinations);
    }

    // Start get user defined schema
    let mut user_defined_schema_map: HashMap<String, HashSet<String>> = HashMap::new();
    let mut streams_need_original_set: HashSet<String> = HashSet::new();
    crate::service::ingestion::get_uds_and_original_data_streams(
        &stream_params,
        &mut user_defined_schema_map,
        &mut streams_need_original_set,
    )
    .await;
    // End get user defined schema

    let mut stream_status = StreamStatus::new(&stream_name);
    let mut json_data_by_stream = HashMap::new();

    let body: json::Value = match json::from_slice(body.as_ref()) {
        Ok(v) => v,
        Err(e) => {
            return Ok(HttpResponse::BadRequest().json(MetaHttpResponse::error(
                http::StatusCode::BAD_REQUEST.into(),
                format!("Invalid json: {}", e),
            )));
        }
    };

    let logs = match body.get("resourceLogs") {
        Some(v) => match v.as_array() {
            Some(v) => v,
            None => {
                return Ok(HttpResponse::BadRequest().json(MetaHttpResponse::error(
                    http::StatusCode::BAD_REQUEST.into(),
                    "Invalid json: the structure must be {{\"resourceLogs\":[]}}".to_string(),
                )));
            }
        },
        None => match body.get("resource_logs") {
            Some(v) => match v.as_array() {
                Some(v) => v,
                None => {
                    return Ok(HttpResponse::BadRequest().json(MetaHttpResponse::error(
                        http::StatusCode::BAD_REQUEST.into(),
                        "Invalid json: the structure must be {{\"resource_logs\":[]}}".to_string(),
                    )));
                }
            },
            None => {
                return Ok(HttpResponse::BadRequest().json(MetaHttpResponse::error(
                    http::StatusCode::BAD_REQUEST.into(),
                    "Invalid json: the structure must be {{\"resourceLogs\":[]}} or {{\"resource_logs\":[]}}".to_string(),
                )));
            }
        },
    };

    let mut res = ExportLogsServiceResponse {
        partial_success: None,
    };

    for res_log in logs.iter() {
        let mut service_att_map: json::Map<String, json::Value> = json::Map::new();
        if res_log.get("resource").is_some() {
            let resource = res_log.get("resource").unwrap().as_object().unwrap();
            if resource.get("attributes").is_some() {
                let attributes = resource.get("attributes").unwrap().as_array().unwrap();
                for res_attr in attributes {
                    let local_attr = res_attr.as_object().unwrap();
                    if local_attr
                        .get("key")
                        .unwrap()
                        .as_str()
                        .unwrap()
                        .eq(SERVICE_NAME)
                    {
                        let loc_service_name =
                            local_attr.get("value").unwrap().as_object().unwrap();
                        for item in loc_service_name {
                            service_att_map.insert(SERVICE_NAME.to_string(), item.1.clone());
                        }
                    } else {
                        service_att_map.insert(
                            format!(
                                "{}_{}",
                                SERVICE,
                                local_attr.get("key").unwrap().as_str().unwrap()
                            ),
                            get_val_for_attr(local_attr.get("value").unwrap()),
                        );
                    }
                }
            }
        }
        let scope_resources = res_log.get("scopeLogs");
        let inst_resources = if let Some(v) = scope_resources {
            v.as_array().unwrap()
        } else {
            res_log.get("scope_logs").unwrap().as_array().unwrap()
        };
        for inst_log in inst_resources {
            let log_records = if inst_log.get("logRecords").is_some() {
                inst_log.get("logRecords").unwrap().as_array().unwrap()
            } else {
                inst_log.get("log_records").unwrap().as_array().unwrap()
            };

            for log in log_records {
                let start_time: i64 = if log.get("timeUnixNano").is_some() {
                    json::get_int_value(log.get("timeUnixNano").unwrap())
                } else {
                    json::get_int_value(log.get("time_unix_nano").unwrap())
                };

                let timestamp = if start_time > 0 {
                    start_time / 1000
                } else {
                    Utc::now().timestamp_micros()
                };

                let mut value: json::Value = json::to_value(log).unwrap();

                // get json object
                let local_val = value.as_object_mut().unwrap();

                if log.get("attributes").is_some() {
                    let attributes = log.get("attributes").unwrap().as_array().unwrap();
                    for res_attr in attributes {
                        let local_attr = res_attr.as_object().unwrap();
                        let mut key = local_attr.get("key").unwrap().as_str().unwrap().to_string();
                        flatten::format_key(&mut key);
                        local_val.insert(key, get_val_for_attr(local_attr.get("value").unwrap()));
                    }
                }
                // remove attributes after adding
                local_val.remove("attributes");

                // remove body before adding
                local_val.remove("body_stringvalue");

                // process trace id
                if log.get("trace_id").is_some() {
                    local_val.remove("trace_id");
                    let trace_id = log.get("trace_id").unwrap();
                    let trace_id_str = trace_id.as_str().unwrap();
                    let trace_id_bytes = hex::decode(trace_id_str).unwrap().try_into().unwrap();
                    let trace_id = TraceId::from_bytes(trace_id_bytes).to_string();
                    local_val.insert("trace_id".to_owned(), trace_id.into());
                } else if log.get("traceId").is_some() {
                    local_val.remove("traceId");
                    let trace_id = log.get("traceId").unwrap();
                    let trace_id_str = trace_id.as_str().unwrap();
                    let trace_id_bytes = hex::decode(trace_id_str).unwrap().try_into().unwrap();
                    let trace_id = TraceId::from_bytes(trace_id_bytes).to_string();
                    local_val.insert("trace_id".to_owned(), trace_id.into());
                };

                // process span id
                if log.get("span_id").is_some() {
                    local_val.remove("span_id");
                    let span_id = log.get("span_id").unwrap();
                    let span_id_str = span_id.as_str().unwrap();
                    let span_id_bytes = hex::decode(span_id_str).unwrap().try_into().unwrap();
                    let span_id = SpanId::from_bytes(span_id_bytes).to_string();
                    local_val.insert("span_id".to_owned(), span_id.into());
                } else if log.get("spanId").is_some() {
                    local_val.remove("spanId");
                    let span_id = log.get("spanId").unwrap();
                    let span_id_str = span_id.as_str().unwrap();
                    let span_id_bytes = hex::decode(span_id_str).unwrap().try_into().unwrap();
                    let span_id = SpanId::from_bytes(span_id_bytes).to_string();
                    local_val.insert("span_id".to_owned(), span_id.into());
                };

                if log.get("body").is_some() {
                    let body = log.get("body").unwrap().get("stringValue").unwrap();
                    local_val.insert("body".to_owned(), body.clone());
                }

                // check ingestion time
                if timestamp < min_ts {
                    stream_status.status.failed += 1; // to old data, just discard
                    stream_status.status.error = get_upto_discard_error().to_string();
                    continue;
                }
                local_val.insert(
                    cfg.common.column_timestamp.clone(),
                    json::Value::Number(timestamp.into()),
                );

                local_val.append(&mut service_att_map.clone());

                value = json::to_value(local_val)?;

                // store a copy of original data before it's being transformed and/or flattened,
                // unless
                // 1. original data is not an object -> won't be flattened.
                // 2. no routing and current StreamName not in streams_need_original_set
                let original_data = if value.is_object() {
                    if pipeline_params.is_none()
                        && !streams_need_original_set.contains(&stream_name)
                    {
                        None
                    } else {
                        // otherwise, make a copy in case the routed stream needs original data
                        Some(value.to_string())
                    }
                } else {
                    None // `item` won't be flattened, no need to store original
                };

                if let Some((pipeline, pl_node_map, pl_graph, vrl_map)) = pipeline_params.as_ref() {
                    match pipeline.execute(value, pl_node_map, pl_graph, vrl_map, &mut runtime) {
                        Err(e) => {
                            log::error!(
                                "[Pipeline] {}/{}/{}: Execution error: {}. Skip and ingest original",
                                pipeline.org,
                                pipeline.name,
                                pipeline.id,
                                e
                            );
                            stream_status.status.failed += 1; // pipeline failed or dropped
                            stream_status.status.error = format!("Pipeline execution error: {}", e);
                            continue;
                        }
                        Ok(pl_results) => {
                            for (stream_params, mut value) in pl_results {
                                if stream_params.stream_type != StreamType::Logs {
                                    continue;
                                }

                                // JSON Flattening
                                value = flatten::flatten_with_level(
                                    value,
                                    cfg.limit.ingest_flatten_level,
                                )
                                .unwrap();

                                // get json object
                                let mut local_val = match value.take() {
                                    json::Value::Object(v) => v,
                                    _ => unreachable!(),
                                };

                                if let Some(fields) =
                                    user_defined_schema_map.get(stream_params.stream_name.as_str())
                                {
                                    local_val =
                                        crate::service::logs::refactor_map(local_val, fields);
                                }

                                // add `_original` and '_record_id` if required by StreamSettings
                                if streams_need_original_set
                                    .contains(stream_params.stream_name.as_str())
                                    && original_data.is_some()
                                {
                                    local_val.insert(
                                        ORIGINAL_DATA_COL_NAME.to_string(),
                                        original_data.clone().unwrap().into(),
                                    );
                                    let record_id = crate::service::ingestion::generate_record_id(
                                        org_id,
                                        &stream_name,
                                        &StreamType::Logs,
                                    );
                                    local_val.insert(
                                        ID_COL_NAME.to_string(),
                                        json::Value::String(record_id.to_string()),
                                    );
                                }

                                let function_no = pipeline.num_of_func();
                                let (ts_data, fn_num) = json_data_by_stream
                                    .entry(stream_params.stream_name.to_string())
                                    .or_insert((Vec::new(), None));
                                ts_data.push((timestamp, local_val));
                                *fn_num = Some(function_no);
                            }
                        }
                    }
                } else {
                    // JSON Flattening
                    value =
                        flatten::flatten_with_level(value, cfg.limit.ingest_flatten_level).unwrap();

                    // get json object
                    let mut local_val = match value.take() {
                        json::Value::Object(v) => v,
                        _ => unreachable!(),
                    };

                    if let Some(fields) = user_defined_schema_map.get(&stream_name) {
                        local_val = crate::service::logs::refactor_map(local_val, fields);
                    }

                    // add `_original` and '_record_id` if required by StreamSettings
                    if streams_need_original_set.contains(&stream_name) && original_data.is_some() {
                        local_val.insert(
                            ORIGINAL_DATA_COL_NAME.to_string(),
                            original_data.unwrap().into(),
                        );
                        let record_id = crate::service::ingestion::generate_record_id(
                            org_id,
                            &stream_name,
                            &StreamType::Logs,
                        );
                        local_val.insert(
                            ID_COL_NAME.to_string(),
                            json::Value::String(record_id.to_string()),
                        );
                    }

                    let (ts_data, fn_num) = json_data_by_stream
                        .entry(stream_name.clone())
                        .or_insert((Vec::new(), None));
                    ts_data.push((timestamp, local_val));
                    *fn_num = Some(0); // no pl -> no func
                }
            }
        }
    }

    // Update partial success
    if stream_status.status.failed > 0 {
        res.partial_success = Some(ExportLogsPartialSuccess {
            rejected_log_records: stream_status.status.failed as i64,
            error_message: stream_status.status.error.clone(),
        });
    }

    // if no data, fast return
    if json_data_by_stream.is_empty() {
        let mut out = BytesMut::with_capacity(res.encoded_len());
        res.encode(&mut out).expect("Out of memory");
        return Ok(HttpResponse::Ok()
            .status(http::StatusCode::OK)
            .content_type(CONTENT_TYPE_JSON)
            .body(out)); // just return
    }

    let mut status = IngestionStatus::Record(stream_status.status);
    let (metric_rpt_status_code, response_body) = match super::write_logs_by_stream(
        org_id,
        user_email,
        (started_at, &start),
        UsageType::Logs,
        &mut status,
        json_data_by_stream,
    )
    .await
    {
        Ok(()) => {
            let mut out = BytesMut::with_capacity(res.encoded_len());
            res.encode(&mut out).expect("Out of memory");
            ("200", out)
        }
        Err(e) => {
            log::error!("Error while writing logs: {}", e);
            stream_status.status = match status {
                IngestionStatus::Record(status) => status,
                IngestionStatus::Bulk(_) => unreachable!(),
            };
            res.partial_success = Some(ExportLogsPartialSuccess {
                rejected_log_records: stream_status.status.failed as i64,
                error_message: stream_status.status.error,
            });
            let mut out = BytesMut::with_capacity(res.encoded_len());
            res.encode(&mut out).expect("Out of memory");
            ("500", out)
        }
    };

    // metric + data usage
    let took_time = start.elapsed().as_secs_f64();
    metrics::HTTP_RESPONSE_TIME
        .with_label_values(&[
            "/api/otlp/v1/logs",
            metric_rpt_status_code,
            org_id,
            &stream_name,
            StreamType::Logs.to_string().as_str(),
        ])
        .observe(took_time);
    metrics::HTTP_INCOMING_REQUESTS
        .with_label_values(&[
            "/api/otlp/v1/logs",
            metric_rpt_status_code,
            org_id,
            &stream_name,
            StreamType::Logs.to_string().as_str(),
        ])
        .inc();

    // drop variables
    drop(pipeline_params);
    drop(user_defined_schema_map);

    return Ok(HttpResponse::Ok()
        .status(http::StatusCode::OK)
        .content_type(CONTENT_TYPE_JSON)
        .body(response_body));
}<|MERGE_RESOLUTION|>--- conflicted
+++ resolved
@@ -38,12 +38,7 @@
 use crate::{
     common::meta::{
         http::HttpResponse as MetaHttpResponse,
-<<<<<<< HEAD
-        ingestion::{IngestionStatus, StreamStatus, ID_COL_NAME, ORIGINAL_DATA_COL_NAME},
-=======
         ingestion::{IngestionStatus, StreamStatus},
-        stream::StreamParams,
->>>>>>> 8d5d5251
     },
     handler::http::request::CONTENT_TYPE_JSON,
     service::{
