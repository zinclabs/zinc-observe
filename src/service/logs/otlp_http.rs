--- conflicted
+++ resolved
@@ -37,12 +37,7 @@
 use crate::{
     common::meta::{
         http::HttpResponse as MetaHttpResponse,
-<<<<<<< HEAD
         ingestion::{IngestionStatus, StreamStatus, ID_COL_NAME, ORIGINAL_DATA_COL_NAME},
-        stream::StreamParams,
-=======
-        ingestion::{IngestionStatus, StreamStatus},
->>>>>>> 96cc2046
     },
     handler::http::request::CONTENT_TYPE_JSON,
     service::{
@@ -308,13 +303,12 @@
 
                 value = json::to_value(local_val)?;
 
-<<<<<<< HEAD
                 // store a copy of original data before it's being transformed and/or flattened,
                 // unless
                 // 1. original data is not an object -> won't be flattened.
                 // 2. no routing and current StreamName not in streams_need_original_set
                 let original_data = if value.is_object() {
-                    if stream_routing_map.is_empty()
+                    if pipeline_params.is_none()
                         && !streams_need_original_set.contains(&stream_name)
                     {
                         None
@@ -326,39 +320,6 @@
                     None // `item` won't be flattened, no need to store original
                 };
 
-                let main_stream_key = format!("{org_id}/{}/{stream_name}", StreamType::Logs);
-
-                // Start row based transform before flattening the value
-                if let Some(transforms) = stream_before_functions_map.get(&main_stream_key) {
-                    if !transforms.is_empty() {
-                        value = crate::service::ingestion::apply_stream_functions(
-                            transforms,
-                            value,
-                            &stream_vrl_map,
-                            org_id,
-                            &stream_name,
-                            &mut runtime,
-                        )
-                        .unwrap();
-                    }
-                }
-                // end row based transformation
-
-                // JSON Flattening
-                value = flatten::flatten_with_level(value, cfg.limit.ingest_flatten_level).unwrap();
-
-                let mut routed_stream_name = stream_name.clone();
-                // Start re-routing if exists
-                if let Some(routing) = stream_routing_map.get(&stream_name) {
-                    if !routing.is_empty() {
-                        for route in routing {
-                            let mut is_routed = true;
-                            let val = &route.routing;
-                            for q_condition in val.iter() {
-                                if !q_condition.evaluate(value.as_object().unwrap()).await {
-                                    is_routed = false;
-                                    break;
-=======
                 if let Some((pipeline, pl_node_map, pl_graph, vrl_map)) = pipeline_params.as_ref() {
                     match pipeline.execute(value, pl_node_map, pl_graph, vrl_map, &mut runtime) {
                         Err(e) => {
@@ -377,7 +338,6 @@
                             for (stream_params, (mut value, is_flattened)) in pl_results {
                                 if stream_params.stream_type != StreamType::Logs {
                                     continue;
->>>>>>> 96cc2046
                                 }
 
                                 if !is_flattened {
@@ -426,48 +386,29 @@
                         local_val = crate::service::logs::refactor_map(local_val, fields);
                     }
 
+                    // add `_original` and '_record_id` if required by StreamSettings
+                    if streams_need_original_set.contains(&stream_name) && original_data.is_some() {
+                        local_val.insert(
+                            ORIGINAL_DATA_COL_NAME.to_string(),
+                            original_data.unwrap().into(),
+                        );
+                        let record_id = crate::service::ingestion::generate_record_id(
+                            org_id,
+                            &stream_name,
+                            &StreamType::Logs,
+                        );
+                        local_val.insert(
+                            ID_COL_NAME.to_string(),
+                            json::Value::String(record_id.to_string()),
+                        );
+                    }
+
                     let (ts_data, fn_num) = json_data_by_stream
                         .entry(stream_name.clone())
                         .or_insert((Vec::new(), None));
                     ts_data.push((timestamp, local_val));
                     *fn_num = Some(0); // no pl -> no func
                 }
-<<<<<<< HEAD
-
-                // add `_original` and '_record_id` if required by StreamSettings
-                if streams_need_original_set.contains(&routed_stream_name)
-                    && original_data.is_some()
-                {
-                    local_val.insert(
-                        ORIGINAL_DATA_COL_NAME.to_string(),
-                        original_data.unwrap().into(),
-                    );
-                    let record_id = crate::service::ingestion::generate_record_id(
-                        org_id,
-                        &routed_stream_name,
-                        &StreamType::Logs,
-                    );
-                    local_val.insert(
-                        ID_COL_NAME.to_string(),
-                        json::Value::String(record_id.to_string()),
-                    );
-                }
-
-                let function_no = stream_before_functions_map
-                    .get(&main_stream_key)
-                    .map(|v| v.len())
-                    .unwrap_or_default()
-                    + stream_after_functions_map
-                        .get(&key)
-                        .map(|v| v.len())
-                        .unwrap_or_default();
-                let (ts_data, fn_num) = json_data_by_stream
-                    .entry(routed_stream_name.clone())
-                    .or_insert((Vec::new(), None));
-                ts_data.push((timestamp, local_val));
-                *fn_num = Some(function_no);
-=======
->>>>>>> 96cc2046
             }
         }
     }
