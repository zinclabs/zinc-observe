// Copyright 2024 Zinc Labs Inc.
//
// This program is free software: you can redistribute it and/or modify
// it under the terms of the GNU Affero General Public License as published by
// the Free Software Foundation, either version 3 of the License, or
// (at your option) any later version.
//
// This program is distributed in the hope that it will be useful
// but WITHOUT ANY WARRANTY; without even the implied warranty of
// MERCHANTABILITY or FITNESS FOR A PARTICULAR PURPOSE.  See the
// GNU Affero General Public License for more details.
//
// You should have received a copy of the GNU Affero General Public License
// along with this program.  If not, see <http://www.gnu.org/licenses/>.

use std::{
    collections::{HashMap, HashSet},
    net::SocketAddr,
};

use actix_web::{http, HttpResponse};
use anyhow::Result;
use chrono::{Duration, Utc};
use config::{
    get_config,
    meta::{
        stream::{StreamParams, StreamType},
        usage::UsageType,
    },
    metrics,
    utils::{flatten, json},
    ID_COL_NAME, ORIGINAL_DATA_COL_NAME,
};
use syslog_loose::{Message, ProcId, Protocol};

use super::ingest::handle_timestamp;
use crate::{
    common::{
        infra::config::SYSLOG_ROUTES,
        meta::{
            http::HttpResponse as MetaHttpResponse,
<<<<<<< HEAD
            ingestion::{
                IngestionResponse, IngestionStatus, StreamStatus, ID_COL_NAME,
                ORIGINAL_DATA_COL_NAME,
            },
=======
            ingestion::{IngestionResponse, IngestionStatus, StreamStatus},
            stream::StreamParams,
>>>>>>> 8d5d5251
            syslog::SyslogRoute,
        },
    },
    service::{
        format_stream_name, ingestion::check_ingestion_allowed, pipeline::execution::PipelinedExt,
    },
};

pub async fn ingest(msg: &str, addr: SocketAddr) -> Result<HttpResponse> {
    let start = std::time::Instant::now();
    let started_at: i64 = Utc::now().timestamp_micros();
    let ip = addr.ip();
    let matching_route = get_org_for_ip(ip).await;

    let route = match matching_route {
        Some(matching_route) => matching_route,
        None => {
            log::warn!("Syslogs from the IP {} are not allowed", ip);
            return Ok(
                HttpResponse::InternalServerError().json(MetaHttpResponse::error(
                    http::StatusCode::INTERNAL_SERVER_ERROR.into(),
                    "Syslogs from the IP are not allowed".to_string(),
                )),
            );
        }
    };

    let in_stream_name = &route.stream_name;
    let org_id = &route.org_id;

    // check stream
    let stream_name = format_stream_name(in_stream_name);
    if let Err(e) = check_ingestion_allowed(org_id, Some(&stream_name)) {
        return Ok(
            HttpResponse::InternalServerError().json(MetaHttpResponse::error(
                http::StatusCode::INTERNAL_SERVER_ERROR.into(),
                e.to_string(),
            )),
        );
    };

    let cfg = get_config();
    let min_ts = (Utc::now() - Duration::try_hours(cfg.limit.ingest_allowed_upto).unwrap())
        .timestamp_micros();

    let mut stream_params = vec![StreamParams::new(org_id, &stream_name, StreamType::Logs)];

    let mut runtime = crate::service::ingestion::init_functions_runtime();
    // Start retrieve associated pipeline and construct pipeline components
    let pipeline_params = crate::service::ingestion::get_stream_pipeline_params(
        org_id,
        &stream_name,
        &StreamType::Logs,
    )
    .await;
    // End pipeline construction

    if let Some((pl, node_map, graph, _)) = &pipeline_params {
        let pl_destinations = pl.get_all_destination_streams(node_map, graph);
        stream_params.extend(pl_destinations);
    }

    // Start get user defined schema
    let mut user_defined_schema_map: HashMap<String, HashSet<String>> = HashMap::new();
    let mut streams_need_original_set: HashSet<String> = HashSet::new();
    crate::service::ingestion::get_uds_and_original_data_streams(
        &stream_params,
        &mut user_defined_schema_map,
        &mut streams_need_original_set,
    )
    .await;
    // End get user defined schema

    let mut stream_status = StreamStatus::new(&stream_name);
    let mut json_data_by_stream = HashMap::new();

    // parse msg to json::Value
    let parsed_msg = syslog_loose::parse_message(msg);
    let mut value = message_to_value(parsed_msg);

    // store a copy of original data before it's being transformed and/or flattened, unless
    // 1. original data is not an object -> won't be flattened.
    // 2. no routing and current StreamName not in streams_need_original_set
    let original_data = if value.is_object() {
        if pipeline_params.is_none() && !streams_need_original_set.contains(&stream_name) {
            None
        } else {
            // otherwise, make a copy in case the routed stream needs original data
            Some(value.to_string())
        }
    } else {
        None // `item` won't be flattened, no need to store original
    };

    if let Some((pipeline, pl_node_map, pl_graph, vrl_map)) = pipeline_params.as_ref() {
        match pipeline.execute(value, pl_node_map, pl_graph, vrl_map, &mut runtime) {
            Err(e) => {
                log::error!(
                    "[Pipeline] {}/{}/{}: Execution error: {}.",
                    pipeline.org,
                    pipeline.name,
                    pipeline.id,
                    e
                );
                stream_status.status.failed += 1; // pipeline failed or dropped
                return Ok(HttpResponse::Ok().json(IngestionResponse::new(
                    http::StatusCode::OK.into(),
                    vec![stream_status],
                ))); // just return
            }
            Ok(pl_results) => {
                for (stream_params, mut value) in pl_results {
                    if stream_params.stream_type != StreamType::Logs {
                        continue;
                    }

                    // JSON Flattening
                    value = flatten::flatten_with_level(value, cfg.limit.ingest_flatten_level)?;

                    if value.is_null() || !value.is_object() {
                        stream_status.status.failed += 1;
                        continue;
                    }

                    // get json object
                    let mut local_val = match value.take() {
                        json::Value::Object(v) => v,
                        _ => unreachable!(),
                    };

                    if let Some(fields) =
                        user_defined_schema_map.get(stream_params.stream_name.as_str())
                    {
                        local_val = crate::service::logs::refactor_map(local_val, fields);
                    }

                    // add `_original` and '_record_id` if required by StreamSettings
                    if streams_need_original_set.contains(stream_params.stream_name.as_str())
                        && original_data.is_some()
                    {
                        local_val.insert(
                            ORIGINAL_DATA_COL_NAME.to_string(),
                            original_data.clone().unwrap().into(),
                        );
                        let record_id = crate::service::ingestion::generate_record_id(
                            org_id,
                            &stream_name,
                            &StreamType::Logs,
                        );
                        local_val.insert(
                            ID_COL_NAME.to_string(),
                            json::Value::String(record_id.to_string()),
                        );
                    }

                    // handle timestamp
                    let timestamp = match handle_timestamp(&mut local_val, min_ts) {
                        Ok(ts) => ts,
                        Err(e) => {
                            stream_status.status.failed += 1;
                            stream_status.status.error = e.to_string();
                            continue;
                        }
                    };

                    let function_no = pipeline.num_of_func();
                    let (ts_data, fn_num) = json_data_by_stream
                        .entry(stream_params.stream_name.to_string())
                        .or_insert((Vec::new(), None));
                    ts_data.push((timestamp, local_val));
                    *fn_num = Some(function_no);
                }
            }
        }
    } else {
        // JSON Flattening
        value = flatten::flatten_with_level(value, cfg.limit.ingest_flatten_level).unwrap();

        // get json object
        let mut local_val = match value.take() {
            json::Value::Object(v) => v,
            _ => unreachable!(),
        };

        if let Some(fields) = user_defined_schema_map.get(&stream_name) {
            local_val = crate::service::logs::refactor_map(local_val, fields);
        }

        // add `_original` and '_record_id` if required by StreamSettings
        if streams_need_original_set.contains(&stream_name) && original_data.is_some() {
            local_val.insert(
                ORIGINAL_DATA_COL_NAME.to_string(),
                original_data.unwrap().into(),
            );
            let record_id = crate::service::ingestion::generate_record_id(
                org_id,
                &stream_name,
                &StreamType::Logs,
            );
            local_val.insert(
                ID_COL_NAME.to_string(),
                json::Value::String(record_id.to_string()),
            );
        }

        // handle timestamp
        let timestamp = match handle_timestamp(&mut local_val, min_ts) {
            Ok(ts) => ts,
            Err(e) => {
                stream_status.status.failed += 1;
                stream_status.status.error = e.to_string();
                return Ok(HttpResponse::Ok().json(IngestionResponse::new(
                    http::StatusCode::OK.into(),
                    vec![stream_status],
                ))); // just return
            }
        };

        let (ts_data, fn_num) = json_data_by_stream
            .entry(stream_name.clone())
            .or_insert((Vec::new(), None));
        ts_data.push((timestamp, local_val));
        *fn_num = Some(0); // no pl -> no func
    }

    // if no data, fast return
    if json_data_by_stream.is_empty() {
        return Ok(HttpResponse::Ok().json(IngestionResponse::new(
            http::StatusCode::OK.into(),
            vec![stream_status],
        ))); // just return
    }

    let (metric_rpt_status_code, response_body) = {
        let mut status = IngestionStatus::Record(stream_status.status);
        let write_result = super::write_logs_by_stream(
            org_id,
            "",
            (started_at, &start),
            UsageType::Syslog,
            &mut status,
            json_data_by_stream,
        )
        .await;
        stream_status.status = match status {
            IngestionStatus::Record(status) => status,
            IngestionStatus::Bulk(_) => unreachable!(),
        };
        match write_result {
            Ok(_) => ("200", stream_status),
            Err(e) => {
                log::error!("Error while writing logs: {}", e);
                ("500", stream_status)
            }
        }
    };

    let time = start.elapsed().as_secs_f64();
    metrics::HTTP_RESPONSE_TIME
        .with_label_values(&[
            "/api/org/ingest/logs/_syslog",
            metric_rpt_status_code,
            org_id,
            &stream_name,
            StreamType::Logs.to_string().as_str(),
        ])
        .observe(time);
    metrics::HTTP_INCOMING_REQUESTS
        .with_label_values(&[
            "/api/org/ingest/logs/_syslog",
            metric_rpt_status_code,
            org_id,
            &stream_name,
            StreamType::Logs.to_string().as_str(),
        ])
        .inc();

    // drop variables
    drop(pipeline_params);
    drop(user_defined_schema_map);

    Ok(HttpResponse::Ok().json(IngestionResponse::new(
        http::StatusCode::OK.into(),
        vec![response_body],
    )))
}

async fn get_org_for_ip(ip: std::net::IpAddr) -> Option<SyslogRoute> {
    let mut matching_route = None;
    for (_, route) in SYSLOG_ROUTES.clone() {
        for subnet in &route.subnets {
            if subnet.contains(ip) {
                matching_route = Some(route);
                break;
            }
        }
    }
    matching_route
}

/// Create a `Value::Map` from the fields of the given syslog message.
fn message_to_value(message: Message<&str>) -> json::Value {
    let mut result = json::Map::new();

    result.insert("message".to_string(), message.msg.to_string().into());

    if let Some(host) = message.hostname {
        result.insert("hostname".to_string(), host.to_string().into());
    }

    if let Some(severity) = message.severity {
        result.insert("severity".to_string(), severity.as_str().to_owned().into());
    }

    if let Some(facility) = message.facility {
        result.insert("facility".to_string(), facility.as_str().to_owned().into());
    }

    if let Protocol::RFC5424(version) = message.protocol {
        result.insert("version".to_string(), version.into());
    }

    if let Some(app_name) = message.appname {
        result.insert("appname".to_string(), app_name.to_owned().into());
    }

    if let Some(msg_id) = message.msgid {
        result.insert("msgid".to_string(), msg_id.to_owned().into());
    }

    if let Some(timestamp) = message.timestamp {
        result.insert(
            "_timestamp".to_string(),
            timestamp.timestamp_micros().into(),
        );
    }

    if let Some(procid) = message.procid {
        let value: json::Value = match procid {
            ProcId::PID(pid) => pid.into(),
            ProcId::Name(name) => name.to_string().into(),
        };
        result.insert("procid".to_string(), value);
    }

    for element in message.structured_data {
        let mut sdata = json::Map::new();
        for (name, value) in element.params() {
            sdata.insert(name.to_string(), value.into());
        }
        result.insert(element.id.to_string(), sdata.into());
    }

    result.into()
}

#[cfg(test)]
mod tests {
    use std::net::{IpAddr, Ipv4Addr};

    use super::*;

    #[tokio::test]
    async fn test_ingest() {
        let addr = SocketAddr::new(IpAddr::V4(Ipv4Addr::new(127, 0, 0, 1)), 8080);
        let raw = r#"<190>2019-02-13T21:53:30.605850+00:00 74794bfb6795 liblogging-stdlog: [origin software="rsyslogd" swVersion="8.24.0" x-pid="9043" x-info="http://www.rsyslog.com"] This is a test message"#;
        ingest(raw, addr).await.unwrap();
    }
}<|MERGE_RESOLUTION|>--- conflicted
+++ resolved
@@ -39,15 +39,7 @@
         infra::config::SYSLOG_ROUTES,
         meta::{
             http::HttpResponse as MetaHttpResponse,
-<<<<<<< HEAD
-            ingestion::{
-                IngestionResponse, IngestionStatus, StreamStatus, ID_COL_NAME,
-                ORIGINAL_DATA_COL_NAME,
-            },
-=======
             ingestion::{IngestionResponse, IngestionStatus, StreamStatus},
-            stream::StreamParams,
->>>>>>> 8d5d5251
             syslog::SyslogRoute,
         },
     },
