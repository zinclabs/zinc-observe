// Copyright 2024 OpenObserve Inc.
//
// This program is free software: you can redistribute it and/or modify
// it under the terms of the GNU Affero General Public License as published by
// the Free Software Foundation, either version 3 of the License, or
// (at your option) any later version.
//
// This program is distributed in the hope that it will be useful
// but WITHOUT ANY WARRANTY; without even the implied warranty of
// MERCHANTABILITY or FITNESS FOR A PARTICULAR PURPOSE.  See the
// GNU Affero General Public License for more details.
//
// You should have received a copy of the GNU Affero General Public License
// along with this program.  If not, see <http://www.gnu.org/licenses/>.

use std::{
    collections::{HashMap, HashSet},
    net::SocketAddr,
};

use actix_web::{http, HttpResponse};
use anyhow::Result;
use chrono::{Duration, Utc};
use config::{
    get_config,
    meta::{
        stream::{StreamParams, StreamType},
        usage::UsageType,
    },
    metrics,
    utils::{flatten, json},
    ID_COL_NAME, ORIGINAL_DATA_COL_NAME,
};
use syslog_loose::{Message, ProcId, Protocol};

use super::ingest::handle_timestamp;
use crate::{
    common::{
        infra::config::SYSLOG_ROUTES,
        meta::{
            http::HttpResponse as MetaHttpResponse,
            ingestion::{IngestionResponse, IngestionStatus, StreamStatus},
            syslog::SyslogRoute,
        },
    },
    service::{
        format_stream_name, ingestion::check_ingestion_allowed, pipeline::execution::PipelineExt,
    },
};

pub async fn ingest(msg: &str, addr: SocketAddr) -> Result<HttpResponse> {
    let start = std::time::Instant::now();
    let started_at: i64 = Utc::now().timestamp_micros();
    let ip = addr.ip();
    let matching_route = get_org_for_ip(ip).await;

    let route = match matching_route {
        Some(matching_route) => matching_route,
        None => {
            log::warn!("Syslogs from the IP {} are not allowed", ip);
            return Ok(
                HttpResponse::InternalServerError().json(MetaHttpResponse::error(
                    http::StatusCode::INTERNAL_SERVER_ERROR.into(),
                    "Syslogs from the IP are not allowed".to_string(),
                )),
            );
        }
    };

    let in_stream_name = &route.stream_name;
    let org_id = &route.org_id;

    // check stream
    let stream_name = format_stream_name(in_stream_name);
    if let Err(e) = check_ingestion_allowed(org_id, Some(&stream_name)) {
        return Ok(
            HttpResponse::InternalServerError().json(MetaHttpResponse::error(
                http::StatusCode::INTERNAL_SERVER_ERROR.into(),
                e.to_string(),
            )),
        );
    };

    let cfg = get_config();
    let min_ts = (Utc::now() - Duration::try_hours(cfg.limit.ingest_allowed_upto).unwrap())
        .timestamp_micros();

    let mut stream_params = vec![StreamParams::new(org_id, &stream_name, StreamType::Logs)];

    let mut runtime = crate::service::ingestion::init_functions_runtime();
    // Start retrieve associated pipeline and construct pipeline components
    let pipeline_params = crate::service::ingestion::get_stream_pipeline_params(
        org_id,
        &stream_name,
        &StreamType::Logs,
    )
    .await;
    // End pipeline construction

    if let Some((pl, node_map, graph, _)) = &pipeline_params {
        let pl_destinations = pl.get_all_destination_streams(node_map, graph);
        stream_params.extend(pl_destinations);
    }

    // Start get user defined schema
    let mut user_defined_schema_map: HashMap<String, HashSet<String>> = HashMap::new();
    let mut streams_need_original_set: HashSet<String> = HashSet::new();
    crate::service::ingestion::get_uds_and_original_data_streams(
        &stream_params,
        &mut user_defined_schema_map,
        &mut streams_need_original_set,
    )
    .await;
    // End get user defined schema

    let mut stream_status = StreamStatus::new(&stream_name);
    let mut json_data_by_stream = HashMap::new();

    // parse msg to json::Value
    let parsed_msg = syslog_loose::parse_message(msg);
    let mut value = message_to_value(parsed_msg);

    // store a copy of original data before it's being transformed and/or flattened, unless
    // 1. original data is not an object -> won't be flattened.
    // 2. no routing and current StreamName not in streams_need_original_set
    let original_data = if value.is_object() {
        if pipeline_params.is_none() && !streams_need_original_set.contains(&stream_name) {
            None
        } else {
            // otherwise, make a copy in case the routed stream needs original data
            Some(value.to_string())
        }
    } else {
        None // `item` won't be flattened, no need to store original
    };

    if let Some((pipeline, pl_node_map, pl_graph, vrl_map)) = pipeline_params.as_ref() {
        match pipeline.execute(value, pl_node_map, pl_graph, vrl_map, &mut runtime) {
            Err(e) => {
                log::error!(
                    "[Pipeline] {}/{}/{}: Execution error: {}.",
                    pipeline.org,
                    pipeline.name,
                    pipeline.id,
                    e
                );
                stream_status.status.failed += 1; // pipeline failed or dropped
                return Ok(HttpResponse::Ok().json(IngestionResponse::new(
                    http::StatusCode::OK.into(),
                    vec![stream_status],
                ))); // just return
            }
            Ok(pl_results) => {
                for (stream_params, mut value) in pl_results {
                    if stream_params.stream_type != StreamType::Logs {
                        continue;
                    }

                    // JSON Flattening
                    value = flatten::flatten_with_level(value, cfg.limit.ingest_flatten_level)?;

                    if value.is_null() || !value.is_object() {
                        stream_status.status.failed += 1;
                        continue;
                    }

                    // get json object
                    let mut local_val = match value.take() {
                        json::Value::Object(v) => v,
                        _ => unreachable!(),
                    };

                    if let Some(fields) =
                        user_defined_schema_map.get(stream_params.stream_name.as_str())
                    {
                        local_val = crate::service::logs::refactor_map(local_val, fields);
                    }

                    // add `_original` and '_record_id` if required by StreamSettings
                    if streams_need_original_set.contains(stream_params.stream_name.as_str())
                        && original_data.is_some()
                    {
                        local_val.insert(
                            ORIGINAL_DATA_COL_NAME.to_string(),
                            original_data.clone().unwrap().into(),
                        );
                        let record_id = crate::service::ingestion::generate_record_id(
                            org_id,
                            &stream_name,
                            &StreamType::Logs,
                        );
                        local_val.insert(
                            ID_COL_NAME.to_string(),
                            json::Value::String(record_id.to_string()),
                        );
                    }

                    // handle timestamp
                    let timestamp = match handle_timestamp(&mut local_val, min_ts) {
                        Ok(ts) => ts,
                        Err(e) => {
                            stream_status.status.failed += 1;
                            stream_status.status.error = e.to_string();
                            continue;
                        }
                    };

                    let function_no = pipeline.num_of_func();
                    let (ts_data, fn_num) = json_data_by_stream
                        .entry(stream_params.stream_name.to_string())
                        .or_insert((Vec::new(), None));
                    ts_data.push((timestamp, local_val));
                    *fn_num = Some(function_no);
                }
            }
        }
    } else {
        // JSON Flattening
        value = flatten::flatten_with_level(value, cfg.limit.ingest_flatten_level).unwrap();

        // get json object
        let mut local_val = match value.take() {
            json::Value::Object(v) => v,
            _ => unreachable!(),
        };

        if let Some(fields) = user_defined_schema_map.get(&stream_name) {
            local_val = crate::service::logs::refactor_map(local_val, fields);
        }

        // add `_original` and '_record_id` if required by StreamSettings
        if streams_need_original_set.contains(&stream_name) && original_data.is_some() {
            local_val.insert(
                ORIGINAL_DATA_COL_NAME.to_string(),
                original_data.unwrap().into(),
            );
            let record_id = crate::service::ingestion::generate_record_id(
                org_id,
                &stream_name,
                &StreamType::Logs,
            );
            local_val.insert(
                ID_COL_NAME.to_string(),
                json::Value::String(record_id.to_string()),
            );
        }

        // handle timestamp
        let timestamp = match handle_timestamp(&mut local_val, min_ts) {
            Ok(ts) => ts,
            Err(e) => {
                stream_status.status.failed += 1;
                stream_status.status.error = e.to_string();
                return Ok(HttpResponse::Ok().json(IngestionResponse::new(
                    http::StatusCode::OK.into(),
                    vec![stream_status],
                ))); // just return
            }
        };

        let (ts_data, fn_num) = json_data_by_stream
            .entry(stream_name.clone())
            .or_insert((Vec::new(), None));
        ts_data.push((timestamp, local_val));
        *fn_num = Some(0); // no pl -> no func
    }

    // if no data, fast return
    if json_data_by_stream.is_empty() {
        return Ok(HttpResponse::Ok().json(IngestionResponse::new(
            http::StatusCode::OK.into(),
            vec![stream_status],
        ))); // just return
    }

    let (metric_rpt_status_code, response_body) = {
        let mut status = IngestionStatus::Record(stream_status.status);
<<<<<<< HEAD
        let write_result = super::write_logs_by_stream(
=======
        let write_result = super::write_logs(
            0,
>>>>>>> f58d21ae
            org_id,
            "",
            (started_at, &start),
            UsageType::Syslog,
            &mut status,
            json_data_by_stream,
        )
        .await;
        stream_status.status = match status {
            IngestionStatus::Record(status) => status,
            IngestionStatus::Bulk(_) => unreachable!(),
        };
        match write_result {
            Ok(_) => ("200", stream_status),
            Err(e) => {
                log::error!("Error while writing logs: {}", e);
                ("500", stream_status)
            }
        }
    };

    let time = start.elapsed().as_secs_f64();
    metrics::HTTP_RESPONSE_TIME
        .with_label_values(&[
            "/api/org/ingest/logs/_syslog",
            metric_rpt_status_code,
            org_id,
            &stream_name,
            StreamType::Logs.to_string().as_str(),
        ])
        .observe(time);
    metrics::HTTP_INCOMING_REQUESTS
        .with_label_values(&[
            "/api/org/ingest/logs/_syslog",
            metric_rpt_status_code,
            org_id,
            &stream_name,
            StreamType::Logs.to_string().as_str(),
        ])
        .inc();

    // drop variables
    drop(pipeline_params);
    drop(user_defined_schema_map);

    Ok(HttpResponse::Ok().json(IngestionResponse::new(
        http::StatusCode::OK.into(),
        vec![response_body],
    )))
}

async fn get_org_for_ip(ip: std::net::IpAddr) -> Option<SyslogRoute> {
    let mut matching_route = None;
    for (_, route) in SYSLOG_ROUTES.clone() {
        for subnet in &route.subnets {
            if subnet.contains(ip) {
                matching_route = Some(route);
                break;
            }
        }
    }
    matching_route
}

/// Create a `Value::Map` from the fields of the given syslog message.
fn message_to_value(message: Message<&str>) -> json::Value {
    let mut result = json::Map::new();

    result.insert("message".to_string(), message.msg.to_string().into());

    if let Some(host) = message.hostname {
        result.insert("hostname".to_string(), host.to_string().into());
    }

    if let Some(severity) = message.severity {
        result.insert("severity".to_string(), severity.as_str().to_owned().into());
    }

    if let Some(facility) = message.facility {
        result.insert("facility".to_string(), facility.as_str().to_owned().into());
    }

    if let Protocol::RFC5424(version) = message.protocol {
        result.insert("version".to_string(), version.into());
    }

    if let Some(app_name) = message.appname {
        result.insert("appname".to_string(), app_name.to_owned().into());
    }

    if let Some(msg_id) = message.msgid {
        result.insert("msgid".to_string(), msg_id.to_owned().into());
    }

    if let Some(timestamp) = message.timestamp {
        result.insert(
            "_timestamp".to_string(),
            timestamp.timestamp_micros().into(),
        );
    }

    if let Some(procid) = message.procid {
        let value: json::Value = match procid {
            ProcId::PID(pid) => pid.into(),
            ProcId::Name(name) => name.to_string().into(),
        };
        result.insert("procid".to_string(), value);
    }

    for element in message.structured_data {
        let mut sdata = json::Map::new();
        for (name, value) in element.params() {
            sdata.insert(name.to_string(), value.into());
        }
        result.insert(element.id.to_string(), sdata.into());
    }

    result.into()
}

#[cfg(test)]
mod tests {
    use std::net::{IpAddr, Ipv4Addr};

    use super::*;

    #[tokio::test]
    async fn test_ingest() {
        let addr = SocketAddr::new(IpAddr::V4(Ipv4Addr::new(127, 0, 0, 1)), 8080);
        let raw = r#"<190>2019-02-13T21:53:30.605850+00:00 74794bfb6795 liblogging-stdlog: [origin software="rsyslogd" swVersion="8.24.0" x-pid="9043" x-info="http://www.rsyslog.com"] This is a test message"#;
        ingest(raw, addr).await.unwrap();
    }
}<|MERGE_RESOLUTION|>--- conflicted
+++ resolved
@@ -275,12 +275,8 @@
 
     let (metric_rpt_status_code, response_body) = {
         let mut status = IngestionStatus::Record(stream_status.status);
-<<<<<<< HEAD
         let write_result = super::write_logs_by_stream(
-=======
-        let write_result = super::write_logs(
             0,
->>>>>>> f58d21ae
             org_id,
             "",
             (started_at, &start),
