--- conflicted
+++ resolved
@@ -81,21 +81,11 @@
 
     // Start Register Transforms for stream
     #[cfg(feature = "zo_functions")]
-<<<<<<< HEAD
-    let (local_tans, stream_lua_map, stream_vrl_map) =
-        crate::service::ingestion::register_stream_transforms(
-            org_id,
-            StreamType::Logs,
-            stream_name,
-            Some(&lua),
-        );
-=======
     let (local_tans, stream_vrl_map) = crate::service::ingestion::register_stream_transforms(
         org_id,
+        StreamType::Logs,
         stream_name,
-        StreamType::Logs,
     );
->>>>>>> 1c257d13
     // End Register Transforms for stream
 
     let stream_schema = stream_schema_exists(
