// Copyright 2024 OpenObserve Inc.
//
// This program is free software: you can redistribute it and/or modify
// it under the terms of the GNU Affero General Public License as published by
// the Free Software Foundation, either version 3 of the License, or
// (at your option) any later version.
//
// This program is distributed in the hope that it will be useful
// but WITHOUT ANY WARRANTY; without even the implied warranty of
// MERCHANTABILITY or FITNESS FOR A PARTICULAR PURPOSE.  See the
// GNU Affero General Public License for more details.
//
// You should have received a copy of the GNU Affero General Public License
// along with this program.  If not, see <http://www.gnu.org/licenses/>.

use std::str::FromStr;

use async_trait::async_trait;
use chrono::Utc;
use config::{
    get_config,
<<<<<<< HEAD
    meta::search::{SearchEventContext, SearchEventType},
=======
    meta::{
        alerts::{FrequencyType, QueryType},
        pipeline::components::DerivedStream,
    },
>>>>>>> a27421f4
    utils::json::{Map, Value},
};
use cron::Schedule;

use crate::service::{alerts::QueryConditionExt, db};

pub async fn save(
    mut derived_stream: DerivedStream,
    pipeline_name: &str,
    pipeline_id: &str,
) -> Result<(), anyhow::Error> {
    // 1. Start validate DerivedStream
    // checks for query type
    match derived_stream.query_condition.query_type {
        QueryType::SQL => {
            if derived_stream
                .query_condition
                .sql
                .as_ref()
                .map_or(false, |sql| sql.is_empty())
            {
                return Err(anyhow::anyhow!(
                    "DerivedStreams with SQL mode should have a query"
                ));
            }
        }
        QueryType::PromQL => {
            if derived_stream
                .query_condition
                .promql
                .as_ref()
                .map_or(false, |promql| promql.is_empty())
                || derived_stream.query_condition.promql_condition.is_none()
            {
                return Err(anyhow::anyhow!(
                    "DerivedStreams with SQL mode should have a query"
                ));
            }
        }
        _ => {}
    };
    // End input validation

    // 2. update the frequency
    if derived_stream.trigger_condition.frequency_type == FrequencyType::Cron {
        // Check the cron expression
        Schedule::from_str(&derived_stream.trigger_condition.cron)?;
    } else if derived_stream.trigger_condition.frequency == 0 {
        // default 3 mins, set min at 1 minutes
        derived_stream.trigger_condition.frequency =
            std::cmp::max(1, get_config().limit.derived_stream_schedule_interval / 60);
    }

    // test derived_stream
<<<<<<< HEAD
    let trigger_module_key = derived_stream.get_scheduler_module_key(pipeline_name);
    if let Err(e) = &derived_stream
        .evaluate(None, None, &trigger_module_key)
        .await
    {
=======
    if let Err(e) = &derived_stream.evaluate(None).await {
>>>>>>> a27421f4
        return Err(anyhow::anyhow!(
            "DerivedStream not saved due to failed test run caused by {}",
            e.to_string()
        ));
    };

    // Save the trigger to db
    let next_run_at = Utc::now().timestamp_micros();
    let trigger = db::scheduler::Trigger {
        org: derived_stream.org_id.to_string(),
        module: db::scheduler::TriggerModule::DerivedStream,
<<<<<<< HEAD
        module_key: trigger_module_key,
=======
        module_key: derived_stream.get_scheduler_module_key(pipeline_name, pipeline_id),
>>>>>>> a27421f4
        next_run_at,
        is_realtime: false,
        is_silenced: false,
        ..Default::default()
    };

    match db::scheduler::get(&trigger.org, trigger.module.clone(), &trigger.module_key).await {
        Ok(_) => db::scheduler::update_trigger(trigger)
            .await
            .map_err(|_| anyhow::anyhow!("Trigger already exists, but failed to update")),
        Err(_) => db::scheduler::push(trigger)
            .await
            .map_err(|e| anyhow::anyhow!("Error save DerivedStream trigger: {}", e)),
    }
}

pub async fn delete(
    derived_stream: DerivedStream,
    pipeline_name: &str,
    pipeline_id: &str,
) -> Result<(), anyhow::Error> {
    db::scheduler::delete(
        &derived_stream.org_id,
        db::scheduler::TriggerModule::DerivedStream,
        &derived_stream.get_scheduler_module_key(pipeline_name, pipeline_id),
    )
    .await
    .map_err(|e| anyhow::anyhow!("Error deleting derived stream trigger: {e}"))
}

#[async_trait]
pub trait DerivedStreamExt: Sync + Send + 'static {
    fn get_scheduler_module_key(&self, pipeline_name: &str, pipeline_id: &str) -> String;
    async fn evaluate(
        &self,
        start_time: Option<i64>,
    ) -> Result<(Option<Vec<Map<String, Value>>>, i64), anyhow::Error>;
}

#[async_trait]
impl DerivedStreamExt for DerivedStream {
    fn get_scheduler_module_key(&self, pipeline_name: &str, pipeline_id: &str) -> String {
        format!(
            "{}/{}/{}/{}",
            self.stream_type, self.org_id, pipeline_name, pipeline_id
        )
    }

    async fn evaluate(
        &self,
        start_time: Option<i64>,
        module_key: &str,
    ) -> Result<(Option<Vec<Map<String, Value>>>, i64), anyhow::Error> {
<<<<<<< HEAD
        if self.is_real_time {
            self.query_condition.evaluate_realtime(row).await
        } else {
            self.query_condition
                .evaluate_scheduled(
                    &self.source,
                    &self.trigger_condition,
                    start_time,
                    Some(SearchEventType::DerivedStream),
                    Some(SearchEventContext::with_derived_stream(Some(
                        module_key.to_string(),
                    ))),
                )
                .await
        }
=======
        self.query_condition
            .evaluate_scheduled(
                &self.org_id,
                None,
                self.stream_type,
                &self.trigger_condition,
                start_time,
            )
            .await
>>>>>>> a27421f4
    }
}<|MERGE_RESOLUTION|>--- conflicted
+++ resolved
@@ -19,14 +19,11 @@
 use chrono::Utc;
 use config::{
     get_config,
-<<<<<<< HEAD
-    meta::search::{SearchEventContext, SearchEventType},
-=======
     meta::{
         alerts::{FrequencyType, QueryType},
         pipeline::components::DerivedStream,
+        search::{SearchEventContext, SearchEventType},
     },
->>>>>>> a27421f4
     utils::json::{Map, Value},
 };
 use cron::Schedule;
@@ -81,15 +78,8 @@
     }
 
     // test derived_stream
-<<<<<<< HEAD
-    let trigger_module_key = derived_stream.get_scheduler_module_key(pipeline_name);
-    if let Err(e) = &derived_stream
-        .evaluate(None, None, &trigger_module_key)
-        .await
-    {
-=======
-    if let Err(e) = &derived_stream.evaluate(None).await {
->>>>>>> a27421f4
+    let trigger_module_key = derived_stream.get_scheduler_module_key(pipeline_name, pipeline_id);
+    if let Err(e) = &derived_stream.evaluate(None, &trigger_module_key).await {
         return Err(anyhow::anyhow!(
             "DerivedStream not saved due to failed test run caused by {}",
             e.to_string()
@@ -101,11 +91,7 @@
     let trigger = db::scheduler::Trigger {
         org: derived_stream.org_id.to_string(),
         module: db::scheduler::TriggerModule::DerivedStream,
-<<<<<<< HEAD
         module_key: trigger_module_key,
-=======
-        module_key: derived_stream.get_scheduler_module_key(pipeline_name, pipeline_id),
->>>>>>> a27421f4
         next_run_at,
         is_realtime: false,
         is_silenced: false,
@@ -142,6 +128,7 @@
     async fn evaluate(
         &self,
         start_time: Option<i64>,
+        module_key: &str,
     ) -> Result<(Option<Vec<Map<String, Value>>>, i64), anyhow::Error>;
 }
 
@@ -159,23 +146,6 @@
         start_time: Option<i64>,
         module_key: &str,
     ) -> Result<(Option<Vec<Map<String, Value>>>, i64), anyhow::Error> {
-<<<<<<< HEAD
-        if self.is_real_time {
-            self.query_condition.evaluate_realtime(row).await
-        } else {
-            self.query_condition
-                .evaluate_scheduled(
-                    &self.source,
-                    &self.trigger_condition,
-                    start_time,
-                    Some(SearchEventType::DerivedStream),
-                    Some(SearchEventContext::with_derived_stream(Some(
-                        module_key.to_string(),
-                    ))),
-                )
-                .await
-        }
-=======
         self.query_condition
             .evaluate_scheduled(
                 &self.org_id,
@@ -183,8 +153,11 @@
                 self.stream_type,
                 &self.trigger_condition,
                 start_time,
+                Some(SearchEventType::DerivedStream),
+                Some(SearchEventContext::with_derived_stream(Some(
+                    module_key.to_string(),
+                ))),
             )
             .await
->>>>>>> a27421f4
     }
 }