--- conflicted
+++ resolved
@@ -20,14 +20,10 @@
 use chrono::Utc;
 use config::{is_local_disk_storage, meta::stream::StreamType, utils::json, CONFIG};
 use hashbrown::{HashMap, HashSet};
-<<<<<<< HEAD
-use infra::cache;
-=======
 use infra::{
     cache,
     errors::{DbError, Error},
 };
->>>>>>> e96101b2
 
 use crate::{
     common::{
@@ -57,46 +53,8 @@
         return Ok(schema.clone());
     }
     drop(r);
-<<<<<<< HEAD
-
-    Ok(match db::get(&key).await {
-        Err(err) => {
-            if !err.to_string().ends_with("does not exist") {
-                log::error!("get schema from db error: {}, {}", key, err);
-            }
-            let r = STREAM_SCHEMAS_LATEST.read().await;
-            if let Some(schema) = r.get(map_key) {
-                return Ok(schema.clone());
-            }
-            drop(r);
-            Schema::empty()
-        }
-        Ok(v) => {
-            let local_val: json::Value = json::from_slice(&v).unwrap();
-            // for backward compatibility check if value in etcd is vec or schema based on
-            // it return value
-            if local_val.is_array() {
-                let local_vec: Vec<Schema> = json::from_slice(&v).unwrap();
-                local_vec.last().unwrap().clone()
-            } else {
-                json::from_slice(&v).unwrap()
-            }
-        }
-    })
-}
-
-pub async fn get_settings(
-    org_id: &str,
-    stream_type: &StreamType,
-    stream_name: &str,
-) -> Option<StreamSettings> {
-    let key = format!("{}/{}/{}", org_id, stream_type, stream_name);
-    let r = STREAM_SETTINGS.read().await;
-    r.get(&key).cloned()
-=======
     // if not found in cache, get from db
     get_from_db(org_id, stream_name, stream_type).await
->>>>>>> e96101b2
 }
 
 pub async fn get_from_db(
@@ -106,18 +64,12 @@
 ) -> Result<Schema, anyhow::Error> {
     let key = mk_key(org_id, stream_type, stream_name);
     Ok(match db::get(&key).await {
-<<<<<<< HEAD
-        Err(_) => {
-            // REVIEW: shouldn't we report the error?
-            Schema::empty()
-=======
         Err(e) => {
             if let Error::DbError(DbError::KeyNotExists(_)) = e {
                 Schema::empty()
             } else {
                 return Err(anyhow::anyhow!("Error getting schema: {}", e));
             }
->>>>>>> e96101b2
         }
         Ok(v) => {
             let schemas: Result<Vec<Schema>, _> = json::from_slice(&v);
@@ -148,18 +100,12 @@
     }
 
     Ok(match db::get(&key).await {
-<<<<<<< HEAD
-        Err(_) => {
-            // REVIEW: shouldn't we report the error?
-            vec![]
-=======
         Err(e) => {
             if let Error::DbError(DbError::KeyNotExists(_)) = e {
                 vec![]
             } else {
                 return Err(anyhow::anyhow!("Error getting schema versions: {}", e));
             }
->>>>>>> e96101b2
         }
         Ok(v) => {
             let schemas: Result<Vec<Schema>, _> = json::from_slice(&v);
@@ -197,43 +143,6 @@
     min_ts: Option<i64>,
     new_version: bool,
 ) -> Result<(), anyhow::Error> {
-<<<<<<< HEAD
-    let key = format!("/schema/{org_id}/{stream_type}/{stream_name}");
-    let map_key = key.strip_prefix("/schema/").unwrap();
-    let r = STREAM_SCHEMAS.read().await;
-    if let Some(versions) = r.get(map_key) {
-        let mut versions = versions.clone();
-        if min_ts.is_some() && new_version {
-            // update last schema to add end date
-            let last_schema = versions.pop().unwrap();
-            if !last_schema.fields.eq(&schema.fields) {
-                let mut last_meta = last_schema.metadata().clone();
-                let created_at = last_meta.get("created_at").unwrap().to_string();
-                last_meta.insert("end_dt".to_string(), min_ts.unwrap().to_string());
-                versions.push(last_schema.with_metadata(last_meta));
-
-                // update current schema to add start date
-                let mut metadata = schema.metadata().clone();
-                metadata.insert("start_dt".to_string(), min_ts.unwrap().to_string());
-                metadata.insert("created_at".to_string(), created_at);
-                versions.push(schema.clone().with_metadata(metadata));
-                let _ = db::put(
-                    &key,
-                    json::to_vec(&versions).unwrap().into(),
-                    db::NEED_WATCH,
-                )
-                .await;
-            }
-        } else {
-            versions.pop().unwrap();
-            versions.push(schema.clone());
-            let _ = db::put(
-                &key,
-                json::to_vec(&versions).unwrap().into(),
-                db::NEED_WATCH,
-            )
-            .await;
-=======
     if min_ts.is_some() && new_version {
         let last_schema = get(org_id, stream_name, stream_type).await?;
         let min_ts = min_ts.unwrap_or_else(|| Utc::now().timestamp_micros());
@@ -260,31 +169,9 @@
             );
         } else {
             metadata.insert("created_at".to_string(), min_ts.to_string());
->>>>>>> e96101b2
         }
 
         metadata.insert("start_dt".to_string(), min_ts.to_string());
-<<<<<<< HEAD
-        metadata.insert("created_at".to_string(), min_ts.to_string());
-    }
-    let values = vec![schema.to_owned().with_metadata(metadata)];
-    match db::put(&key, json::to_vec(&values).unwrap().into(), db::NEED_WATCH).await {
-        Ok(_) => {
-            let settings = stream_settings(values.last().unwrap()).unwrap_or_default();
-            let mut w = STREAM_SCHEMAS.write().await;
-            w.insert(map_key.to_string(), values);
-            drop(w);
-            let mut w = STREAM_SETTINGS.write().await;
-            w.insert(map_key.to_string(), settings);
-            drop(w);
-
-            Ok(())
-        }
-        Err(e) => {
-            log::error!("Error putting schema: {}", e);
-            Err(anyhow::anyhow!("Error putting schema: {}", e))
-        }
-=======
 
         let new_schema = vec![schema.to_owned().with_metadata(metadata)];
 
@@ -334,7 +221,6 @@
         )
         .await;
         Ok(())
->>>>>>> e96101b2
     }
 }
 
@@ -539,11 +425,7 @@
 ) -> Result<(), anyhow::Error> {
     let stream_type = stream_type.unwrap_or(StreamType::Logs);
     let key = format!("/schema/{org_id}/{stream_type}/{stream_name}");
-<<<<<<< HEAD
-    match db::delete(&key, false, db::NEED_WATCH).await {
-=======
     match db::delete(&key, false, db::NEED_WATCH, None).await {
->>>>>>> e96101b2
         Ok(_) => {}
         Err(e) => {
             log::error!("Error deleting schema: {}", e);
@@ -609,29 +491,6 @@
         None => format!("/schema/{org_id}/"),
         Some(stream_type) => format!("/schema/{org_id}/{stream_type}/"),
     };
-<<<<<<< HEAD
-    Ok(db::list(&db_key)
-        .await?
-        .into_iter()
-        .map(|(key, val)| {
-            let key = key.strip_prefix(&db_key).unwrap();
-            let (stream_type, stream_name) = match stream_type {
-                Some(stream_type) => (stream_type, key.into()),
-                None => {
-                    let columns = key.split('/').take(2).collect::<Vec<_>>();
-                    assert_eq!(columns.len(), 2, "BUG");
-                    (columns[0].into(), columns[1].into())
-                }
-            };
-            StreamSchema {
-                stream_name,
-                stream_type,
-                schema: if fetch_schema {
-                    json::from_slice(&val).unwrap()
-                } else {
-                    Schema::empty()
-                },
-=======
     let items = db::list(&db_key).await?;
     let mut schemas: HashMap<(String, StreamType), Vec<(Bytes, i64)>> =
         HashMap::with_capacity(items.len());
@@ -642,7 +501,6 @@
                 let columns = key.split('/').take(2).collect::<Vec<_>>();
                 assert_eq!(columns.len(), 2, "BUG");
                 (stream_type, columns[0].into(), columns[1].parse().unwrap())
->>>>>>> e96101b2
             }
             None => {
                 let columns = key.split('/').take(3).collect::<Vec<_>>();
@@ -704,27 +562,9 @@
         };
         match ev {
             db::Event::Put(ev) => {
-<<<<<<< HEAD
-                let item_key = ev.key.strip_prefix(key).unwrap();
-                let item_value: Vec<Schema> = if CONFIG.common.meta_store_external {
-                    match db::get(&ev.key).await {
-                        Ok(val) => match json::from_slice(&val) {
-                            Ok(val) => val,
-                            Err(e) => {
-                                log::error!("Error getting value: {}", e);
-                                continue;
-                            }
-                        },
-                        Err(e) => {
-                            log::error!("Error getting value: {}", e);
-                            continue;
-                        }
-                    }
-=======
                 let key_cloumns = ev.key.split('/').collect::<Vec<&str>>();
                 let ev_key = if key_cloumns.len() > 5 {
                     key_cloumns[..5].join("/")
->>>>>>> e96101b2
                 } else {
                     ev.key.to_string()
                 };
@@ -817,26 +657,6 @@
 }
 
 pub async fn cache() -> Result<(), anyhow::Error> {
-<<<<<<< HEAD
-    let key = "/schema/";
-    let ret = db::list(key).await?;
-    for (item_key, item_value) in ret {
-        let item_key_str = item_key.strip_prefix(key).unwrap();
-        // Hack: compatible for DataFusion 15
-        let mut item_value = item_value;
-        let value_str = std::str::from_utf8(&item_value).unwrap().to_string();
-        if !value_str.contains(r#","metadata":{}}"#) {
-            let value_str = value_str.replace(
-                r#","dict_is_ordered":false}"#,
-                r#","dict_is_ordered":false,"metadata":{}}"#,
-            );
-            item_value = bytes::Bytes::from(value_str);
-        }
-        // Hack: compatible old version, schema is an object
-        if item_value[0] == b'{' {
-            let value_str = format!("[{value_str}]");
-            item_value = bytes::Bytes::from(value_str);
-=======
     let db_key = "/schema/";
     let items = db::list(db_key).await?;
     let mut schemas: HashMap<String, Vec<(Bytes, i64)>> = HashMap::with_capacity(items.len());
@@ -857,7 +677,6 @@
                 anyhow::anyhow!("Error parsing schema, key: {}, error: {}", item_key, e)
             })?;
             schema_versions.extend(schema);
->>>>>>> e96101b2
         }
         if schema_versions.is_empty() {
             continue;
