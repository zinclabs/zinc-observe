// Copyright 2023 Zinc Labs Inc.
//
// Licensed under the Apache License, Version 2.0 (the "License");
// you may not use this file except in compliance with the License.
// You may obtain a copy of the License at
//
//     http://www.apache.org/licenses/LICENSE-2.0
//
// Unless required by applicable law or agreed to in writing, software
// distributed under the License is distributed on an "AS IS" BASIS,
// WITHOUT WARRANTIES OR CONDITIONS OF ANY KIND, either express or implied.
// See the License for the specific language governing permissions and
// limitations under the License.

use bytes::Buf;
use chrono::{DateTime, Duration, TimeZone, Utc};
use futures::future::try_join_all;
use once_cell::sync::Lazy;
use std::{
    collections::HashSet,
    io::{BufRead, BufReader},
    sync::atomic,
};
use tokio::sync::{mpsc, RwLock};

use crate::common::{
<<<<<<< HEAD
    infra::{config::CONFIG, file_list as infra_file_list, storage},
    json,
=======
    infra::{config::CONFIG, storage},
>>>>>>> 6312be63
    meta::common::FileKey,
    utils::json,
};

pub static LOADED_FILES: Lazy<RwLock<HashSet<String>>> =
    Lazy::new(|| RwLock::new(HashSet::with_capacity(24)));
pub static LOADED_ALL_FILES: atomic::AtomicBool = atomic::AtomicBool::new(false);

pub async fn cache(prefix: &str, force: bool) -> Result<(), anyhow::Error> {
    let prefix = format!("file_list/{prefix}");
    let mut rw = LOADED_FILES.write().await;
    if !force && rw.contains(&prefix) {
        return Ok(());
    }

    let files = storage::list(&prefix).await?;
    let files_num = files.len();
    log::info!("Load file_list [{prefix}] gets {} files", files_num);
    if files.is_empty() {
        // cache result
        rw.insert(prefix);
        return Ok(());
    }

    let mut tasks = Vec::with_capacity(CONFIG.limit.query_thread_num + 1);
    let (tx, mut rx) = mpsc::channel::<Vec<FileKey>>(files_num);
    let chunk_size = std::cmp::max(1, files_num / CONFIG.limit.query_thread_num);
    for chunk in files.chunks(chunk_size) {
        let chunk = chunk.to_vec();
        let tx = tx.clone();
        let task: tokio::task::JoinHandle<Result<ProcessStats, anyhow::Error>> =
            tokio::task::spawn(async move {
                let start = std::time::Instant::now();
                let mut stats = ProcessStats::default();
                for file in chunk {
                    match process_file(&file).await {
                        Ok(ret) => {
                            stats.file_count += ret.len();
                            if let Err(e) = tx.send(ret).await {
                                log::error!("Error sending file: {:?} {:?}", file, e);
                                continue;
                            }
                        }
                        Err(err) => {
                            log::error!("Error processing file: {:?} {:?}", file, err);
                            continue;
                        }
                    }
                    tokio::task::yield_now().await;
                }
                stats.download_time = start.elapsed().as_millis() as usize;
                Ok(stats)
            });
        tasks.push(task);
    }

    let start = std::time::Instant::now();
    let mut stats = ProcessStats::default();
    let mut message_num = 0;
    while let Some(files) = rx.recv().await {
        if !files.is_empty() {
            infra_file_list::batch_add(&files).await?;
            tokio::task::yield_now().await;
        }
        message_num += 1;
        if message_num == files_num {
            break;
        }
    }
    stats.caching_time = start.elapsed().as_millis() as usize;

    let task_results = try_join_all(tasks).await?;
    for task_result in task_results {
        stats = stats + task_result?;
    }

    log::info!(
        "Load file_list [{prefix}] load {}:{} done, download: {}ms, caching: {}ms",
        files_num,
        stats.file_count,
        stats.download_time,
        stats.caching_time
    );

    // create table index
    infra_file_list::create_table_index().await?;
    log::info!("Load file_list create table index done");

    // delete files
    let deleted_files = super::DELETED_FILES
        .iter()
        .map(|v| v.key().to_string())
        .collect::<Vec<String>>();
    infra_file_list::batch_remove(&deleted_files).await?;

    // cache result
    rw.insert(prefix.clone());
    log::info!("Load file_list [{prefix}] done deleting done");

    // clean deleted files
    super::DELETED_FILES.clear();
    super::DELETED_FILES.shrink_to_fit();
    Ok(())
}

async fn process_file(file: &str) -> Result<Vec<FileKey>, anyhow::Error> {
    // download file list from storage
    let data = match storage::get(file).await {
        Ok(data) => data,
        Err(_) => {
            return Ok(vec![]);
        }
    };

    // uncompress file
    let uncompress = zstd::decode_all(data.reader())?;
    let uncompress_reader = BufReader::new(uncompress.reader());
    // parse file list
    let mut records = Vec::with_capacity(1024);
    for line in uncompress_reader.lines() {
        let line = line?;
        if line.is_empty() {
            continue;
        }
        let item: FileKey = json::from_slice(line.as_bytes())?;
        // check backlist
        if !super::BLOCKED_ORGS.is_empty() {
            let columns = item.key.split('/').collect::<Vec<&str>>();
            let org_id = columns.get(1).unwrap_or(&"");
            if super::BLOCKED_ORGS.contains(org_id) {
                // log::error!("Load file_list skip blacklist org: {}", org_id);
                continue;
            }
        }
        // check deleted files
        if item.deleted {
            super::DELETED_FILES.insert(item.key, item.meta.to_owned());
            continue;
        }
        records.push(item);
    }

    Ok(records)
}

pub async fn cache_time_range(time_min: i64, mut time_max: i64) -> Result<(), anyhow::Error> {
    if time_min == 0 {
        return Ok(());
    }
    if time_max == 0 {
        time_max = Utc::now().timestamp_micros();
    }
    let mut cur_time = time_min;
    while cur_time <= time_max {
        let offset_time: DateTime<Utc> = Utc.timestamp_nanos(cur_time * 1000);
        let file_list_prefix = offset_time.format("%Y/%m/%d/%H/").to_string();
        cache(&file_list_prefix, false).await?;
        cur_time += Duration::hours(1).num_microseconds().unwrap();
    }
    Ok(())
}

// cache by day: 2023-01-02
pub async fn cache_day(day: &str) -> Result<(), anyhow::Error> {
    let day_start = Utc.datetime_from_str(&format!("{day}T00:00:00Z",), "%Y-%m-%dT%H:%M:%SZ")?;
    let day_end = Utc.datetime_from_str(&format!("{day}T23:59:59Z",), "%Y-%m-%dT%H:%M:%SZ")?;
    let time_min = day_start.timestamp_micros();
    let time_max = day_end.timestamp_micros();
    cache_time_range(time_min, time_max).await
}

pub async fn cache_all() -> Result<(), anyhow::Error> {
    if LOADED_ALL_FILES.load(atomic::Ordering::Relaxed) {
        return Ok(());
    }
    let prefix = format!("file_list/");
    let files = storage::list(&prefix).await?;
    let mut prefixes = HashSet::new();
    for file in files {
        // file_list/2023/06/26/07/7078998136898850816tVckGD.json.zst
        let columns = file.split('/').collect::<Vec<_>>();
        let key = format!(
            "{}/{}/{}/{}/",
            columns[1], columns[2], columns[3], columns[4]
        );
        prefixes.insert(key);
    }
    for prefix in prefixes {
        cache(&prefix, false).await?;
    }
    LOADED_ALL_FILES.store(true, atomic::Ordering::Relaxed);
    Ok(())
}

pub async fn cache_latest_hour() -> Result<(), anyhow::Error> {
    // for hourly
    let prefix = Utc::now().format("%Y/%m/%d/%H/").to_string();
    cache(&prefix, true).await?;
    tokio::time::sleep(std::time::Duration::from_secs(1)).await;

    // for daily
    let prefix = Utc::now().format("%Y/%m/%d/00/").to_string();
    cache(&prefix, true).await?;
    tokio::time::sleep(std::time::Duration::from_secs(1)).await;

    Ok(())
}

#[derive(Debug, Clone, Default)]
struct ProcessStats {
    pub file_count: usize,
    pub download_time: usize,
    pub caching_time: usize,
}

impl std::ops::Add<ProcessStats> for ProcessStats {
    type Output = ProcessStats;

    fn add(self, rhs: ProcessStats) -> Self::Output {
        ProcessStats {
            file_count: self.file_count + rhs.file_count,
            download_time: self.download_time + rhs.download_time,
            caching_time: self.caching_time + rhs.caching_time,
        }
    }
}<|MERGE_RESOLUTION|>--- conflicted
+++ resolved
@@ -24,12 +24,8 @@
 use tokio::sync::{mpsc, RwLock};
 
 use crate::common::{
-<<<<<<< HEAD
     infra::{config::CONFIG, file_list as infra_file_list, storage},
     json,
-=======
-    infra::{config::CONFIG, storage},
->>>>>>> 6312be63
     meta::common::FileKey,
     utils::json,
 };
