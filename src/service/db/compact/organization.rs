// Copyright 2023 Zinc Labs Inc.
//
// This program is free software: you can redistribute it and/or modify
// it under the terms of the GNU Affero General Public License as published by
// the Free Software Foundation, either version 3 of the License, or
// (at your option) any later version.
//
// This program is distributed in the hope that it will be useful
// but WITHOUT ANY WARRANTY; without even the implied warranty of
// MERCHANTABILITY or FITNESS FOR A PARTICULAR PURPOSE.  See the
// GNU Affero General Public License for more details.
//
// You should have received a copy of the GNU Affero General Public License
// along with this program.  If not, see <http://www.gnu.org/licenses/>.

use config::RwHashMap;
use once_cell::sync::Lazy;

use crate::service::db;

pub static STREAMS: Lazy<RwHashMap<String, RwHashMap<String, i64>>> = Lazy::new(Default::default);

fn mk_key(org_id: &str, module: &str) -> String {
    format!("/compact/organization/{org_id}/{module}")
}

pub async fn get_offset(org_id: &str, module: &str) -> (i64, String) {
    let key = mk_key(org_id, module);
    let value = match db::get(&key).await {
        Ok(ret) => String::from_utf8_lossy(&ret).to_string(),
        Err(_) => String::from("0"),
    };
    if value.contains(';') {
        let mut parts = value.split(';');
        let offset: i64 = parts.next().unwrap().parse().unwrap();
        let node = parts.next().unwrap().to_string();
        (offset, node)
    } else {
        (value.parse().unwrap(), String::from(""))
    }
}

pub async fn set_offset(
    org_id: &str,
    module: &str,
    offset: i64,
    node: Option<&str>,
) -> Result<(), anyhow::Error> {
    let key = mk_key(org_id, module);
    let val = if let Some(node) = node {
        format!("{};{}", offset, node)
    } else {
        offset.to_string()
    };
<<<<<<< HEAD
    Ok(db::put(&key, val.into(), db::NO_NEED_WATCH).await?)
=======
    Ok(db::put(&key, val.into(), db::NO_NEED_WATCH, None).await?)
>>>>>>> e96101b2
}<|MERGE_RESOLUTION|>--- conflicted
+++ resolved
@@ -52,9 +52,5 @@
     } else {
         offset.to_string()
     };
-<<<<<<< HEAD
-    Ok(db::put(&key, val.into(), db::NO_NEED_WATCH).await?)
-=======
     Ok(db::put(&key, val.into(), db::NO_NEED_WATCH, None).await?)
->>>>>>> e96101b2
 }