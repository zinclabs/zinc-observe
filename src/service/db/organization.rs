// Copyright 2023 Zinc Labs Inc.
//
// This program is free software: you can redistribute it and/or modify
// it under the terms of the GNU Affero General Public License as published by
// the Free Software Foundation, either version 3 of the License, or
// (at your option) any later version.
//
// This program is distributed in the hope that it will be useful
// but WITHOUT ANY WARRANTY; without even the implied warranty of
// MERCHANTABILITY or FITNESS FOR A PARTICULAR PURPOSE.  See the
// GNU Affero General Public License for more details.
//
// You should have received a copy of the GNU Affero General Public License
// along with this program.  If not, see <http://www.gnu.org/licenses/>.

use std::sync::Arc;

use bytes::Bytes;
use config::utils::json;
use infra::errors::{self, Error};

use crate::{
    common::{
        infra::config::ORGANIZATION_SETTING,
        meta::organization::{Organization, OrganizationSetting},
    },
    service::db,
};

// DBKey to set settings for an org
pub const ORG_SETTINGS_KEY_PREFIX: &str = "/organization/setting";

pub const ORG_KEY_PREFIX: &str = "/organization/org";

pub async fn set_org_setting(org_name: &str, setting: &OrganizationSetting) -> errors::Result<()> {
    let key = format!("{}/{}", ORG_SETTINGS_KEY_PREFIX, org_name);
<<<<<<< HEAD
    db::put(&key, json::to_vec(&setting).unwrap().into(), db::NEED_WATCH).await?;
=======
    db::put(
        &key,
        json::to_vec(&setting).unwrap().into(),
        db::NEED_WATCH,
        None,
    )
    .await?;
>>>>>>> e96101b2

    // cache the org setting
    ORGANIZATION_SETTING
        .clone()
        .write()
        .await
        .insert(key.to_string(), setting.clone());
    Ok(())
}

pub async fn get_org_setting(org_id: &str) -> Result<Bytes, Error> {
    let key = format!("{}/{}", ORG_SETTINGS_KEY_PREFIX, org_id);
    match ORGANIZATION_SETTING.clone().read().await.get(&key) {
        Some(v) => Ok(json::to_vec(v).unwrap().into()),
        None => Ok(db::get(&key).await?),
    }
}

/// Cache the existing org settings in the beginning
pub async fn cache() -> Result<(), anyhow::Error> {
    let prefix = ORG_SETTINGS_KEY_PREFIX;
    let ret = db::list(prefix).await?;
    for (key, item_value) in ret {
        let json_val: OrganizationSetting = json::from_slice(&item_value).unwrap();
        ORGANIZATION_SETTING
            .clone()
            .write()
            .await
            .insert(key, json_val);
    }
    log::info!("Organization settings Cached");
    Ok(())
}

pub async fn watch() -> Result<(), anyhow::Error> {
    let key = ORG_SETTINGS_KEY_PREFIX;
    let cluster_coordinator = db::get_coordinator().await;
    let mut events = cluster_coordinator.watch(key).await?;
    let events = Arc::get_mut(&mut events).unwrap();
    log::info!("Start watching organization settings");
    loop {
        let ev = match events.recv().await {
            Some(ev) => ev,
            None => {
                log::error!("watch_org_settings: event channel closed");
                return Ok(());
            }
        };

        if let db::Event::Put(ev) = ev {
            let item_key = ev.key;
            let item_value = ev.value.unwrap();
            let json_val: OrganizationSetting = if config::CONFIG.common.meta_store_external {
                match db::get(&item_key).await {
                    Ok(val) => match json::from_slice(&val) {
                        Ok(val) => val,
                        Err(e) => {
                            log::error!("Error getting value: {}", e);
                            continue;
                        }
                    },
                    Err(e) => {
                        log::error!("Error getting value: {}", e);
                        continue;
                    }
                }
            } else {
                json::from_slice(&item_value).unwrap()
            };
            ORGANIZATION_SETTING
                .clone()
                .write()
                .await
                .insert(item_key, json_val);
        }
    }
}

pub async fn set(org: &Organization) -> Result<(), anyhow::Error> {
    let key = format!("{ORG_KEY_PREFIX}/{}", org.identifier);
<<<<<<< HEAD
    match db::put(&key, json::to_vec(org).unwrap().into(), db::NEED_WATCH).await {
=======
    match db::put(
        &key,
        json::to_vec(org).unwrap().into(),
        db::NEED_WATCH,
        None,
    )
    .await
    {
>>>>>>> e96101b2
        Ok(_) => {}
        Err(e) => {
            log::error!("Error saving function: {}", e);
            return Err(anyhow::anyhow!("Error saving function: {}", e));
        }
    }

    Ok(())
}

pub async fn get(org_id: &str) -> Result<Organization, anyhow::Error> {
    let val = db::get(&format!("{ORG_KEY_PREFIX}/{}", org_id)).await?;
    Ok(json::from_slice(&val).unwrap())
}

pub async fn delete(org_id: &str) -> Result<(), anyhow::Error> {
    let key = format!("{ORG_KEY_PREFIX}/{}", org_id);
<<<<<<< HEAD
    match db::delete(&key, false, db::NEED_WATCH).await {
=======
    match db::delete(&key, false, db::NEED_WATCH, None).await {
>>>>>>> e96101b2
        Ok(_) => {}
        Err(e) => {
            log::error!("Error deleting function: {}", e);
            return Err(anyhow::anyhow!("Error deleting function: {}", e));
        }
    }
    Ok(())
}<|MERGE_RESOLUTION|>--- conflicted
+++ resolved
@@ -34,9 +34,6 @@
 
 pub async fn set_org_setting(org_name: &str, setting: &OrganizationSetting) -> errors::Result<()> {
     let key = format!("{}/{}", ORG_SETTINGS_KEY_PREFIX, org_name);
-<<<<<<< HEAD
-    db::put(&key, json::to_vec(&setting).unwrap().into(), db::NEED_WATCH).await?;
-=======
     db::put(
         &key,
         json::to_vec(&setting).unwrap().into(),
@@ -44,7 +41,6 @@
         None,
     )
     .await?;
->>>>>>> e96101b2
 
     // cache the org setting
     ORGANIZATION_SETTING
@@ -125,9 +121,6 @@
 
 pub async fn set(org: &Organization) -> Result<(), anyhow::Error> {
     let key = format!("{ORG_KEY_PREFIX}/{}", org.identifier);
-<<<<<<< HEAD
-    match db::put(&key, json::to_vec(org).unwrap().into(), db::NEED_WATCH).await {
-=======
     match db::put(
         &key,
         json::to_vec(org).unwrap().into(),
@@ -136,7 +129,6 @@
     )
     .await
     {
->>>>>>> e96101b2
         Ok(_) => {}
         Err(e) => {
             log::error!("Error saving function: {}", e);
@@ -154,11 +146,7 @@
 
 pub async fn delete(org_id: &str) -> Result<(), anyhow::Error> {
     let key = format!("{ORG_KEY_PREFIX}/{}", org_id);
-<<<<<<< HEAD
-    match db::delete(&key, false, db::NEED_WATCH).await {
-=======
     match db::delete(&key, false, db::NEED_WATCH, None).await {
->>>>>>> e96101b2
         Ok(_) => {}
         Err(e) => {
             log::error!("Error deleting function: {}", e);
