--- conflicted
+++ resolved
@@ -19,14 +19,7 @@
 use infra::scheduler;
 
 use crate::{
-<<<<<<< HEAD
-    common::{
-        infra::config::STREAM_ALERTS,
-        meta::alerts::{triggers::Trigger, Alert},
-    },
-=======
     common::{infra::config::STREAM_ALERTS, meta::alerts::Alert},
->>>>>>> e96101b2
     service::db,
 };
 
@@ -60,14 +53,6 @@
     alert: &Alert,
     create: bool,
 ) -> Result<(), anyhow::Error> {
-<<<<<<< HEAD
-    let key = format!(
-        "/alerts/{org_id}/{stream_type}/{stream_name}/{}",
-        alert.name
-    );
-    if let Err(e) = db::put(&key, json::to_vec(alert).unwrap().into(), db::NEED_WATCH).await {
-        return Err(anyhow::anyhow!("Error save alert: {}", e));
-=======
     let schedule_key = format!("{stream_type}/{stream_name}/{}", alert.name);
     let key = format!("/alerts/{org_id}/{}", &schedule_key);
     match db::put(
@@ -106,7 +91,6 @@
             }
         }
         Err(e) => Err(anyhow::anyhow!("Error save alert: {}", e)),
->>>>>>> e96101b2
     }
 }
 
@@ -116,12 +100,6 @@
     stream_name: &str,
     name: &str,
 ) -> Result<(), anyhow::Error> {
-<<<<<<< HEAD
-    let key = format!("/alerts/{org_id}/{stream_type}/{stream_name}/{name}");
-    db::delete(&key, false, db::NEED_WATCH)
-        .await
-        .map_err(|e| anyhow::anyhow!("Error deleting alert: {}", e))
-=======
     let schedule_key = format!("{stream_type}/{stream_name}/{name}");
     let key = format!("/alerts/{org_id}/{}", &schedule_key);
     match db::delete(&key, false, db::NEED_WATCH, None).await {
@@ -136,7 +114,6 @@
         }
         Err(e) => Err(anyhow::anyhow!("Error deleting alert: {e}")),
     }
->>>>>>> e96101b2
 }
 
 pub async fn list(
@@ -261,10 +238,7 @@
                     &item_key,
                     json::to_vec(&alert).unwrap().into(),
                     db::NO_NEED_WATCH,
-<<<<<<< HEAD
-=======
                     None,
->>>>>>> e96101b2
                 )
                 .await;
                 alert
@@ -282,9 +256,5 @@
 
 pub async fn reset() -> Result<(), anyhow::Error> {
     let key = "/alerts/";
-<<<<<<< HEAD
-    Ok(db::delete(key, true, db::NO_NEED_WATCH).await?)
-=======
     Ok(db::delete(key, true, db::NO_NEED_WATCH, None).await?)
->>>>>>> e96101b2
 }