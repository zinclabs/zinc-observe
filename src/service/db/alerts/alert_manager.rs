--- conflicted
+++ resolved
@@ -31,9 +31,5 @@
     } else {
         "NOP".to_string()
     };
-<<<<<<< HEAD
-    Ok(db::put(&key, val.into(), db::NO_NEED_WATCH).await?)
-=======
     Ok(db::put(&key, val.into(), db::NO_NEED_WATCH, None).await?)
->>>>>>> e96101b2
 }