--- conflicted
+++ resolved
@@ -47,9 +47,6 @@
 pub async fn set(org_id: &str, template: &mut Template) -> Result<(), anyhow::Error> {
     template.is_default = Some(org_id == DEFAULT_ORG);
     let key = format!("/templates/{org_id}/{}", template.name);
-<<<<<<< HEAD
-    Ok(db::put(&key, json::to_vec(template).unwrap().into(), db::NEED_WATCH).await?)
-=======
     Ok(db::put(
         &key,
         json::to_vec(template).unwrap().into(),
@@ -57,16 +54,11 @@
         None,
     )
     .await?)
->>>>>>> e96101b2
 }
 
 pub async fn delete(org_id: &str, name: &str) -> Result<(), anyhow::Error> {
     let key = format!("/templates/{org_id}/{name}");
-<<<<<<< HEAD
-    Ok(db::delete(&key, false, db::NEED_WATCH).await?)
-=======
     Ok(db::delete(&key, false, db::NEED_WATCH, None).await?)
->>>>>>> e96101b2
 }
 
 pub async fn list(org_id: &str) -> Result<Vec<Template>, anyhow::Error> {
