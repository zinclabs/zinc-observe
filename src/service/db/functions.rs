--- conflicted
+++ resolved
@@ -27,9 +27,6 @@
 
 pub async fn set(org_id: &str, name: &str, js_func: &Transform) -> Result<(), anyhow::Error> {
     let key = format!("/function/{org_id}/{name}");
-<<<<<<< HEAD
-    match db::put(&key, json::to_vec(js_func).unwrap().into(), db::NEED_WATCH).await {
-=======
     match db::put(
         &key,
         json::to_vec(js_func).unwrap().into(),
@@ -38,7 +35,6 @@
     )
     .await
     {
->>>>>>> e96101b2
         Ok(_) => {}
         Err(e) => {
             log::error!("Error saving function: {}", e);
@@ -56,11 +52,7 @@
 
 pub async fn delete(org_id: &str, name: &str) -> Result<(), anyhow::Error> {
     let key = format!("/function/{org_id}/{name}");
-<<<<<<< HEAD
-    match db::delete(&key, false, db::NEED_WATCH).await {
-=======
     match db::delete(&key, false, db::NEED_WATCH, None).await {
->>>>>>> e96101b2
         Ok(_) => {}
         Err(e) => {
             log::error!("Error deleting function: {}", e);
@@ -179,14 +171,8 @@
 
 pub async fn reset() -> Result<(), anyhow::Error> {
     let key = "/function/";
-<<<<<<< HEAD
-    db::delete(key, true, db::NO_NEED_WATCH).await?;
-    let key = "/transform/";
-    db::delete(key, true, db::NO_NEED_WATCH).await?;
-=======
     db::delete(key, true, db::NO_NEED_WATCH, None).await?;
     let key = "/transform/";
     db::delete(key, true, db::NO_NEED_WATCH, None).await?;
->>>>>>> e96101b2
     Ok(())
 }