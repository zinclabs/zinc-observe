--- conflicted
+++ resolved
@@ -794,99 +794,6 @@
 
     // upload file to storage
     let buf = Bytes::from(buf);
-<<<<<<< HEAD
-    // upload file
-    match storage::put(&new_file_key, buf.clone()).await {
-        Ok(_) => {
-            if cfg.common.inverted_index_enabled && stream_type.is_basic_type() {
-                // generate inverted index RecordBatch
-                if let Some(inverted_idx_batch) = generate_inverted_idx_recordbatch(
-                    schema_latest.clone(),
-                    &new_batches,
-                    stream_type,
-                    &full_text_search_fields,
-                    &index_fields,
-                )? {
-                    let index_format =
-                        InvertedIndexFormat::from(&cfg.common.inverted_index_store_format);
-                    if matches!(
-                        index_format,
-                        InvertedIndexFormat::Parquet | InvertedIndexFormat::Both
-                    ) {
-                        let files = generate_index_on_compactor(
-                            &retain_file_list,
-                            inverted_idx_batch.clone(),
-                            new_file_key.clone(),
-                            org_id,
-                            stream_type,
-                            stream_name,
-                            &full_text_search_fields,
-                            &index_fields,
-                        )
-                        .await
-                        .map_err(|e| {
-                            anyhow::anyhow!(
-                                "generate_index_on_compactor error: {}, need delete files: {:?}",
-                                e,
-                                retain_file_list
-                            )
-                        })?;
-                        for (file_name, filemeta) in files {
-                            log::info!(
-                                "Created parquet index file during compaction {}",
-                                file_name
-                            );
-                            // Notify that we wrote the index file to the db.
-                            if let Err(e) = write_file_list(
-                                org_id,
-                                &[FileKey {
-                                    key: file_name.clone(),
-                                    meta: filemeta,
-                                    deleted: false,
-                                    segment_ids: None,
-                                }],
-                            )
-                            .await
-                            {
-                                log::error!(
-                                    "generate_index_on_compactor write to file list: {}, error: {}, need delete files: {:?}",
-                                    file_name,
-                                    e.to_string(),
-                                    retain_file_list
-                                );
-                            }
-                        }
-                    }
-                    // if matches!(
-                    //     index_format,
-                    //     InvertedIndexFormat::FST | InvertedIndexFormat::All
-                    // ) {
-                    //     // generate fst inverted index and write to storage
-                    //     generate_fst_inverted_index(
-                    //         inverted_idx_batch.clone(),
-                    //         &new_file_key,
-                    //         &full_text_search_fields,
-                    //         &index_fields,
-                    //         Some(retain_file_list.as_slice()),
-                    //     )
-                    //     .await?;
-                    // }
-                    if matches!(
-                        index_format,
-                        InvertedIndexFormat::Tantivy | InvertedIndexFormat::Both
-                    ) {
-                        create_tantivy_index(
-                            inverted_idx_batch,
-                            &new_file_key,
-                            &mut new_file_meta,
-                            &full_text_search_fields,
-                            &index_fields,
-                            Some(retain_file_list.as_slice()),
-                        )
-                        .await?;
-                    }
-                }
-=======
     storage::put(&new_file_key, buf.clone()).await?;
 
     if !cfg.common.inverted_index_enabled || !stream_type.is_basic_type() {
@@ -939,25 +846,41 @@
                     e.to_string(),
                     retain_file_list
                 );
->>>>>>> 5608a06c
             }
         }
     }
 
     // generate fst format inverted index
+    // if matches!(
+    //     index_format,
+    //     InvertedIndexFormat::FST | InvertedIndexFormat::Both
+    // ) {
+    //     let (schema, mut reader) = get_recordbatch_reader_from_bytes(&buf).await?;
+    //     // generate fst inverted index and write to storage
+    //     generate_fst_inverted_index(
+    //         &new_file_key,
+    //         &full_text_search_fields,
+    //         &index_fields,
+    //         Some(&retain_file_list),
+    //         schema,
+    //         &mut reader,
+    //     )
+    //     .await?;
+    // }
+
     if matches!(
         index_format,
-        InvertedIndexFormat::FST | InvertedIndexFormat::Both
+        InvertedIndexFormat::Tantivy | InvertedIndexFormat::Both
     ) {
         let (schema, mut reader) = get_recordbatch_reader_from_bytes(&buf).await?;
-        // generate fst inverted index and write to storage
-        generate_fst_inverted_index(
+        create_tantivy_index(
+            &mut reader,
             &new_file_key,
+            &mut new_file_meta,
             &full_text_search_fields,
             &index_fields,
-            Some(&retain_file_list),
             schema,
-            &mut reader,
+            Some(retain_file_list.as_slice()),
         )
         .await?;
     }
