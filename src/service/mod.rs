--- conflicted
+++ resolved
@@ -13,15 +13,8 @@
 // You should have received a copy of the GNU Affero General Public License
 // along with this program.  If not, see <http://www.gnu.org/licenses/>.
 
-<<<<<<< HEAD
-use config::meta::stream::StreamParams;
-use infra::errors::Result;
-use once_cell::sync::Lazy;
-use regex::Regex;
-=======
 use config::{meta::stream::StreamParams, utils::schema::format_stream_name};
 use infra::errors::Result;
->>>>>>> 851a750d
 
 pub mod alerts;
 pub mod compact;
