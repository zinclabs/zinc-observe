--- conflicted
+++ resolved
@@ -228,11 +228,7 @@
                 crate::service::ingestion::register_stream_transforms(
                     org_id,
                     StreamType::Metrics,
-<<<<<<< HEAD
                     &metric_name,
-                    Some(&lua),
-=======
->>>>>>> 1c257d13
                 );
             // End Register Transforms for stream
 
