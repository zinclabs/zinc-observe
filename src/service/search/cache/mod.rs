// Copyright 2024 OpenObserve Inc.
//
// This program is free software: you can redistribute it and/or modify
// it under the terms of the GNU Affero General Public License as published by
// the Free Software Foundation, either version 3 of the License, or
// (at your option) any later version.
//
// This program is distributed in the hope that it will be useful
// but WITHOUT ANY WARRANTY; without even the implied warranty of
// MERCHANTABILITY or FITNESS FOR A PARTICULAR PURPOSE.  See the
// GNU Affero General Public License for more details.
//
// You should have received a copy of the GNU Affero General Public License
// along with this program.  If not, see <http://www.gnu.org/licenses/>.

use chrono::Utc;
use config::{
    get_config,
    meta::{
<<<<<<< HEAD
        search,
        sql::resolve_stream_names,
=======
        search::{self, ResponseTook},
>>>>>>> 44eb5820
        stream::StreamType,
        usage::{RequestStats, UsageType},
    },
    metrics,
    utils::{base64, hash::Sum64, json, sql::is_aggregate_query},
};
use infra::{
    cache::{file_data::disk::QUERY_RESULT_CACHE, meta::ResultCacheMeta},
    errors::Error,
};
use result_utils::get_ts_value;
use tracing::Instrument;

use crate::{
    common::{
        meta::search::{CachedQueryResponse, MultiCachedQueryResponse, QueryDelta},
        utils::functions,
    },
    service::{
        search::{self as SearchService, cache::cacher::check_cache},
        usage::{http_report_metrics, report_request_usage_stats},
    },
};

pub mod cacher;
pub mod multi;
pub mod result_utils;

#[tracing::instrument(name = "service:search:cacher:search", skip_all)]
pub async fn search(
    trace_id: &str,
    org_id: &str,
    stream_type: StreamType,
    user_id: Option<String>,
    in_req: &search::Request,
    use_cache: bool,
) -> Result<search::Response, Error> {
    let start = std::time::Instant::now();
    let started_at = Utc::now().timestamp_micros();
    let cfg = get_config();

    // Result caching check start
    let mut origin_sql = in_req.query.sql.clone();
    origin_sql = origin_sql.replace('\n', " ");
    let is_aggregate = is_aggregate_query(&origin_sql).unwrap_or_default();
    let stream_name = match resolve_stream_names(&origin_sql) {
        // TODO: cache don't not support multiple stream names
        Ok(v) => v[0].clone(),
        Err(e) => {
            return Err(Error::Message(e.to_string()));
        }
    };

    let mut req = in_req.clone();
    let mut query_fn = req
        .query
        .query_fn
        .as_ref()
        .and_then(|v| base64::decode_url(v).ok());

    // calculate hash for the query
    let mut hash_body = vec![origin_sql.to_string()];
    if let Some(vrl_function) = &query_fn {
        hash_body.push(vrl_function.to_string());
    }
    if !req.regions.is_empty() {
        hash_body.extend(req.regions.clone());
    }
    if !req.clusters.is_empty() {
        hash_body.extend(req.clusters.clone());
    }
    let mut h = config::utils::hash::gxhash::new();
    let hashed_query = h.sum64(&hash_body.join(","));

    let mut should_exec_query = true;
    let mut ext_took_wait = 0;

    let mut rpc_req: proto::cluster_rpc::SearchRequest = req.to_owned().into();
    rpc_req.org_id = org_id.to_string();
    rpc_req.stream_type = stream_type.to_string();

    let mut file_path = format!(
        "{}/{}/{}/{}",
        org_id, stream_type, stream_name, hashed_query
    );
    let mut c_resp: MultiCachedQueryResponse = if use_cache {
        check_cache(
            trace_id,
            &rpc_req,
            &mut req,
            &mut origin_sql,
            &mut file_path,
            is_aggregate,
            &mut should_exec_query,
        )
        .await
    } else {
        MultiCachedQueryResponse::default()
    };

    // No cache data present, add delta for full query
    if !c_resp.has_cached_data {
        c_resp.deltas.push(QueryDelta {
            delta_start_time: req.query.start_time,
            delta_end_time: req.query.end_time,
            delta_removed_hits: false,
        });
    } else if use_cache {
        log::info!(
            "[trace_id {trace_id}] Query deltas are: {:?}",
            c_resp.deltas
        );
        log::info!(
            "[trace_id {trace_id}] Query original start time: {}, end time : {}",
            req.query.start_time,
            req.query.end_time
        );
    }

    // Result caching check ends, start search
    let mut results = Vec::new();
    let mut res = if !should_exec_query {
        merge_response(
            trace_id,
            &mut c_resp.cached_response,
            &mut vec![],
            &c_resp.ts_column,
            c_resp.limit,
            c_resp.is_descending,
            c_resp.took,
        )
    } else {
        if let Some(vrl_function) = &query_fn {
            if !vrl_function.trim().ends_with('.') {
                query_fn = Some(format!("{} \n .", vrl_function));
            }
        }
        req.query.query_fn = query_fn;

        for fn_name in functions::get_all_transform_keys(org_id).await {
            if req.query.sql.contains(&format!("{}(", fn_name)) {
                req.query.uses_zo_fn = true;
                break;
            }
        }

        metrics::QUERY_PENDING_NUMS
            .with_label_values(&[org_id])
            .inc();

        // get a local search queue lock
        #[cfg(not(feature = "enterprise"))]
        let locker = SearchService::QUEUE_LOCKER.clone();
        #[cfg(not(feature = "enterprise"))]
        let locker = locker.lock().await;
        #[cfg(not(feature = "enterprise"))]
        if !cfg.common.feature_query_queue_enabled {
            drop(locker);
        }
        #[cfg(not(feature = "enterprise"))]
        let took_wait = start.elapsed().as_millis() as usize;
        #[cfg(feature = "enterprise")]
        let took_wait = 0;
        ext_took_wait = took_wait;
        log::info!(
            "[trace_id {trace_id}] http search API wait in queue took: {} ms",
            took_wait
        );

        metrics::QUERY_PENDING_NUMS
            .with_label_values(&[org_id])
            .dec();

        let mut tasks = Vec::new();

        let delta_len = c_resp.deltas.len();
        for (i, delta) in c_resp.deltas.into_iter().enumerate() {
            let mut req = req.clone();
            let org_id = org_id.to_string();
            let trace_id = if delta_len <= 1 {
                trace_id.to_string()
            } else {
                format!("{}-{}", trace_id, i)
            };
            let user_id = user_id.clone();

            let enter_span = tracing::span::Span::current();
            let task = tokio::task::spawn(async move {
                let trace_id = trace_id.clone();
                req.query.start_time = delta.delta_start_time;
                req.query.end_time = delta.delta_end_time;

                let cfg = get_config();
                if cfg.common.result_cache_enabled
                    && cfg.common.print_key_sql
                    && c_resp.has_cached_data
                {
                    log::info!(
                        "[trace_id {trace_id}] Query new start time: {}, end time : {}",
                        req.query.start_time,
                        req.query.end_time
                    );
                }

                SearchService::search(&trace_id, &org_id, stream_type, user_id, &req)
                    .instrument(enter_span)
                    .await
            });
            tasks.push(task);
        }

        for task in tasks {
            results.push(task.await.map_err(|e| Error::Message(e.to_string()))??);
        }
        if c_resp.has_cached_data {
            merge_response(
                trace_id,
                &mut c_resp.cached_response,
                &mut results,
                &c_resp.ts_column,
                c_resp.limit,
                c_resp.is_descending,
                c_resp.took,
            )
        } else {
            let mut reps = results[0].clone();
            sort_response(c_resp.is_descending, &mut reps, &c_resp.ts_column);
            reps
        }
    };

    // do search
    let time = start.elapsed().as_secs_f64();
    http_report_metrics(start, org_id, stream_type, "", "200", "_search");
    res.set_trace_id(trace_id.to_string());
    res.set_local_took(start.elapsed().as_millis() as usize, ext_took_wait);

    let req_stats = RequestStats {
        records: res.hits.len() as i64,
        response_time: time,
        size: res.scan_size as f64,
        request_body: Some(req.query.sql),
        user_email: user_id,
        min_ts: Some(req.query.start_time),
        max_ts: Some(req.query.end_time),
        cached_ratio: Some(res.cached_ratio),
        search_type: req.search_type,
        trace_id: Some(trace_id.to_string()),
        took_wait_in_queue: if res.took_detail.is_some() {
            let resp_took = res.took_detail.as_ref().unwrap();
            // Consider only the cluster wait queue duration
            Some(resp_took.cluster_wait_queue)
        } else {
            None
        },
        result_cache_ratio: Some(res.result_cache_ratio),
        ..Default::default()
    };
    let num_fn = req.query.query_fn.is_some() as u16;
    report_request_usage_stats(
        req_stats,
        org_id,
        &stream_name,
        StreamType::Logs,
        UsageType::Search,
        num_fn,
        started_at,
    )
    .await;

    // result cache save changes start
    if cfg.common.result_cache_enabled
        && should_exec_query
        && c_resp.cache_query_response
        && (results.first().is_some_and(|res| !res.hits.is_empty())
            || results.last().is_some_and(|res| !res.hits.is_empty()))
    {
        write_results(
            trace_id,
            &c_resp.ts_column,
            req.query.start_time,
            req.query.end_time,
            &res,
            file_path,
            is_aggregate,
            c_resp.is_descending,
        )
        .await;
    }
    // result cache save changes Ends

    Ok(res)
}

// based on _timestamp of first record in config::meta::search::Response either add it in start
// or end to cache response
fn merge_response(
    trace_id: &str,
    cache_responses: &mut Vec<config::meta::search::Response>,
    search_response: &mut Vec<config::meta::search::Response>,
    ts_column: &str,
    limit: i64,
    is_descending: bool,
    cache_took: usize,
) -> config::meta::search::Response {
    cache_responses.retain(|res| !res.hits.is_empty());

    search_response.retain(|res| !res.hits.is_empty());

    if cache_responses.is_empty() && search_response.is_empty() {
        return config::meta::search::Response::default();
    }

    let mut cache_response = if cache_responses.is_empty() {
        config::meta::search::Response::default()
    } else {
        let mut resp = config::meta::search::Response::default();
        for res in cache_responses {
            resp.total += res.total;
            resp.scan_size += res.scan_size;

            resp.scan_records += res.scan_records;

            if res.hits.is_empty() {
                continue;
            }
            resp.hits.extend(res.hits.clone());
        }
        resp.took = cache_took;
        resp
    };

    if cache_response.hits.is_empty()
        && search_response.is_empty()
        && search_response.first().unwrap().hits.is_empty()
        && search_response.last().unwrap().hits.is_empty()
    {
        for res in search_response {
            cache_response.total += res.total;
            cache_response.scan_size += res.scan_size;
            cache_response.took += res.took;
        }
        return cache_response;
    }
    let cache_hits_len = cache_response.hits.len();

    cache_response.scan_size = 0;

    let mut files_cache_ratio = 0;
    let mut result_cache_len = 0;

    let mut res_took = ResponseTook::default();

    for res in search_response.clone() {
        cache_response.total += res.total;
        cache_response.scan_size += res.scan_size;
        cache_response.took += res.took;
        files_cache_ratio += res.cached_ratio;
        cache_response.histogram_interval = res.histogram_interval;

        result_cache_len += res.total;

        if res.hits.is_empty() {
            continue;
        }
        if let Some(mut took_details) = res.took_detail {
            res_took.cluster_total += took_details.cluster_total;
            res_took.cluster_wait_queue += took_details.cluster_wait_queue;
            res_took.idx_took += took_details.idx_took;
            res_took.wait_queue += took_details.wait_queue;
            res_took.total += took_details.total;
            res_took.nodes.append(&mut took_details.nodes);
        }

        cache_response.hits.extend(res.hits.clone());
    }
    sort_response(is_descending, &mut cache_response, ts_column);

    if cache_response.hits.len() > (limit as usize) {
        cache_response.hits.truncate(limit as usize);
    }
    if limit > 0 {
        cache_response.total = cache_response.hits.len();
    }

    if !search_response.is_empty() {
        cache_response.cached_ratio = files_cache_ratio / search_response.len();
    }
    cache_response.size = cache_response.hits.len() as i64;
    log::info!(
        "[trace_id {trace_id}] cache_response.hits.len: {}, Result cache len: {}",
        cache_hits_len,
        result_cache_len
    );
    cache_response.took_detail = Some(res_took);
    cache_response.result_cache_ratio = (((cache_hits_len as f64) * 100_f64)
        / ((result_cache_len + cache_hits_len) as f64))
        as usize;
    cache_response
}

fn sort_response(is_descending: bool, cache_response: &mut search::Response, ts_column: &str) {
    if is_descending {
        cache_response
            .hits
            .sort_by_key(|b| std::cmp::Reverse(get_ts_value(ts_column, b)));
    } else {
        cache_response
            .hits
            .sort_by_key(|a| get_ts_value(ts_column, a));
    }
}

#[allow(clippy::too_many_arguments)]
async fn write_results(
    trace_id: &str,
    ts_column: &str,
    req_query_start_time: i64,
    req_query_end_time: i64,
    res: &config::meta::search::Response,
    file_path: String,
    is_aggregate: bool,
    is_descending: bool,
) {
    let last_rec_ts = get_ts_value(ts_column, res.hits.last().unwrap());
    let first_rec_ts = get_ts_value(ts_column, res.hits.first().unwrap());

    let smallest_ts = std::cmp::max(first_rec_ts, last_rec_ts);
    let discard_duration = get_config().common.result_cache_discard_duration * 1000 * 1000;

    if (last_rec_ts - first_rec_ts).abs() < discard_duration
        && smallest_ts > Utc::now().timestamp_micros() - discard_duration
    {
        return;
    }

    let largest_ts = std::cmp::max(first_rec_ts, last_rec_ts);

    let cache_end_time = if largest_ts > 0 && largest_ts < req_query_end_time {
        largest_ts
    } else {
        req_query_end_time
    };
    let file_name = format!(
        "{}_{}_{}_{}.json",
        req_query_start_time,
        cache_end_time,
        if is_aggregate { 1 } else { 0 },
        if is_descending { 1 } else { 0 }
    );

    let res_cache = json::to_string(&res).unwrap();
    let query_key = file_path.replace('/', "_");
    let trace_id = trace_id.to_string();
    tokio::spawn(async move {
        let file_path_local = file_path.clone();

        match SearchService::cache::cacher::cache_results_to_disk(
            &trace_id,
            &file_path_local,
            &file_name,
            res_cache,
        )
        .await
        {
            Ok(_) => {
                let mut w = QUERY_RESULT_CACHE.write().await;
                w.entry(query_key)
                    .or_insert_with(Vec::new)
                    .push(ResultCacheMeta {
                        start_time: req_query_start_time,
                        end_time: cache_end_time,
                        is_aggregate,
                        is_descending,
                    });
                drop(w);
            }
            Err(e) => {
                log::error!("Cache results to disk failed: {:?}", e);
            }
        }
    });
}<|MERGE_RESOLUTION|>--- conflicted
+++ resolved
@@ -17,12 +17,8 @@
 use config::{
     get_config,
     meta::{
-<<<<<<< HEAD
-        search,
+        search::{self, ResponseTook},
         sql::resolve_stream_names,
-=======
-        search::{self, ResponseTook},
->>>>>>> 44eb5820
         stream::StreamType,
         usage::{RequestStats, UsageType},
     },
