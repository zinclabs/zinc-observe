--- conflicted
+++ resolved
@@ -114,10 +114,6 @@
 
 #[cfg(test)]
 mod tests {
-<<<<<<< HEAD
-
-=======
->>>>>>> a628ed38
     use datafusion::{
         arrow::{
             datatypes::{Field, Schema},
