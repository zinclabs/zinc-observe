// Copyright 2024 Zinc Labs Inc.
//
// This program is free software: you can redistribute it and/or modify
// it under the terms of the GNU Affero General Public License as published by
// the Free Software Foundation, either version 3 of the License, or
// (at your option) any later version.
//
// This program is distributed in the hope that it will be useful
// but WITHOUT ANY WARRANTY; without even the implied warranty of
// MERCHANTABILITY or FITNESS FOR A PARTICULAR PURPOSE.  See the
// GNU Affero General Public License for more details.
//
// You should have received a copy of the GNU Affero General Public License
// along with this program.  If not, see <http://www.gnu.org/licenses/>.

use std::{any::Any, sync::Arc};

use async_trait::async_trait;
use datafusion::{
    arrow::datatypes::SchemaRef,
    catalog::Session,
    common::{project_schema, Result},
    datasource::{TableProvider, TableType},
    logical_expr::TableProviderFilterPushDown,
    physical_plan::ExecutionPlan,
    prelude::Expr,
};

use crate::service::search::datafusion::distributed_plan::empty_exec::NewEmptyExec;

/// An empty plan that is useful for testing and generating plans
/// without mapping them to actual data.
pub struct NewEmptyTable {
    name: String,
    schema: SchemaRef,
    partitions: usize,
    sorted_by_time: bool,
}

impl NewEmptyTable {
    /// Initialize a new `EmptyTable` from a schema.
<<<<<<< HEAD
    pub fn new(name: &str, schema: SchemaRef) -> Self {
=======
    pub fn new(name: &str, schema: SchemaRef, sorted_by_time: bool) -> Self {
>>>>>>> 44eb5820
        Self {
            name: name.to_string(),
            schema,
            partitions: 1,
<<<<<<< HEAD
            sorted_by_time: false,
=======
            sorted_by_time,
>>>>>>> 44eb5820
        }
    }

    /// Creates a new EmptyTable with specified partition number.
    pub fn with_partitions(mut self, partitions: usize) -> Self {
        self.partitions = partitions;
        self
    }

    /// Creates a new EmptyTable with specified sorted_by_time.
    pub fn with_sorted_by_time(mut self, sorted_by_time: bool) -> Self {
        self.sorted_by_time = sorted_by_time;
        self
    }
}

#[async_trait]
impl TableProvider for NewEmptyTable {
    fn as_any(&self) -> &dyn Any {
        self
    }

    fn schema(&self) -> SchemaRef {
        self.schema.clone()
    }

    fn table_type(&self) -> TableType {
        TableType::Base
    }

    async fn scan(
        &self,
        _state: &dyn Session,
        projection: Option<&Vec<usize>>,
        filters: &[Expr],
        limit: Option<usize>,
    ) -> Result<Arc<dyn ExecutionPlan>> {
        // TODO: remove projection in protobuf
        let projected_schema = project_schema(&self.schema, projection)?;
        Ok(Arc::new(
            NewEmptyExec::new(
                &self.name,
                projected_schema,
                None,
                filters,
                limit,
                self.sorted_by_time,
            )
            .with_partitions(self.partitions),
        ))
    }

    fn supports_filters_pushdown(
        &self,
        filters: &[&Expr],
    ) -> Result<Vec<TableProviderFilterPushDown>> {
        Ok(vec![TableProviderFilterPushDown::Inexact; filters.len()])
    }
}<|MERGE_RESOLUTION|>--- conflicted
+++ resolved
@@ -35,24 +35,17 @@
     schema: SchemaRef,
     partitions: usize,
     sorted_by_time: bool,
+    sorted_by_time: bool,
 }
 
 impl NewEmptyTable {
     /// Initialize a new `EmptyTable` from a schema.
-<<<<<<< HEAD
     pub fn new(name: &str, schema: SchemaRef) -> Self {
-=======
-    pub fn new(name: &str, schema: SchemaRef, sorted_by_time: bool) -> Self {
->>>>>>> 44eb5820
         Self {
             name: name.to_string(),
             schema,
             partitions: 1,
-<<<<<<< HEAD
             sorted_by_time: false,
-=======
-            sorted_by_time,
->>>>>>> 44eb5820
         }
     }
 
@@ -100,6 +93,7 @@
                 filters,
                 limit,
                 self.sorted_by_time,
+                self.sorted_by_time,
             )
             .with_partitions(self.partitions),
         ))
