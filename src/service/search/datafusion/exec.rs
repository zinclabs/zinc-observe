// Copyright 2023 Zinc Labs Inc.
//
// This program is free software: you can redistribute it and/or modify
// it under the terms of the GNU Affero General Public License as published by
// the Free Software Foundation, either version 3 of the License, or
// (at your option) any later version.
//
// This program is distributed in the hope that it will be useful
// but WITHOUT ANY WARRANTY; without even the implied warranty of
// MERCHANTABILITY or FITNESS FOR A PARTICULAR PURPOSE.  See the
// GNU Affero General Public License for more details.
//
// You should have received a copy of the GNU Affero General Public License
// along with this program.  If not, see <http://www.gnu.org/licenses/>.

use std::{str::FromStr, sync::Arc};

use config::{
    ider,
    meta::stream::{FileKey, FileMeta, StreamType},
    utils::{flatten, json, parquet::new_parquet_writer, schema::infer_json_schema_from_values},
    CONFIG, PARQUET_BATCH_SIZE,
};
use datafusion::{
    arrow::{
        datatypes::{DataType, Schema},
        json as arrowJson,
        record_batch::RecordBatch,
    },
    common::{FileType, GetExt},
    datasource::{
        file_format::{json::JsonFormat, parquet::ParquetFormat},
        listing::{ListingOptions, ListingTable, ListingTableConfig, ListingTableUrl},
        object_store::{DefaultObjectStoreRegistry, ObjectStoreRegistry},
        MemTable,
    },
    error::{DataFusionError, Result},
    execution::{
        context::{SessionConfig, SessionState},
        memory_pool::{FairSpillPool, GreedyMemoryPool},
        runtime_env::{RuntimeConfig, RuntimeEnv},
    },
    logical_expr::expr::Alias,
    prelude::{cast, col, lit, Expr, SessionContext},
    scalar::ScalarValue,
};
use hashbrown::HashMap;
use infra::cache::tmpfs;
use once_cell::sync::Lazy;
use parquet::arrow::ArrowWriter;
use regex::Regex;

use super::{
    storage::{file_list, StorageType},
    transform_udf::get_all_transform,
};
use crate::{
    common::meta::{
        functions::VRLResultResolver,
        search::{SearchType, Session as SearchSession},
        sql,
    },
    service::search::{datafusion::rewrite, sql::Sql},
};

const AGGREGATE_UDF_LIST: [&str; 7] = [
    "min",
    "max",
    "count",
    "avg",
    "sum",
    "array_agg",
    "approx_percentile_cont",
];

static RE_WHERE: Lazy<Regex> = Lazy::new(|| Regex::new(r"(?i) where (.*)").unwrap());
static RE_COUNT_DISTINCT: Lazy<Regex> = Lazy::new(|| {
    Regex::new(r"count\s*\(\s*distinct\(.*?\)\)|count\s*\(\s*distinct\s+(\w+)\s*\)").unwrap()
});
static RE_FIELD_FN: Lazy<Regex> =
    Lazy::new(|| Regex::new(r#"(?i)([a-zA-Z0-9_]+)\((['"\ a-zA-Z0-9,._*]+)"#).unwrap());

pub async fn sql(
    session: &SearchSession,
    schema: Arc<Schema>,
    rules: &HashMap<String, DataType>,
    sql: &Arc<Sql>,
    files: &[FileKey],
    in_records_batches: Option<Vec<RecordBatch>>,
    file_type: FileType,
) -> Result<HashMap<String, Vec<RecordBatch>>> {
    if files.is_empty() && in_records_batches.is_none() {
        return Ok(HashMap::new());
    }

    let start = std::time::Instant::now();
    let session_id = session.id.clone();
    let select_wildcard = sql.origin_sql.to_lowercase().starts_with("select * ");
    let without_optimizer = select_wildcard
        && CONFIG.limit.query_optimization_num_fields > 0
        && schema.fields().len() > CONFIG.limit.query_optimization_num_fields;
    let (mut ctx, mut ctx_aggs) = if !file_type.eq(&FileType::ARROW) {
        let ctx = register_table(
            session,
            schema.clone(),
            "tbl",
            files,
            file_type.clone(),
            without_optimizer,
        )
        .await?;
        let mut ctx_aggs = None;
        if without_optimizer && !sql.aggs.is_empty() {
            ctx_aggs = Some(
                register_table(
                    session,
                    schema.clone(),
                    "tbl",
                    files,
                    file_type.clone(),
                    false,
                )
                .await?,
            );
        };
        (ctx, ctx_aggs)
    } else {
        let ctx = prepare_datafusion_context(
            session.work_group.clone(),
            &session.search_type,
            without_optimizer,
        )?;

        let record_batches = in_records_batches.unwrap();
        let mem_table = Arc::new(MemTable::try_new(schema.clone(), vec![record_batches])?);

        // Register the MemTable as a table in the DataFusion context
        ctx.register_table("tbl", mem_table.clone())?;

        let mut ctx_aggs = None;
        if without_optimizer && !sql.aggs.is_empty() {
            let ctx_agg = prepare_datafusion_context(
                session.work_group.clone(),
                &session.search_type,
                false,
            )?;
            ctx_agg.register_table("tbl", mem_table)?;
            ctx_aggs = Some(ctx_agg);
        }
        (ctx, ctx_aggs)
    };

    // register UDF
    register_udf(&mut ctx, &sql.org_id).await;
    if let Some(ctx_aggs) = &mut ctx_aggs {
        register_udf(ctx_aggs, &sql.org_id).await;
    }

    let mut result: HashMap<String, Vec<RecordBatch>> = HashMap::new();

    // query sql
    result.insert(
        "query".to_string(),
        exec_query(
            &ctx,
            session,
            schema.clone(),
            rules,
            sql,
            files,
            file_type.clone(),
        )
        .await?,
    );
    let mut spend_time = start.elapsed().as_secs_f64();

    // get alias from context query for agg sql
    let meta_sql = sql::Sql::new(&sql.query_context);

    let ctx_aggs = if let Some(ctx_aggs) = ctx_aggs {
        ctx_aggs
    } else {
        ctx.clone()
    };
    for (name, orig_agg_sql) in sql.aggs.iter() {
        // Debug SQL
        if CONFIG.common.print_key_sql {
            log::info!(
                "[session_id {session_id}] Query agg sql: {}",
                orig_agg_sql.0
            );
        }

        let mut agg_sql = orig_agg_sql.0.to_owned();
        if meta_sql.is_ok() {
            for alias in &meta_sql.as_ref().unwrap().field_alias {
                replace_in_query(&alias.1, &mut agg_sql, true);
            }
        }

        let mut df = match ctx_aggs.sql(&agg_sql).await {
            Ok(df) => df,
            Err(e) => {
                log::error!(
                    "aggs sql execute failed, session: {:?}, sql: {}, err: {:?}",
                    session,
                    agg_sql,
                    e
                );
                return Err(e);
            }
        };

        if !rules.is_empty() {
            let fields = df.schema().fields();
            let mut exprs = Vec::with_capacity(fields.len());
            for field in fields {
                if let Some(v) = field.qualifier() {
                    if v.to_string() != "tbl" {
                        exprs.push(col(field.name()));
                        continue;
                    }
                }
                exprs.push(match rules.get(field.name()) {
                    Some(rule) => Expr::Alias(Alias::new(
                        cast(col(field.name()), rule.clone()),
                        None::<&str>,
                        field.name().to_string(),
                    )),
                    None => col(field.name()),
                });
            }
            df = df.select(exprs)?;
        }
        let batches = df.collect().await?;
        result.insert(format!("agg_{name}"), batches);

        let q_time = start.elapsed().as_secs_f64();
        log::info!(
            "[session_id {session_id}] Query agg:{name} took {:.3} seconds.",
            q_time - spend_time
        );
        spend_time = q_time;
    }

    // drop table
    ctx.deregister_table("tbl")?;
    ctx_aggs.deregister_table("tbl")?;
    log::info!(
        "[session_id {session_id}] Query all took {:.3} seconds.",
        start.elapsed().as_secs_f64()
    );

    Ok(result)
}

async fn exec_query(
    ctx: &SessionContext,
    session: &SearchSession,
    schema: Arc<Schema>,
    rules: &HashMap<String, DataType>,
    sql: &Arc<Sql>,
    files: &[FileKey],
    file_type: FileType,
) -> Result<Vec<RecordBatch>> {
    let start = std::time::Instant::now();
    let session_id = session.id.clone();

    let select_wildcard = sql.origin_sql.to_lowercase().starts_with("select * ");
    let without_optimizer = select_wildcard
        && CONFIG.limit.query_optimization_num_fields > 0
        && schema.fields().len() > CONFIG.limit.query_optimization_num_fields;

    let mut fast_mode = false;
    let (q_ctx, schema) = if sql.fast_mode && session.storage_type != StorageType::Tmpfs {
        fast_mode = true;
        get_fast_mode_ctx(session, schema, sql, files, file_type, without_optimizer).await?
    } else {
        (ctx.clone(), schema.clone())
    };

    // get used UDF
    let mut field_fns = vec![];
    let mut sql_parts = vec![];
    for fn_name in crate::common::utils::functions::get_all_transform_keys(&sql.org_id).await {
        if sql.origin_sql.contains(&format!("{}(", fn_name)) {
            field_fns.push(fn_name.clone());
        }
    }

    if !fast_mode && (!field_fns.is_empty() || sql.query_fn.is_some()) {
        if let Some(caps) = RE_WHERE.captures(&sql.origin_sql) {
            sql_parts.insert(
                0,
                sql.origin_sql
                    .strip_suffix(caps.get(0).unwrap().as_str())
                    .unwrap(),
            );
            sql_parts.insert(1, caps.get(1).unwrap().as_str());
        };
    }

    // query
    let query = if !&sql.query_context.is_empty() {
        sql.query_context.replace(&sql.stream_name, "tbl").clone()
    } else if !fast_mode
        && ((!field_fns.is_empty() && !sql_parts.is_empty()) || sql.query_fn.is_some())
    {
        match sql.meta.time_range {
            Some(ts_range) => format!(
                "{} where {} >= {} AND {} < {}",
                sql_parts[0],
                CONFIG.common.column_timestamp,
                ts_range.0,
                CONFIG.common.column_timestamp,
                ts_range.1
            ),
            None => sql_parts[0].to_owned(),
        }
    } else {
        sql.origin_sql.clone()
    };

    let mut query = query;
    if RE_COUNT_DISTINCT
        .captures(query.to_lowercase().as_str())
        .is_some()
    {
        query = rewrite::rewrite_count_distinct_sql(&query, true);
    }

    // Debug SQL
    if CONFIG.common.print_key_sql {
        log::info!("[session_id {session_id}] Query sql: {}", query);
    }

    let mut df = match q_ctx.sql(&query).await {
        Ok(df) => df,
        Err(e) => {
            log::error!(
                "[session_id {session_id}] query sql execute failed, session: {:?}, sql: {}, err: {:?}",
                session,
                sql.origin_sql,
                e
            );
            return Err(e);
        }
    };

    if !rules.is_empty() {
        let fields = df.schema().fields();
        let mut exprs = Vec::with_capacity(fields.len());
        for field in fields {
            if let Some(v) = field.qualifier() {
                if v.to_string() != "tbl" {
                    exprs.push(col(field.name()));
                    continue;
                }
            }
            exprs.push(match rules.get(field.name()) {
                Some(rule) => Expr::Alias(Alias::new(
                    cast(col(field.name()), rule.clone()),
                    None::<&str>,
                    field.name().to_string(),
                )),
                None => col(field.name()),
            });
        }
        df = df.select(exprs)?;
    }

    if field_fns.is_empty() && sql.query_fn.is_none() {
        let batches = df.clone().collect().await?;
        log::info!(
            "[session_id {session_id}] Query took {:.3} seconds.",
            start.elapsed().as_secs_f64()
        );
        return Ok(batches);
    }

    if !sql.query_context.is_empty() {
        q_ctx.deregister_table("tbl")?;
        q_ctx.register_table("tbl", df.clone().into_view())?;
        // re-register to ctx
        if !fast_mode {
            ctx.deregister_table("tbl")?;
            ctx.register_table("tbl", df.into_view())?;
        }
    } else if sql.query_fn.is_some() {
        let batches = df.collect().await?;
        let batches_ref: Vec<&RecordBatch> = batches.iter().collect();
        match handle_query_fn(
            sql.query_fn.clone().unwrap(),
            &batches_ref,
            &sql.org_id,
            sql.stream_type,
        ) {
            Err(err) => {
                return Err(datafusion::error::DataFusionError::Execution(format!(
                    "Error applying query function: {err} "
                )));
            }
            Ok(resp) => {
                if !resp.is_empty() {
                    let mem_table = datafusion::datasource::MemTable::try_new(
                        resp.first().unwrap().schema(),
                        vec![resp],
                    )?;
                    q_ctx.deregister_table("tbl")?;
                    q_ctx.register_table("tbl", Arc::new(mem_table))?;
                    // -- fix mem table, add missing columns
                    let mut tmp_df = q_ctx.table("tbl").await?;
                    let tmp_fields = tmp_df
                        .schema()
                        .field_names()
                        .iter()
                        .map(|f| f.strip_prefix("tbl.").unwrap().to_string())
                        .collect::<Vec<String>>();
                    let need_add_columns = schema
                        .fields()
                        .iter()
                        .filter(|field| !tmp_fields.contains(field.name()))
                        .collect::<Vec<_>>();
                    if !need_add_columns.is_empty() {
                        for column in need_add_columns {
                            if column.data_type() == &DataType::Utf8 {
                                tmp_df = tmp_df.with_column(
                                    &column.name().to_string(),
                                    lit(ScalarValue::Utf8(None)),
                                )?;
                            } else if let Ok(v) = ScalarValue::new_zero(column.data_type()) {
                                tmp_df = tmp_df.with_column(&column.name().to_string(), lit(v))?;
                            }
                        }
                        q_ctx.deregister_table("tbl")?;
                        q_ctx.register_table("tbl", tmp_df.clone().into_view())?;
                        // re-register to ctx
                        if !fast_mode {
                            ctx.deregister_table("tbl")?;
                            ctx.register_table("tbl", tmp_df.into_view())?;
                        }
                    }
                    // -- fix done
                }
            }
        }
    } else {
        return Err(datafusion::error::DataFusionError::Execution(
            "BUG -> this shouldn't be happen".to_string(),
        ));
    }

    let mut where_query = if !sql_parts.is_empty() {
        format!("select * from tbl where {}", &sql_parts[1])
    } else {
        sql.origin_sql.clone()
    };
    for alias in &sql.meta.field_alias {
        replace_in_query(&alias.1, &mut where_query, true);
    }
    let additional_clause = where_query.clone();

    let df = match q_ctx.sql(&additional_clause).await {
        Ok(df) => df,
        Err(e) => {
            log::error!(
                "query sql execute failed, session: {:?}, sql: {}, err: {:?}",
                session,
                sql.origin_sql,
                e
            );
            return Err(e);
        }
    };
    let batches = df.clone().collect().await?;
    log::info!(
        "[session_id {session_id}] Query took {:.3} seconds.",
        start.elapsed().as_secs_f64()
    );
    Ok(batches)
}

fn remove_clause(sql: &mut String, regex: &Lazy<Regex>, keywords: &[&str]) {
    let mut clause_str = match regex.captures(sql) {
        Some(caps) => caps[0].to_string(),
        None => "".to_string(),
    };

    if !clause_str.is_empty() {
        let mut clause_str_lower = clause_str.to_lowercase();
        for keyword in keywords.iter() {
            if let Some(pos) = clause_str_lower.find(keyword) {
                clause_str = clause_str[..pos].to_string();
                clause_str_lower = clause_str.to_lowercase();
            }
        }
        let index = sql.find(&clause_str).unwrap();
        sql.replace_range(index..index + clause_str.len(), " ");
    }
}

async fn get_fast_mode_ctx(
    session: &SearchSession,
    schema: Arc<Schema>,
    sql: &Arc<Sql>,
    files: &[FileKey],
    file_type: FileType,
    without_optimizer: bool,
) -> Result<(SessionContext, Arc<Schema>)> {
    let mut files = files.to_vec();
    let desc = sql.meta.order_by.is_empty() || sql.meta.order_by[0].1;
    if desc {
        files.sort_by(|a, b| a.meta.min_ts.cmp(&b.meta.min_ts));
    } else {
        files.sort_by(|a, b| b.meta.min_ts.cmp(&a.meta.min_ts));
    };

    let mut loaded_records = 0;
    let mut new_files = Vec::new();
    let needs = sql.meta.limit + sql.meta.offset;
    for i in (0..files.len()).rev() {
        loaded_records += files.get(i).unwrap().meta.records as usize;
        new_files.push(files[i].clone());
        if loaded_records >= needs && (desc || new_files.len() > 1) {
            break;
        }
    }

    let fast_session = SearchSession {
        id: format!("{}-fast", session.id),
        storage_type: session.storage_type.clone(),
        search_type: session.search_type.clone(),
        work_group: session.work_group.clone(),
    };
    let mut ctx = register_table(
        &fast_session,
        schema.clone(),
        "tbl",
        &new_files,
        file_type,
        without_optimizer,
    )
    .await?;

    // register UDF
    register_udf(&mut ctx, &sql.org_id).await;

    Ok((ctx, schema))
}

fn replace_in_query(replace_pat: &str, where_query: &mut String, is_alias: bool) {
    let re1 = Regex::new(&format!("(?i){}_([a-zA-Z0-9_-]*)", replace_pat)).unwrap();
    if let Some(caps) = re1.captures(&*where_query) {
        let cap_str = caps.get(0).unwrap().as_str();
        let field = caps.get(1).unwrap().as_str();
        if is_alias {
            *where_query = where_query.replace(cap_str, &format!("{replace_pat}['{field}']"));
        } else {
            let local_pattern = replace_pat
                .replace("tbl_", "")
                .replacen('_', "(", 1)
                .replace('_', ")");
            *where_query = where_query.replace(cap_str, &format!("{local_pattern}['{field}']"));
        }
    }
}

pub async fn merge(
    org_id: &str,
    offset: usize,
    limit: usize,
    sql: &str,
    batches: &[RecordBatch],
    is_final_phase: bool, // use to indicate if this is the final phase of merge
) -> Result<Vec<RecordBatch>> {
    if batches.is_empty() {
        return Ok(vec![]);
    }

    // write temp file
    let (schema, work_dir) = merge_write_recordbatch(batches)?;
    if schema.fields().is_empty() {
        return Ok(vec![]);
    }

    let select_wildcard = sql.to_lowercase().starts_with("select * ");
    let without_optimizer = select_wildcard
        && CONFIG.limit.query_optimization_num_fields > 0
        && schema.fields().len() > CONFIG.limit.query_optimization_num_fields;

    // rewrite sql
    let mut query_sql = match merge_rewrite_sql(sql, schema) {
        Ok(sql) => {
            if offset > 0
                && sql.to_uppercase().contains(" LIMIT ")
                && !sql.to_uppercase().contains(" OFFSET ")
            {
                sql.replace(
                    &format!(" LIMIT {}", limit + offset),
                    &format!(" LIMIT {limit} OFFSET {offset}"),
                )
            } else {
                sql
            }
        }
        Err(e) => {
            return Err(e);
        }
    };

    if !is_final_phase
        && RE_COUNT_DISTINCT
            .captures(sql.to_lowercase().as_str())
            .is_some()
    {
        query_sql = rewrite::rewrite_count_distinct_sql(sql, false);
    }

    // query data
    let mut ctx = prepare_datafusion_context(None, &SearchType::Normal, without_optimizer)?;
    // Configure listing options
    let file_format = ParquetFormat::default();
    let listing_options = ListingOptions::new(Arc::new(file_format))
        .with_file_extension(FileType::PARQUET.get_ext())
        .with_target_partitions(CONFIG.limit.cpu_num);
    let list_url = format!("tmpfs://{work_dir}");
    let prefix = match ListingTableUrl::parse(list_url) {
        Ok(url) => url,
        Err(e) => {
            return Err(datafusion::error::DataFusionError::Execution(format!(
                "ListingTableUrl error: {e}"
            )));
        }
    };

    let mut config = ListingTableConfig::new(prefix).with_listing_options(listing_options);
    config = match config.infer_schema(&ctx.state()).await {
        Ok(config) => config,
        Err(e) => {
            return Err(datafusion::error::DataFusionError::Execution(format!(
                "infer_schema error: {e}"
            )));
        }
    };

    let table = ListingTable::try_new(config)?;
    ctx.register_table("tbl", Arc::new(table))?;

    // register UDF
    register_udf(&mut ctx, org_id).await;

    // Debug SQL
    if CONFIG.common.print_key_sql {
        log::info!("Merge sql: {query_sql}, is_final_phase: {is_final_phase}");
    }

    let df = match ctx.sql(&query_sql).await {
        Ok(df) => df,
        Err(e) => {
            log::error!("merge sql execute failed, sql: {}, err: {:?}", query_sql, e);
            return Err(e);
        }
    };
    let mut batches = df.collect().await?;
    if batches.len() > 1 {
        batches.retain(|batch| batch.num_rows() > 0);
    }
    ctx.deregister_table("tbl")?;

    // clear temp file
    tmpfs::delete(&work_dir, true).unwrap();

    Ok(batches)
}

fn merge_write_recordbatch(batches: &[RecordBatch]) -> Result<(Arc<Schema>, String)> {
    let mut i = 0;
    let work_dir = format!("/tmp/merge/{}/", ider::uuid());
    let mut schema = Schema::empty();
    for row in batches.iter() {
        if row.num_rows() == 0 {
            continue;
        }
        i += 1;
        let row_schema = row.schema();
        schema = Schema::try_merge(vec![schema, row_schema.as_ref().clone()])?;
        let file_name = format!("{work_dir}{i}.parquet");
        let mut buf_parquet = Vec::new();
        let mut writer = ArrowWriter::try_new(&mut buf_parquet, row_schema, None)?;
        writer.write(row)?;
        writer.close()?;
        tmpfs::set(&file_name, buf_parquet.into()).expect("tmpfs set success");
    }
    filter_schema_null_fields(&mut schema); // fix schema
    Ok((Arc::new(schema), work_dir))
}

fn merge_rewrite_sql(sql: &str, schema: Arc<Schema>) -> Result<String> {
    // special case for count distinct
    if RE_COUNT_DISTINCT
        .captures(sql.to_lowercase().as_str())
        .is_some()
    {
        let sql = rewrite::rewrite_count_distinct_merge_sql(sql);
        return Ok(sql);
    }

    let mut sql = sql.to_string();
    let mut fields = Vec::new();
    let mut from_pos = 0;
    let sql_chars = sql.chars().collect::<Vec<char>>();
    let sql_chars_len = sql_chars.len();
    let mut start_pos = 0;
    let mut in_word = false;
    let mut brackets = 0;
    let mut quotes = 0;
    let mut quote_now = '\"';
    for i in 0..sql_chars_len {
        let c = sql_chars.get(i).unwrap();
        if *c == '(' {
            brackets += 1;
            continue;
        }
        if *c == ')' {
            brackets -= 1;
            continue;
        }
        if *c == '"' || *c == '\'' {
            if quotes == 0 {
                quotes += 1;
                quote_now = *c;
                if !in_word {
                    start_pos = i;
                    in_word = true;
                }
                continue;
            }
            if quotes == 1 && quote_now == *c {
                quotes = 0;
                continue;
            }
        }
        if *c == ',' || *c == ' ' {
            if brackets > 0 || quotes > 0 {
                continue;
            }
            if in_word {
                let field = sql_chars[start_pos..i].iter().collect::<String>();
                if field.to_lowercase().eq("from") {
                    from_pos = i;
                    break;
                } else if field.to_lowercase().eq("over") {
                    continue;
                }
                fields.push(field);
            }
            in_word = false;
            continue;
        }
        if in_word {
            continue;
        }
        start_pos = i;
        in_word = true;
    }

    let mut new_fields = Vec::new();
    let mut sel_fields_name = Vec::new();
    let mut sel_fields_has_star = false;
    let mut last_is_as = false;
    let mut last_is_distinct = false;
    for field in fields.iter() {
        let field = if last_is_distinct {
            last_is_distinct = false;
            format!("DISTINCT {}", field.trim())
        } else {
            field.trim().to_string()
        };
        if field.to_lowercase().eq("select") {
            continue;
        }
        if field.to_lowercase().eq("distinct") {
            last_is_distinct = true;
            continue;
        }
        if field.to_lowercase().eq("as") {
            last_is_as = true;
            continue;
        }
        if field.to_lowercase().starts_with("over") && field.contains('(') {
            // replace previouse field with over
            let prev_field = new_fields.pop().unwrap();
            new_fields.push(format!("{} {}", prev_field, field));
            continue;
        }
        if last_is_as {
            let prev_field = new_fields.pop().unwrap();
            new_fields.push(format!("{prev_field} AS {field}"));
            sel_fields_name.remove(sel_fields_name.len() - 1);
            sel_fields_name.push(field.to_string().replace('"', "").replace(", ", ","));
            last_is_as = false;
            continue;
        }
        if field.eq("*") {
            sel_fields_has_star = true;
        }
        new_fields.push(field.to_string());
        sel_fields_name.push(field.to_string().replace('"', "").replace(", ", ","));
    }

    // handle select *
    let mut fields = new_fields;
    if fields.len() == 1 && sel_fields_has_star {
        return Ok(sql);
    }
    if sel_fields_has_star {
        let mut new_fields = Vec::with_capacity(fields.len());
        for field in fields.iter() {
            if field.eq("*") {
                for f in schema.fields() {
                    let f_name = f.name().replace("tbl.", "");
                    if sel_fields_name.contains(&f_name) {
                        continue;
                    }
                    let field_name = if f.name().contains('@') {
                        "_PLACEHOLDER_"
                    } else {
                        f.name()
                    };
                    new_fields.push(format!("\"{field_name}\""));
                }
            } else {
                new_fields.push(field.to_string());
            }
        }
        fields = new_fields;
    }
    if fields.len() > schema.fields().len() {
        log::error!(
            "in sql fields: {:?}",
            fields
                .iter()
                .map(|f| f.trim_matches('"').to_string())
                .collect::<Vec<String>>()
        );
        log::error!(
            "schema fields: {:?}",
            schema
                .fields()
                .iter()
                .map(|f| f.name().clone())
                .collect::<Vec<String>>()
        );
        return Err(datafusion::error::DataFusionError::Execution(
            "merge arrow files error: schema and SQL fields mismatch".to_string(),
        ));
    }

    let mut need_rewrite = false;
    for i in 0..fields.len() {
        let field = fields.get(i).unwrap();
        let schema_field = schema.field(i).name();
        if !field.contains('(') {
            if field.contains(" AS ") {
                need_rewrite = true;
                if field.contains("DISTINCT ") {
                    fields[i] = format!("DISTINCT \"{}\" AS \"{}\"", schema_field, schema_field);
                } else {
                    fields[i] = format!("\"{}\"", schema_field);
                }
            } else if field != schema_field && *field == schema_field.replace("tbl.", "") {
                need_rewrite = true;
                fields[i] = format!("\"{}\" AS \"{}\"", schema_field, field);
            }
            continue;
        }
        need_rewrite = true;
        let cap = match RE_FIELD_FN.captures(field) {
            Some(caps) => caps,
            None => {
                fields[i] = format!("\"{}\"", schema_field);
                continue;
            }
        };
        let mut fn_name = cap.get(1).unwrap().as_str().to_lowercase();
        if !AGGREGATE_UDF_LIST.contains(&fn_name.as_str()) {
            fields[i] = format!("\"{}\"", schema_field);
            continue;
        }

        let over_as = if field.to_lowercase().contains("over") && field.contains('(') {
            field[field.to_lowercase().find("over").unwrap()..].to_string()
        } else {
            "AS \"".to_string() + schema_field + "\""
        };
        if fn_name == "count" {
            fn_name = "sum".to_string();
        }
        if fn_name == "approx_percentile_cont" {
            let percentile = cap
                .get(2)
                .unwrap()
                .as_str()
                .splitn(2, ',')
                .last()
                .unwrap()
                .trim();
            fields[i] = format!(
                "{fn_name}(\"{}\", {}) {}",
                schema_field, percentile, over_as
            );
        } else {
            fields[i] = format!("{fn_name}(\"{}\") {}", schema_field, over_as);
        }
    }

    if need_rewrite {
        sql = format!("SELECT {} FROM {}", &fields.join(", "), &sql[from_pos..]);
        if sql.contains("_PLACEHOLDER_") {
            sql = sql.replace(r#""_PLACEHOLDER_", "#, "");
            sql = sql.replace(r#", "_PLACEHOLDER_""#, "");
        }
    }

    // delete where from sql
    remove_clause(
        &mut sql,
        &RE_WHERE,
        &[" order by", " group by", " offset", " limit"],
    );

    Ok(sql)
}

pub async fn convert_parquet_file(
    session_id: &str,
    buf: &mut Vec<u8>,
    schema: Arc<Schema>,
    bloom_filter_fields: &[String],
    full_text_search_fields: &[String],
    rules: HashMap<String, DataType>,
    file_type: FileType,
) -> Result<()> {
    let start = std::time::Instant::now();

    let query_sql = format!(
        "SELECT * FROM tbl ORDER BY {} DESC",
        CONFIG.common.column_timestamp
    );

    let select_wildcard = query_sql.to_lowercase().starts_with("select * ");
    let without_optimizer = select_wildcard
        && CONFIG.limit.query_optimization_num_fields > 0
        && schema.fields().len() > CONFIG.limit.query_optimization_num_fields;

    // query data
    let ctx = prepare_datafusion_context(None, &SearchType::Normal, without_optimizer)?;

    // Configure listing options
    let listing_options = match file_type {
        FileType::PARQUET => {
            let file_format = ParquetFormat::default();
            ListingOptions::new(Arc::new(file_format))
                .with_file_extension(FileType::PARQUET.get_ext())
                .with_target_partitions(CONFIG.limit.cpu_num)
        }
        FileType::JSON => {
            let file_format = JsonFormat::default();
            ListingOptions::new(Arc::new(file_format))
                .with_file_extension(FileType::JSON.get_ext())
                .with_target_partitions(CONFIG.limit.cpu_num)
        }
        _ => {
            return Err(DataFusionError::Execution(format!(
                "Unsupported file type scheme {file_type:?}",
            )));
        }
    };

    let prefix = match ListingTableUrl::parse(format!("tmpfs:///{session_id}/")) {
        Ok(url) => url,
        Err(e) => {
            return Err(datafusion::error::DataFusionError::Execution(format!(
                "ListingTableUrl error: {e}"
            )));
        }
    };

    let config = ListingTableConfig::new(prefix)
        .with_listing_options(listing_options)
        .with_schema(schema.clone());

    let table = ListingTable::try_new(config)?;
    ctx.register_table("tbl", Arc::new(table))?;

    // get all sorted data
    let mut df = match ctx.sql(&query_sql).await {
        Ok(df) => df,
        Err(e) => {
            log::error!(
                "convert sql execute failed, sql: {}, err: {:?}",
                query_sql,
                e
            );
            return Err(e);
        }
    };
    if !rules.is_empty() {
        let fields = df.schema().fields();
        let mut exprs = Vec::with_capacity(fields.len());
        for field in fields {
            if let Some(v) = field.qualifier() {
                if v.to_string() != "tbl" {
                    exprs.push(col(field.name()));
                    continue;
                }
            }
            exprs.push(match rules.get(field.name()) {
                Some(rule) => Expr::Alias(Alias::new(
                    cast(col(field.name()), rule.clone()),
                    None::<&str>,
                    field.name().to_string(),
                )),
                None => col(field.name()),
            });
        }
        df = df.select(exprs)?;
    }
    let schema: Schema = df.schema().into();
    let schema = Arc::new(schema);
    let batches = df.collect().await?;
    let file_meta = FileMeta::default();
    let mut writer = new_parquet_writer(
        buf,
        &schema,
        bloom_filter_fields,
        full_text_search_fields,
        &file_meta,
    );
    for batch in batches {
        writer.write(&batch).await?;
    }
    writer.close().await?;
    ctx.deregister_table("tbl")?;
    drop(ctx);

    log::info!(
        "convert_parquet_file took {:.3} seconds.",
        start.elapsed().as_secs_f64()
    );

    Ok(())
}

#[allow(clippy::too_many_arguments)]
pub async fn merge_parquet_files(
    session_id: &str,
    buf: &mut Vec<u8>,
    schema: Arc<Schema>,
    bloom_filter_fields: &[String],
    full_text_search_fields: &[String],
    original_size: i64,
    stream_type: StreamType,
    fts_buf: &mut Vec<RecordBatch>,
) -> Result<(FileMeta, Arc<Schema>)> {
    // query data
    let runtime_env = create_runtime_env(None)?;
    let session_config = create_session_config(&SearchType::Normal)?;
    let ctx = SessionContext::new_with_config_rt(session_config, Arc::new(runtime_env));

    // Configure listing options
    let file_format = ParquetFormat::default();
    let listing_options = ListingOptions::new(Arc::new(file_format))
        .with_file_extension(FileType::PARQUET.get_ext())
        .with_target_partitions(CONFIG.limit.cpu_num);
    let prefix = ListingTableUrl::parse(format!("tmpfs:///{session_id}/"))?;
    let config = ListingTableConfig::new(prefix)
        .with_listing_options(listing_options)
        .with_schema(schema);

    let table = ListingTable::try_new(config)?;
    ctx.register_table("tbl", Arc::new(table))?;

    // get meta data
    let meta_sql = format!(
        "SELECT MIN({}) as min_ts, MAX({}) as max_ts, COUNT(1) as num_records FROM tbl",
        CONFIG.common.column_timestamp, CONFIG.common.column_timestamp
    );
    let df = ctx.sql(&meta_sql).await?;
    let batches = df.collect().await?;
    let batches_ref: Vec<&RecordBatch> = batches.iter().collect();
    let result = arrowJson::writer::record_batches_to_json_rows(&batches_ref).unwrap();
    let record = result.first().unwrap();
    let file_meta = if record.is_empty() {
        FileMeta::default()
    } else {
        FileMeta {
            min_ts: record["min_ts"].as_i64().unwrap(),
            max_ts: record["max_ts"].as_i64().unwrap(),
            records: record["num_records"].as_i64().unwrap(),
            original_size,
            compressed_size: 0,
        }
    };

    // get all sorted data
    let query_sql = if stream_type == StreamType::Index {
        format!(
            "SELECT * FROM tbl WHERE file_name NOT IN (SELECT file_name FROM tbl WHERE deleted is True) ORDER BY {} DESC",
            CONFIG.common.column_timestamp
        )
    } else {
        format!(
            "SELECT * FROM tbl ORDER BY {} DESC",
            CONFIG.common.column_timestamp
        )
    };

    let df = ctx.sql(&query_sql).await?;
    let schema: Schema = df.schema().into();
    let schema = Arc::new(schema);
    let batches = df.collect().await?;

    let mut writer = new_parquet_writer(
        buf,
        &schema,
        bloom_filter_fields,
        full_text_search_fields,
        &file_meta,
    );
    for batch in batches {
        if stream_type == StreamType::Logs {
            // for FTS
            let mut columns_to_index = if !full_text_search_fields.is_empty() {
                full_text_search_fields.to_vec()
            } else {
                config::SQL_FULL_TEXT_SEARCH_FIELDS.to_vec()
            };

            // add _timestamp column to columns_to_index
            if !columns_to_index.contains(&CONFIG.common.column_timestamp.to_string()) {
                columns_to_index.push(CONFIG.common.column_timestamp.to_string());
            }

            if !columns_to_index.is_empty() {
                let selected_column_indices: Vec<usize> = columns_to_index
                    .iter()
                    .filter_map(|name| batch.schema().index_of(name).ok())
                    .collect();

                // Use the found indices to select the columns
                let selected_columns = selected_column_indices
                    .iter()
                    .map(|&i| batch.column(i).clone())
                    .collect();

                // Create a new schema for the new RecordBatch based on the selected columns
                let selected_fields: Vec<arrow_schema::Field> = selected_column_indices
                    .iter()
                    .map(|&i| batch.schema().field(i).clone())
                    .collect();
                let new_schema = Arc::new(Schema::new(selected_fields));

                // Create a new RecordBatch with the selected columns
                fts_buf.push(RecordBatch::try_new(new_schema, selected_columns).unwrap());
            }
        }
        writer.write(&batch).await?;
    }
    writer.close().await?;
    ctx.deregister_table("tbl")?;
    drop(ctx);

    Ok((file_meta, schema))
}

pub fn create_session_config(search_type: &SearchType) -> Result<SessionConfig> {
    let mut config = SessionConfig::from_env()?
        .with_batch_size(PARQUET_BATCH_SIZE)
        .with_information_schema(true);
    config = config.set_bool(
        "datafusion.execution.listing_table_ignore_subdirectory",
        false,
    );
    if search_type == &SearchType::Normal {
        config = config.set_bool("datafusion.execution.parquet.pushdown_filters", true);
        config = config.set_bool("datafusion.execution.parquet.reorder_filters", true);
    }
    if CONFIG.common.bloom_filter_enabled {
        config = config.set_bool("datafusion.execution.parquet.bloom_filter_enabled", true);
    }
    if CONFIG.common.bloom_filter_disabled_on_search {
        config = config.set_bool("datafusion.execution.parquet.bloom_filter_enabled", false);
    }
    Ok(config)
}

pub fn create_runtime_env(_work_group: Option<String>) -> Result<RuntimeEnv> {
    let object_store_registry = DefaultObjectStoreRegistry::new();

    let memory = super::storage::memory::FS::new();
    let memory_url = url::Url::parse("memory:///").unwrap();
    object_store_registry.register_store(&memory_url, Arc::new(memory));

    let tmpfs = super::storage::tmpfs::Tmpfs::new();
    let tmpfs_url = url::Url::parse("tmpfs:///").unwrap();
    object_store_registry.register_store(&tmpfs_url, Arc::new(tmpfs));

    let rn_config =
        RuntimeConfig::new().with_object_store_registry(Arc::new(object_store_registry));
    let rn_config = if CONFIG.memory_cache.datafusion_max_size > 0 {
        #[cfg(not(feature = "enterprise"))]
        let memory_size = CONFIG.memory_cache.datafusion_max_size;
        #[cfg(feature = "enterprise")]
        let mut memory_size = CONFIG.memory_cache.datafusion_max_size;
        #[cfg(feature = "enterprise")]
        if let Some(wg) = _work_group {
            use o2_enterprise::enterprise::search::WorkGroup;
            if let Ok(wg) = WorkGroup::from_str(&wg) {
                let (_cpu, mem) = wg.get_resource();
                memory_size = memory_size * mem as usize / 100;
                log::debug!("group:{} memory pool size: {}", wg, memory_size);
            }
        }
        let mem_pool = super::MemoryPoolType::from_str(&CONFIG.memory_cache.datafusion_memory_pool)
            .map_err(|e| {
                DataFusionError::Execution(format!("Invalid datafusion memory pool type: {}", e))
            })?;
        match mem_pool {
            super::MemoryPoolType::Greedy => {
                rn_config.with_memory_pool(Arc::new(GreedyMemoryPool::new(memory_size)))
            }
            super::MemoryPoolType::Fair => {
                rn_config.with_memory_pool(Arc::new(FairSpillPool::new(memory_size)))
            }
            super::MemoryPoolType::None => rn_config,
        }
    } else {
        rn_config
    };
    RuntimeEnv::new(rn_config)
}

pub fn prepare_datafusion_context(
    work_group: Option<String>,
    search_type: &SearchType,
    without_optimizer: bool,
) -> Result<SessionContext, DataFusionError> {
    let session_config = create_session_config(search_type)?;
    let runtime_env = create_runtime_env(work_group)?;
    if without_optimizer {
        let state = SessionState::new_with_config_rt(session_config, Arc::new(runtime_env))
            .with_optimizer_rules(vec![])
            .with_analyzer_rules(vec![]);
        Ok(SessionContext::new_with_state(state))
    } else {
        Ok(SessionContext::new_with_config_rt(
            session_config,
            Arc::new(runtime_env),
        ))
    }
}

async fn register_udf(ctx: &mut SessionContext, _org_id: &str) {
    ctx.register_udf(super::match_udf::MATCH_UDF.clone());
    ctx.register_udf(super::match_udf::MATCH_IGNORE_CASE_UDF.clone());
    ctx.register_udf(super::regexp_udf::REGEX_MATCH_UDF.clone());
    ctx.register_udf(super::regexp_udf::REGEX_NOT_MATCH_UDF.clone());
    ctx.register_udf(super::time_range_udf::TIME_RANGE_UDF.clone());
    ctx.register_udf(super::date_format_udf::DATE_FORMAT_UDF.clone());
    ctx.register_udf(super::string_to_array_v2_udf::STRING_TO_ARRAY_V2_UDF.clone());

    {
        let udf_list = get_all_transform(_org_id).await;
        for udf in udf_list {
            ctx.register_udf(udf.clone());
        }
    }
}

pub async fn register_table(
    session: &SearchSession,
    schema: Arc<Schema>,
    table_name: &str,
    files: &[FileKey],
    file_type: FileType,
    without_optimizer: bool,
) -> Result<SessionContext> {
    let ctx = prepare_datafusion_context(
        session.work_group.clone(),
        &session.search_type,
        without_optimizer,
    )?;
    // Configure listing options
    let listing_options = match file_type {
        FileType::PARQUET => {
            let file_format = ParquetFormat::default();
            ListingOptions::new(Arc::new(file_format))
                .with_file_extension(FileType::PARQUET.get_ext())
                .with_target_partitions(CONFIG.limit.cpu_num)
        }
        FileType::JSON => {
            let file_format = JsonFormat::default();
            ListingOptions::new(Arc::new(file_format))
                .with_file_extension(FileType::JSON.get_ext())
                .with_target_partitions(CONFIG.limit.cpu_num)
        }
        _ => {
            return Err(DataFusionError::Execution(format!(
                "Unsupported file type scheme {file_type:?}",
            )));
        }
    };

    let prefix = if session.storage_type.eq(&StorageType::Memory) {
        file_list::set(&session.id, files).await;
        format!("memory:///{}/", session.id)
    } else if session.storage_type.eq(&StorageType::Tmpfs) {
        format!("tmpfs:///{}/", session.id)
    } else {
        return Err(DataFusionError::Execution(format!(
            "Unsupported file type scheme {file_type:?}",
        )));
    };
    let prefix = match ListingTableUrl::parse(prefix) {
        Ok(url) => url,
        Err(e) => {
            return Err(datafusion::error::DataFusionError::Execution(format!(
                "ListingTableUrl error: {e}",
            )));
        }
    };

    let mut config = ListingTableConfig::new(prefix).with_listing_options(listing_options);
    if CONFIG.common.feature_query_infer_schema
        && (CONFIG.limit.query_optimization_num_fields > 0
            && schema.fields().len() > CONFIG.limit.query_optimization_num_fields)
    {
        config = config.infer_schema(&ctx.state()).await?;
    } else {
        config = config.with_schema(schema);
    }
    let table = ListingTable::try_new(config)?;
    ctx.register_table(table_name, Arc::new(table))?;

    Ok(ctx)
}

fn handle_query_fn(
    query_fn: String,
    batches: &[&RecordBatch],
    org_id: &str,
    stream_type: StreamType,
) -> Result<Vec<RecordBatch>> {
    match datafusion::arrow::json::writer::record_batches_to_json_rows(batches) {
        Ok(json_rows) => apply_query_fn(query_fn, json_rows, org_id, stream_type),
        Err(err) => Err(DataFusionError::Execution(format!(
            "Error converting record batches to json rows: {}",
            err
        ))),
    }
}

fn apply_query_fn(
    query_fn_src: String,
    in_batch: Vec<json::Map<String, json::Value>>,
    org_id: &str,
    stream_type: StreamType,
) -> Result<Vec<RecordBatch>> {
    use vector_enrichment::TableRegistry;

    let mut resp = vec![];
    let mut runtime = crate::common::utils::functions::init_vrl_runtime();
    match crate::service::ingestion::compile_vrl_function(&query_fn_src, org_id) {
        Ok(program) => {
            let registry = program.config.get_custom::<TableRegistry>().unwrap();
            registry.finish_load();

            let rows_val: Vec<json::Value> = in_batch
                .iter()
                .filter_map(|hit| {
                    let ret_val = crate::service::ingestion::apply_vrl_fn(
                        &mut runtime,
                        &VRLResultResolver {
                            program: program.program.clone(),
                            fields: program.fields.clone(),
                        },
                        &json::Value::Object(hit.clone()),
                    );
                    (!ret_val.is_null()).then_some(flatten::flatten(ret_val).unwrap())
                })
                .collect();

            let value_iter = rows_val.iter();
            let inferred_schema = infer_json_schema_from_values(value_iter, stream_type).unwrap();
            let mut decoder =
                arrow::json::ReaderBuilder::new(Arc::new(inferred_schema)).build_decoder()?;

            for value in rows_val {
                decoder
                    .decode(json::to_string(&value).unwrap().as_bytes())
                    .unwrap();
                resp.push(decoder.flush()?.unwrap());
            }
            Ok(resp)
        }
        Err(err) => Err(DataFusionError::Execution(format!(
            "Error compiling VRL function: {}",
            err
        ))),
    }
}

fn filter_schema_null_fields(schema: &mut Schema) {
    let fields = schema.fields();
    if fields
        .iter()
        .filter(|f| f.data_type() == &DataType::Null)
        .count()
        > 0
    {
        let fields = fields
            .iter()
            .filter_map(|f| {
                if f.data_type() == &DataType::Null {
                    None
                } else {
                    Some(f.as_ref().to_owned())
                }
            })
            .collect::<Vec<_>>();
        *schema = Schema::new(fields.to_vec());
    }
}

#[cfg(test)]
mod tests {
    use arrow::array::{Int32Array, NullArray, StringArray};
    use arrow_schema::Field;

    use super::*;

    #[tokio::test]
    async fn test_register_udf() {
        let mut ctx = SessionContext::new();
        let _ = register_udf(&mut ctx, "nexus").await;
        // assert!(res)
    }

    #[tokio::test]
    async fn test_merge_write_recordbatch() {
        // define a schema.
        let schema1 = Arc::new(Schema::new(vec![
            Field::new("f", DataType::Int32, false),
            Field::new("g", DataType::Utf8, false),
        ]));
        let schema2 = Arc::new(Schema::new(vec![
            Field::new("f", DataType::Int32, false),
            Field::new("g", DataType::Null, false),
        ]));
        // define data.
        let batch2 = RecordBatch::try_new(
            schema2.clone(),
            vec![
                Arc::new(Int32Array::from(vec![1, 10, 10, 100])),
                Arc::new(NullArray::new(4)),
            ],
        )
        .unwrap();

        let batch1 = RecordBatch::try_new(
            schema1.clone(),
            vec![
                Arc::new(Int32Array::from(vec![2, 20, 20, 200])),
                Arc::new(StringArray::from(vec!["2", "20", "20", "200"])),
            ],
        )
        .unwrap();

        let res = merge_write_recordbatch(&[batch1, batch2]).unwrap();
        assert!(!res.0.fields().is_empty());
        assert!(!res.1.is_empty())
    }

    #[tokio::test]
    async fn test_merge() {
        // define a schema.
        let schema = Arc::new(Schema::new(vec![Field::new("f", DataType::Int32, false)]));
        // define data.
        let batch = RecordBatch::try_new(
            schema.clone(),
            vec![Arc::new(Int32Array::from(vec![1, 10, 10, 100]))],
        )
        .unwrap();

        let batch2 = RecordBatch::try_new(
            schema.clone(),
            vec![Arc::new(Int32Array::from(vec![2, 20, 20, 200]))],
        )
        .unwrap();

        let res = merge(
            "dummy",
            1,
            100,
            "select * from tbl limit 10",
            &[batch, batch2],
            true,
        )
        .await
        .unwrap();

        assert!(!res.is_empty())
    }
<<<<<<< HEAD

    #[test]
    fn test_count_distinct_rewrite_phase1() {
        let sql = [
            "SELECT COUNT(DISTINCT a) FROM tbl where a > 3 limit 10",
            "SELECT a, COUNT(DISTINCT b) as cnt FROM tbl where a > 3 group by a having cnt > 1 limit 10",
            "SELECT a, COUNT(DISTINCT b) as cnt, COUNT(DISTINCT c) FROM tbl where a > 3 group by a having cnt > 1 limit 10",
            "SELECT a, COUNT(DISTINCT b) as cnt, COUNT(b) FROM tbl where a > 3 group by a having cnt > 1 limit 10",
            "SELECT a, COUNT(DISTINCT b) as cnt, MAX(b) FROM tbl where a > 3 group by a having cnt > 1 limit 10",
        ];

        let res = [
            "SELECT DISTINCT \"a\"  FROM  tbl where a > 3 ",
            "SELECT DISTINCT a, \"b\"  FROM  tbl where a > 3   ",
            "SELECT DISTINCT a, \"b\" , \"c\"  FROM  tbl where a > 3   ",
            "SELECT  a, \"b\"  FROM  tbl where a > 3   ",
            "SELECT DISTINCT a, \"b\"  FROM  tbl where a > 3   ",
        ];
        for (sql, except) in sql.iter().zip(res.iter()) {
            let res = rewrite_count_distinct_sql(sql, true).unwrap();
            assert_eq!(res, **except);
        }
    }

    #[test]
    fn test_count_distinct_rewrite_phase2() {
        let sql = [
            "SELECT COUNT(DISTINCT a) FROM tbl where a > 3 limit 10",
            "SELECT a, COUNT(DISTINCT b) as cnt FROM tbl where a > 3 group by a having cnt > 1 limit 10",
            "SELECT a, COUNT(DISTINCT b) as cnt, COUNT(DISTINCT c) FROM tbl where a > 3 group by a having cnt > 1 limit 10",
            "SELECT a, COUNT(DISTINCT b) as cnt, COUNT(b) FROM tbl where a > 3 group by a having cnt > 1 limit 10",
            "SELECT a, COUNT(DISTINCT b) as cnt, MAX(b) FROM tbl where a > 3 group by a having cnt > 1 limit 10",
        ];

        let res = [
            "SELECT DISTINCT \"a\"  FROM  tbl ",
            "SELECT DISTINCT a, \"b\"  FROM  tbl ",
            "SELECT DISTINCT a, \"b\" , \"c\"  FROM  tbl ",
            "SELECT  a, \"b\"  FROM  tbl ",
            "SELECT DISTINCT a, \"b\"  FROM  tbl ",
        ];
        for (sql, except) in sql.iter().zip(res.iter()) {
            let res = rewrite_count_distinct_sql(sql, false).unwrap();
            assert_eq!(res, **except);
        }
    }

    #[test]
    fn test_count_distinct_rewrite_phase3() {
        let schema = Arc::new(Schema::new(vec![
            Field::new("a", DataType::Utf8, false),
            Field::new("b", DataType::Utf8, false),
            Field::new("c", DataType::Utf8, false),
        ]));

        let sql = [
            "SELECT COUNT(DISTINCT a) FROM tbl where a > 3 limit 10",
            "SELECT a, COUNT(DISTINCT b) as cnt FROM tbl where a > 3 group by a having cnt > 1 limit 10",
            "SELECT a, COUNT(DISTINCT b) as cnt, COUNT(DISTINCT c) FROM tbl where a > 3 group by a having cnt > 1 limit 10",
            "SELECT a, COUNT(DISTINCT b) as cnt, COUNT(b) FROM tbl where a > 3 group by a having cnt > 1 limit 10",
            "SELECT a, COUNT(DISTINCT b) as cnt, MAX(b) FROM tbl where a > 3 group by a having cnt > 1 limit 10",
        ];

        let res = [
            "SELECT COUNT(DISTINCT a) FROM tbl  limit 10",
            "SELECT a, COUNT(DISTINCT b) as cnt FROM tbl  group by a having cnt > 1 limit 10",
            "SELECT a, COUNT(DISTINCT b) as cnt, COUNT(DISTINCT c) FROM tbl  group by a having cnt > 1 limit 10",
            "SELECT a, COUNT(DISTINCT b) as cnt, COUNT(b) FROM tbl  group by a having cnt > 1 limit 10",
            "SELECT a, COUNT(DISTINCT b) as cnt, MAX(b) FROM tbl  group by a having cnt > 1 limit 10",
        ];

        for (sql, except) in sql.iter().zip(res.iter()) {
            let res = merge_rewrite_sql(sql, schema.clone()).unwrap();
            assert_eq!(res, **except);
        }
    }
=======
>>>>>>> a628ed38
}<|MERGE_RESOLUTION|>--- conflicted
+++ resolved
@@ -1512,83 +1512,4 @@
 
         assert!(!res.is_empty())
     }
-<<<<<<< HEAD
-
-    #[test]
-    fn test_count_distinct_rewrite_phase1() {
-        let sql = [
-            "SELECT COUNT(DISTINCT a) FROM tbl where a > 3 limit 10",
-            "SELECT a, COUNT(DISTINCT b) as cnt FROM tbl where a > 3 group by a having cnt > 1 limit 10",
-            "SELECT a, COUNT(DISTINCT b) as cnt, COUNT(DISTINCT c) FROM tbl where a > 3 group by a having cnt > 1 limit 10",
-            "SELECT a, COUNT(DISTINCT b) as cnt, COUNT(b) FROM tbl where a > 3 group by a having cnt > 1 limit 10",
-            "SELECT a, COUNT(DISTINCT b) as cnt, MAX(b) FROM tbl where a > 3 group by a having cnt > 1 limit 10",
-        ];
-
-        let res = [
-            "SELECT DISTINCT \"a\"  FROM  tbl where a > 3 ",
-            "SELECT DISTINCT a, \"b\"  FROM  tbl where a > 3   ",
-            "SELECT DISTINCT a, \"b\" , \"c\"  FROM  tbl where a > 3   ",
-            "SELECT  a, \"b\"  FROM  tbl where a > 3   ",
-            "SELECT DISTINCT a, \"b\"  FROM  tbl where a > 3   ",
-        ];
-        for (sql, except) in sql.iter().zip(res.iter()) {
-            let res = rewrite_count_distinct_sql(sql, true).unwrap();
-            assert_eq!(res, **except);
-        }
-    }
-
-    #[test]
-    fn test_count_distinct_rewrite_phase2() {
-        let sql = [
-            "SELECT COUNT(DISTINCT a) FROM tbl where a > 3 limit 10",
-            "SELECT a, COUNT(DISTINCT b) as cnt FROM tbl where a > 3 group by a having cnt > 1 limit 10",
-            "SELECT a, COUNT(DISTINCT b) as cnt, COUNT(DISTINCT c) FROM tbl where a > 3 group by a having cnt > 1 limit 10",
-            "SELECT a, COUNT(DISTINCT b) as cnt, COUNT(b) FROM tbl where a > 3 group by a having cnt > 1 limit 10",
-            "SELECT a, COUNT(DISTINCT b) as cnt, MAX(b) FROM tbl where a > 3 group by a having cnt > 1 limit 10",
-        ];
-
-        let res = [
-            "SELECT DISTINCT \"a\"  FROM  tbl ",
-            "SELECT DISTINCT a, \"b\"  FROM  tbl ",
-            "SELECT DISTINCT a, \"b\" , \"c\"  FROM  tbl ",
-            "SELECT  a, \"b\"  FROM  tbl ",
-            "SELECT DISTINCT a, \"b\"  FROM  tbl ",
-        ];
-        for (sql, except) in sql.iter().zip(res.iter()) {
-            let res = rewrite_count_distinct_sql(sql, false).unwrap();
-            assert_eq!(res, **except);
-        }
-    }
-
-    #[test]
-    fn test_count_distinct_rewrite_phase3() {
-        let schema = Arc::new(Schema::new(vec![
-            Field::new("a", DataType::Utf8, false),
-            Field::new("b", DataType::Utf8, false),
-            Field::new("c", DataType::Utf8, false),
-        ]));
-
-        let sql = [
-            "SELECT COUNT(DISTINCT a) FROM tbl where a > 3 limit 10",
-            "SELECT a, COUNT(DISTINCT b) as cnt FROM tbl where a > 3 group by a having cnt > 1 limit 10",
-            "SELECT a, COUNT(DISTINCT b) as cnt, COUNT(DISTINCT c) FROM tbl where a > 3 group by a having cnt > 1 limit 10",
-            "SELECT a, COUNT(DISTINCT b) as cnt, COUNT(b) FROM tbl where a > 3 group by a having cnt > 1 limit 10",
-            "SELECT a, COUNT(DISTINCT b) as cnt, MAX(b) FROM tbl where a > 3 group by a having cnt > 1 limit 10",
-        ];
-
-        let res = [
-            "SELECT COUNT(DISTINCT a) FROM tbl  limit 10",
-            "SELECT a, COUNT(DISTINCT b) as cnt FROM tbl  group by a having cnt > 1 limit 10",
-            "SELECT a, COUNT(DISTINCT b) as cnt, COUNT(DISTINCT c) FROM tbl  group by a having cnt > 1 limit 10",
-            "SELECT a, COUNT(DISTINCT b) as cnt, COUNT(b) FROM tbl  group by a having cnt > 1 limit 10",
-            "SELECT a, COUNT(DISTINCT b) as cnt, MAX(b) FROM tbl  group by a having cnt > 1 limit 10",
-        ];
-
-        for (sql, except) in sql.iter().zip(res.iter()) {
-            let res = merge_rewrite_sql(sql, schema.clone()).unwrap();
-            assert_eq!(res, **except);
-        }
-    }
-=======
->>>>>>> a628ed38
 }