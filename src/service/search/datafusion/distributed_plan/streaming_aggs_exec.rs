// Copyright 2024 OpenObserve Inc.
//
// This program is free software: you can redistribute it and/or modify
// it under the terms of the GNU Affero General Public License as published by
// the Free Software Foundation, either version 3 of the License, or
// (at your option) any later version.
//
// This program is distributed in the hope that it will be useful
// but WITHOUT ANY WARRANTY; without even the implied warranty of
// MERCHANTABILITY or FITNESS FOR A PARTICULAR PURPOSE.  See the
// GNU Affero General Public License for more details.
//
// You should have received a copy of the GNU Affero General Public License
// along with this program.  If not, see <http://www.gnu.org/licenses/>.

use std::{
    any::Any,
    collections::VecDeque,
    pin::Pin,
    sync::Arc,
    task::{Context, Poll},
};

use arrow::{array::RecordBatch, datatypes::SchemaRef};
use dashmap::DashMap;
use datafusion::{
    common::{Result, Statistics},
    execution::{RecordBatchStream, SendableRecordBatchStream, TaskContext},
    physical_expr::EquivalenceProperties,
    physical_plan::{
        memory::MemoryStream, DisplayAs, DisplayFormatType, ExecutionMode, ExecutionPlan,
        ExecutionPlanProperties, Partitioning, PlanProperties,
    },
};
use futures::{Stream, StreamExt};
use once_cell::sync::Lazy;

pub static GLOBAL_CACHE: Lazy<Arc<StreamingAggsCache>> =
    Lazy::new(|| Arc::new(StreamingAggsCache::default()));

pub static GLOBAL_ID_CACHE: Lazy<Arc<StreamingIdCache>> =
    Lazy::new(|| Arc::new(StreamingIdCache::default()));

// init streaming cache for the id
pub fn init_cache(id: &str, start_time: i64, end_time: i64) {
    GLOBAL_ID_CACHE.insert(id.to_string(), start_time, end_time);
    log::debug!(
        "[StreamingAggs] init_cache: id={}, start_time={}, end_time={}",
        id,
        start_time,
        end_time
    );
}

<<<<<<< HEAD
impl Default for StreamingAggsCache {
    fn default() -> Self {
        Self::new(
            config::get_config()
                .limit
                .datafusion_file_stat_cache_max_entries,
        )
    }
}

#[allow(dead_code)]
// Remove cache by streaming id
=======
// remove streaming cache for the id
>>>>>>> defc33ea
pub fn remove_cache(id: &str) {
    GLOBAL_CACHE.remove(id);
    GLOBAL_ID_CACHE.remove(id);
    log::debug!("[StreamingAggs] remove_cache: id={}", id);
}

#[derive(Debug)]
pub struct StreamingAggsExec {
    id: String,
    start_time: i64,
    end_time: i64,
    input: Arc<dyn ExecutionPlan>,
    /// Cache holding plan properties like equivalences, output partitioning etc.
    cache: PlanProperties,
    cached_data: Vec<Arc<RecordBatch>>,
    cached_partition_num: usize,
}

impl StreamingAggsExec {
    /// Create a new UnionExec
    pub fn new(
        id: String,
        start_time: i64,
        end_time: i64,
        cached_data: Vec<Arc<RecordBatch>>,
        input: Arc<dyn ExecutionPlan>,
    ) -> Self {
        let partitions_num = input.output_partitioning().partition_count();
        let cached_partition_num = 1; // the first partition is used to store the cache
        let cache = Self::compute_properties(
            Arc::clone(&input.schema()),
            partitions_num + cached_partition_num,
        );
        Self {
            id,
            start_time,
            end_time,
            input,
            cache,
            cached_data,
            cached_partition_num,
        }
    }

    fn output_partitioning_helper(n_partitions: usize) -> Partitioning {
        Partitioning::UnknownPartitioning(n_partitions)
    }

    /// This function creates the cache object that stores the plan properties such as schema,
    /// equivalence properties, ordering, partitioning, etc.
    fn compute_properties(schema: SchemaRef, n_partitions: usize) -> PlanProperties {
        let eq_properties = EquivalenceProperties::new(schema);
        let output_partitioning = Self::output_partitioning_helper(n_partitions);
        PlanProperties::new(
            eq_properties,
            // Output Partitioning
            output_partitioning,
            // Execution Mode
            ExecutionMode::Bounded,
        )
    }
}

impl DisplayAs for StreamingAggsExec {
    fn fmt_as(&self, t: DisplayFormatType, f: &mut std::fmt::Formatter) -> std::fmt::Result {
        match t {
            DisplayFormatType::Default | DisplayFormatType::Verbose => {
                write!(f, "StreamingAggsExec: streaming_id={}", self.id)
            }
        }
    }
}

impl ExecutionPlan for StreamingAggsExec {
    fn name(&self) -> &'static str {
        "StreamingAggsExec"
    }

    /// Return a reference to Any that can be used for downcasting
    fn as_any(&self) -> &dyn Any {
        self
    }

    fn properties(&self) -> &PlanProperties {
        &self.cache
    }

    fn children(&self) -> Vec<&Arc<dyn ExecutionPlan>> {
        vec![&self.input]
    }

    fn with_new_children(
        self: Arc<Self>,
        _: Vec<Arc<dyn ExecutionPlan>>,
    ) -> Result<Arc<dyn ExecutionPlan>> {
        Ok(self)
    }

    fn execute(
        &self,
        partition: usize,
        context: Arc<TaskContext>,
    ) -> Result<SendableRecordBatchStream> {
        // self data
        if partition < self.cached_partition_num {
            return Ok(Box::pin(MemoryStream::try_new(
                self.cached_data
                    .iter()
                    .map(|v| v.as_ref().clone())
                    .collect::<Vec<_>>(),
                Arc::clone(&self.schema()),
                None,
            )?));
        }
        // input data
        Ok(Box::pin(MonitorStream::new(
            self.id.clone(),
            self.start_time,
            self.end_time,
            self.input.schema(),
            self.input
                .execute(partition - self.cached_partition_num, context)?,
        )))
    }

    fn statistics(&self) -> Result<Statistics> {
        Ok(Statistics::new_unknown(&self.schema()))
    }

    fn benefits_from_input_partitioning(&self) -> Vec<bool> {
        vec![false; self.children().len()]
    }

    fn supports_limit_pushdown(&self) -> bool {
        true
    }
}

struct MonitorStream {
    id: String,
    start_time: i64,
    end_time: i64,
    schema: SchemaRef,
    stream: SendableRecordBatchStream,
}

impl MonitorStream {
    fn new(
        id: String,
        start_time: i64,
        end_time: i64,
        schema: SchemaRef,
        stream: SendableRecordBatchStream,
    ) -> Self {
        Self {
            id,
            start_time,
            end_time,
            schema,
            stream,
        }
    }
}

impl Stream for MonitorStream {
    type Item = Result<RecordBatch>;

    fn poll_next(mut self: Pin<&mut Self>, cx: &mut Context<'_>) -> Poll<Option<Self::Item>> {
        match self.stream.poll_next_unpin(cx) {
            Poll::Ready(Some(Ok(record_batch))) => {
                let streaming_done =
                    GLOBAL_ID_CACHE.check_time(&self.id, self.start_time, self.end_time);
                if !streaming_done {
                    GLOBAL_CACHE.insert(self.id.clone(), record_batch.clone());
                }
                Poll::Ready(Some(Ok(record_batch)))
            }
            Poll::Ready(None) => {
                let streaming_done =
                    GLOBAL_ID_CACHE.check_time(&self.id, self.start_time, self.end_time);
                if streaming_done {
                    remove_cache(&self.id);
                }
                Poll::Ready(None)
            }
            Poll::Pending => Poll::Pending,
            Poll::Ready(Some(Err(e))) => {
                log::error!("Error in MonitorStream: {:?}", e);
                Poll::Ready(None)
            }
        }
    }

    fn size_hint(&self) -> (usize, Option<usize>) {
        self.stream.size_hint()
    }
}

impl RecordBatchStream for MonitorStream {
    /// Get the schema
    fn schema(&self) -> SchemaRef {
        Arc::clone(&self.schema)
    }
}

/// Collected statistics for files
/// Cache is invalided when file size or last modification has changed
pub struct StreamingAggsCache {
    data: DashMap<String, Vec<Arc<RecordBatch>>>,
    cacher: parking_lot::Mutex<VecDeque<String>>,
    max_entries: usize,
}

impl StreamingAggsCache {
    pub fn new(max_entries: usize) -> Self {
        Self {
            data: DashMap::new(),
            cacher: parking_lot::Mutex::new(VecDeque::new()),
            max_entries,
        }
    }

    pub fn get(&self, k: &str) -> Option<Vec<Arc<RecordBatch>>> {
        self.data.get(k).map(|v| v.value().clone())
    }

    pub fn insert(&self, k: String, v: RecordBatch) {
        let mut w = self.cacher.lock();
        if w.len() >= self.max_entries {
            if let Some(k) = w.pop_front() {
                self.data.remove(&k);
                GLOBAL_ID_CACHE.remove(&k);
            }
        }
        w.push_back(k.clone());
        drop(w);
        let mut entry = self.data.entry(k).or_default();
        entry.push(Arc::new(v));
    }

    pub fn remove(&self, k: &str) {
        self.data.remove(k);
    }
}

impl Default for StreamingAggsCache {
    fn default() -> Self {
        Self::new(
            config::get_config()
                .limit
                .datafusion_file_stat_cache_max_entries,
        )
    }
}

pub struct StreamingIdCache {
    data: DashMap<String, StreamingIdItem>,
}

impl StreamingIdCache {
    pub fn new() -> Self {
        Self {
            data: DashMap::new(),
        }
    }

    pub fn insert(&self, k: String, start_time: i64, end_time: i64) {
        self.data
            .insert(k, StreamingIdItem::new(start_time, end_time));
    }

    pub fn check_time(&self, k: &str, start_time: i64, end_time: i64) -> bool {
        match self.data.get_mut(k) {
            Some(mut v) => v.check_time(start_time, end_time),
            None => false,
        }
    }

    pub fn remove(&self, k: &str) {
        self.data.remove(k);
    }
}

impl Default for StreamingIdCache {
    fn default() -> Self {
        Self::new()
    }
}

struct StreamingIdItem {
    start_time: i64,
    end_time: i64,
    start_ok: bool,
    end_ok: bool,
}

impl StreamingIdItem {
    pub fn new(start_time: i64, end_time: i64) -> Self {
        Self {
            start_time,
            end_time,
            start_ok: false,
            end_ok: false,
        }
    }

    pub fn check_time(&mut self, start_time: i64, end_time: i64) -> bool {
        if start_time == self.start_time {
            self.start_ok = true;
        }
        if end_time == self.end_time {
            self.end_ok = true;
        }
        self.start_ok && self.end_ok
    }
}<|MERGE_RESOLUTION|>--- conflicted
+++ resolved
@@ -52,22 +52,7 @@
     );
 }
 
-<<<<<<< HEAD
-impl Default for StreamingAggsCache {
-    fn default() -> Self {
-        Self::new(
-            config::get_config()
-                .limit
-                .datafusion_file_stat_cache_max_entries,
-        )
-    }
-}
-
-#[allow(dead_code)]
-// Remove cache by streaming id
-=======
 // remove streaming cache for the id
->>>>>>> defc33ea
 pub fn remove_cache(id: &str) {
     GLOBAL_CACHE.remove(id);
     GLOBAL_ID_CACHE.remove(id);
