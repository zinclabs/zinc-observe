--- conflicted
+++ resolved
@@ -373,21 +373,12 @@
     start: std::time::Instant,
 ) -> SendableRecordBatchStream {
     log::info!(
-<<<<<<< HEAD
-        "[trace_id {}] flight->search: response node: {}, is_querier: {}, took: {} ms, err: {}",
-        trace_id,
-        node_addr,
-        is_querier,
-        start.elapsed().as_millis(),
-        e.to_string()
-=======
         "[trace_id {}] flight->search: response node: {}, is_querier: {}, err: {}, took: {} ms",
         trace_id,
         node_addr,
         is_querier,
         e.to_string(),
         start.elapsed().as_millis(),
->>>>>>> 9dc3e35b
     );
     process_partial_err(partial_err, e);
     let stream = futures::stream::empty::<Result<RecordBatch>>();
@@ -481,17 +472,6 @@
             Poll::Pending => Poll::Pending,
             Poll::Ready(Some(Err(e))) => {
                 log::error!(
-<<<<<<< HEAD
-                    "[trace_id {}] flight->search: response node: {}, is_querier: {}, took: {} ms, err: {}",
-                    self.trace_id,
-                    self.node_addr,
-                    self.is_querier,
-                    self.start.elapsed().as_millis(),
-                    e.to_string()
-                );
-                process_partial_err(self.partial_err.clone(), e);
-
-=======
                     "[trace_id {}] flight->search: response node: {}, is_querier: {}, err: {}, took: {} ms",
                     self.trace_id,
                     self.node_addr,
@@ -500,7 +480,6 @@
                     self.start.elapsed().as_millis(),
                 );
                 process_partial_err(self.partial_err.clone(), e);
->>>>>>> 9dc3e35b
                 Poll::Ready(None)
             }
         }
