// Copyright 2023 Zinc Labs Inc.
//
// This program is free software: you can redistribute it and/or modify
// it under the terms of the GNU Affero General Public License as published by
// the Free Software Foundation, either version 3 of the License, or
// (at your option) any later version.
//
// This program is distributed in the hope that it will be useful
// but WITHOUT ANY WARRANTY; without even the implied warranty of
// MERCHANTABILITY or FITNESS FOR A PARTICULAR PURPOSE.  See the
// GNU Affero General Public License for more details.
//
// You should have received a copy of the GNU Affero General Public License
// along with this program.  If not, see <http://www.gnu.org/licenses/>.

use std::{iter::zip, sync::Arc};

use chrono::{FixedOffset, TimeZone, Utc};
use config::utils::time;
use datafusion::{
    arrow::{
        array::{ArrayRef, Int64Array, StringArray},
        datatypes::DataType,
    },
    error::DataFusionError,
    logical_expr::{ScalarFunctionImplementation, ScalarUDF, Volatility},
    physical_plan::functions::make_scalar_function,
    prelude::create_udf,
    sql::sqlparser::parser::ParserError,
};
use once_cell::sync::Lazy;

/// The name of the date_format UDF given to DataFusion.
pub const DATE_FORMAT_UDF_NAME: &str = "date_format";

/// Implementation of date_format
pub(crate) static DATE_FORMAT_UDF: Lazy<ScalarUDF> = Lazy::new(|| {
    create_udf(
        DATE_FORMAT_UDF_NAME,
        // expects three string
        vec![DataType::Int64, DataType::Utf8, DataType::Utf8],
        // returns string
        Arc::new(DataType::Utf8),
        Volatility::Immutable,
        date_format_expr_impl(),
    )
});

/// date_format function for datafusion
pub fn date_format_expr_impl() -> ScalarFunctionImplementation {
    let func = move |args: &[ArrayRef]| -> datafusion::error::Result<ArrayRef> {
        if args.len() != 3 {
            return Err(DataFusionError::SQL(
                ParserError::ParserError(
                    "UDF params should be: date_format(field, format, zone)".to_string(),
                ),
                None,
            ));
        }

        // 1. cast both arguments to Union. These casts MUST be aligned with the signature or this
        //    function panics!
        let timestamp = &args[0]
            .as_any()
            .downcast_ref::<Int64Array>()
            .expect("cast failed");
        let format = &args[1]
            .as_any()
            .downcast_ref::<StringArray>()
            .expect("cast failed");
        let timezone = &args[2]
            .as_any()
            .downcast_ref::<StringArray>()
            .expect("cast failed");

        // 2. perform the computation
        let array = zip(timestamp.iter(), zip(format.iter(), timezone.iter()))
            .map(|(timestamp, val)| {
                match (timestamp, val) {
                    // in arrow, any value can be null.
                    // Here we decide to make our UDF to return null when either argument is null.
                    (Some(timestamp), (Some(format), Some(timezone))) => {
                        let timestamp = time::parse_i64_to_timestamp_micros(timestamp);
                        let t = Utc.timestamp_nanos(timestamp * 1000);
                        let offset = time::parse_timezone_to_offset(timezone) as i32;
                        let result = if offset == 0 {
                            t.format(format).to_string()
                        } else {
                            let t = t.with_timezone(&FixedOffset::east_opt(offset).unwrap());
                            t.format(format).to_string()
                        };
                        Some(result)
                    }
                    _ => None,
                }
            })
            .collect::<StringArray>();

        // `Ok` because no error occurred during the calculation
        // `Arc` because arrays are immutable, thread-safe, trait objects.
        Ok(Arc::new(array) as ArrayRef)
    };

    make_scalar_function(func)
}

#[cfg(test)]
mod tests {
<<<<<<< HEAD

=======
>>>>>>> a628ed38
    use datafusion::{
        arrow::{
            datatypes::{Field, Schema},
            record_batch::RecordBatch,
        },
        assert_batches_eq,
        datasource::MemTable,
        prelude::SessionContext,
    };

    use super::*;

    #[tokio::test]
    async fn test_date_format() {
        let data_time = time::parse_str_to_timestamp_micros("2021-01-01T00:00:00.000Z").unwrap();
        let sqls = [
            (
                "select date_format(time, '%Y-%m-%d', '') as ret from t",
                vec![
                    "+------------+",
                    "| ret        |",
                    "+------------+",
                    "| 2021-01-01 |",
                    "+------------+",
                ],
            ),
            (
                "select date_format(time, '%Y-%m-%d', 'UTC') as ret from t",
                vec![
                    "+------------+",
                    "| ret        |",
                    "+------------+",
                    "| 2021-01-01 |",
                    "+------------+",
                ],
            ),
            (
                "select date_format(time, '%H:%M:%S', 'UTC') as ret from t",
                vec![
                    "+----------+",
                    "| ret      |",
                    "+----------+",
                    "| 00:00:00 |",
                    "+----------+",
                ],
            ),
            (
                "select date_format(time, '%H:%M:%S', '+08:00') as ret from t",
                vec![
                    "+----------+",
                    "| ret      |",
                    "+----------+",
                    "| 08:00:00 |",
                    "+----------+",
                ],
            ),
            (
                "select date_format(time, '%Y-%m-%dT%H:%M:%S', '-08:00') as ret from t",
                vec![
                    "+---------------------+",
                    "| ret                 |",
                    "+---------------------+",
                    "| 2020-12-31T16:00:00 |",
                    "+---------------------+",
                ],
            ),
        ];

        // define a schema.
        let schema = Arc::new(Schema::new(vec![
            Field::new("log", DataType::Utf8, false),
            Field::new("time", DataType::Int64, false),
        ]));

        // define data.
        let batch = RecordBatch::try_new(
            schema.clone(),
            vec![
                Arc::new(StringArray::from(vec!["a"])),
                Arc::new(Int64Array::from(vec![data_time])),
            ],
        )
        .unwrap();

        // declare a new context. In spark API, this corresponds to a new spark
        // SQLsession
        let ctx = SessionContext::new();
        ctx.register_udf(DATE_FORMAT_UDF.clone());

        // declare a table in memory. In spark API, this corresponds to
        // createDataFrame(...).
        let provider = MemTable::try_new(schema, vec![vec![batch]]).unwrap();
        ctx.register_table("t", Arc::new(provider)).unwrap();

        for item in sqls {
            let df = ctx.sql(item.0).await.unwrap();
            let data = df.collect().await.unwrap();
            assert_batches_eq!(item.1, &data);
        }
    }
}<|MERGE_RESOLUTION|>--- conflicted
+++ resolved
@@ -106,10 +106,6 @@
 
 #[cfg(test)]
 mod tests {
-<<<<<<< HEAD
-
-=======
->>>>>>> a628ed38
     use datafusion::{
         arrow::{
             datatypes::{Field, Schema},
