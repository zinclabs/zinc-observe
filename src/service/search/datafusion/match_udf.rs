--- conflicted
+++ resolved
@@ -107,10 +107,6 @@
 
 #[cfg(test)]
 mod tests {
-<<<<<<< HEAD
-
-=======
->>>>>>> a628ed38
     use datafusion::{
         arrow::{
             array::Int64Array,
