// Copyright 2024 OpenObserve Inc.
//
// This program is free software: you can redistribute it and/or modify
// it under the terms of the GNU Affero General Public License as published by
// the Free Software Foundation, either version 3 of the License, or
// (at your option) any later version.
//
// This program is distributed in the hope that it will be useful
// but WITHOUT ANY WARRANTY; without even the implied warranty of
// MERCHANTABILITY or FITNESS FOR A PARTICULAR PURPOSE.  See the
// GNU Affero General Public License for more details.
//
// You should have received a copy of the GNU Affero General Public License
// along with this program.  If not, see <http://www.gnu.org/licenses/>.

use std::{path::Path, sync::Arc};

use arrow::array::{new_null_array, ArrayRef};
use config::{
    get_config,
    meta::{
        search::{ScanStats, StorageType},
<<<<<<< HEAD
        stream::{FileKey, PartitionTimeLevel, StreamParams, StreamPartition},
=======
        stream::{FileKey, StreamParams, StreamPartition},
>>>>>>> 851a750d
    },
    utils::{
        file::scan_files,
        parquet::{parse_time_range_from_filename, read_metadata_from_file},
    },
};
use datafusion::{
    arrow::{datatypes::Schema, record_batch::RecordBatch},
    execution::cache::cache_manager::FileStatisticsCache,
};
use futures::StreamExt;
use hashbrown::HashMap;
use infra::errors::{Error, ErrorCodes};
use ingester::WAL_PARQUET_METADATA;

use crate::{
    common::infra::wal,
    service::{
        db, file_list,
        search::{
            datafusion::{exec, table_provider::memtable::NewMemTable},
            generate_filter_from_equal_items, generate_search_schema_diff, match_source,
        },
    },
};

/// search in local WAL, which haven't been sync to object storage
#[tracing::instrument(name = "service:search:wal:parquet", skip_all, fields(org_id = query.org_id, stream_name = query.stream_name))]
pub async fn search_parquet(
    query: Arc<super::QueryParams>,
    schema: Arc<Schema>,
    search_partition_keys: &[(String, String)],
    sorted_by_time: bool,
    file_stat_cache: Option<FileStatisticsCache>,
) -> super::SearchTable {
    // get file list
    let stream_settings =
        infra::schema::get_settings(&query.org_id, &query.stream_name, query.stream_type)
            .await
            .unwrap_or_default();
    let files = get_file_list(
        query.clone(),
        &stream_settings.partition_keys,
        query.time_range,
        search_partition_keys,
    )
    .await?;
    if files.is_empty() {
        return Ok((vec![], ScanStats::new()));
    }

    let mut scan_stats = ScanStats::new();
    let mut lock_files = files.iter().map(|f| f.key.clone()).collect::<Vec<_>>();
    let cfg = get_config();
    // get file metadata to build file_list
    let files_num = files.len();
    let mut new_files = Vec::with_capacity(files_num);
    let files_metadata = futures::stream::iter(files)
        .map(|file| async move {
            let cfg = get_config();
            let r = WAL_PARQUET_METADATA.read().await;
            if let Some(meta) = r.get(file.key.as_str()) {
                let mut file = file;
                file.meta = meta.clone();
                return file;
            }
            drop(r);
            let source_file = cfg.common.data_wal_dir.to_string() + file.key.as_str();
            let meta = read_metadata_from_file(&source_file.into())
                .await
                .unwrap_or_default();
            let mut file = file;
            file.meta = meta;
            WAL_PARQUET_METADATA
                .write()
                .await
                .insert(file.key.clone(), file.meta.clone());
            file
        })
        .buffer_unordered(cfg.limit.cpu_num)
        .collect::<Vec<FileKey>>()
        .await;
    for file in files_metadata {
        if let Some((min_ts, max_ts)) = query.time_range {
            if file.meta.is_empty() {
                wal::release_files(&[file.key.clone()]);
                lock_files.retain(|f| f != &file.key);
                continue;
            }
            if file.meta.min_ts > max_ts || file.meta.max_ts < min_ts {
                log::debug!(
                    "[trace_id {}] skip wal parquet file: {} time_range: [{},{}]",
                    query.trace_id,
                    &file.key,
                    file.meta.min_ts,
                    file.meta.max_ts
                );
                wal::release_files(&[file.key.clone()]);
                lock_files.retain(|f| f != &file.key);
                continue;
            }
        }
        new_files.push(file);
    }
    let files = new_files;

    scan_stats.files = files.len() as i64;
    if scan_stats.files == 0 {
        // release all files
        wal::release_files(&lock_files);
        return Ok((vec![], scan_stats));
    }

    // fetch all schema versions, group files by version
    let schema_versions = match infra::schema::get_versions(
        &query.org_id,
        &query.stream_name,
        query.stream_type,
        query.time_range,
    )
    .await
    {
        Ok(versions) => versions,
        Err(err) => {
            log::error!("[trace_id {}] get schema error: {}", query.trace_id, err);
            // release all files
            wal::release_files(&lock_files);
            return Err(Error::ErrorCode(ErrorCodes::SearchStreamNotFound(
                query.stream_name.clone(),
            )));
        }
    };
    if schema_versions.is_empty() {
        // release all files
        wal::release_files(&lock_files);
        return Ok((vec![], ScanStats::new()));
    }
    let schema_latest_id = schema_versions.len() - 1;

    let mut files_group: HashMap<usize, Vec<FileKey>> =
        HashMap::with_capacity(schema_versions.len());
    let mut scan_stats = ScanStats::new();
    if !cfg.common.widening_schema_evolution || schema_versions.len() == 1 {
        let files = files.to_vec();
        scan_stats = match file_list::calculate_files_size(&files).await {
            Ok(size) => size,
            Err(err) => {
                // release all files
                wal::release_files(&lock_files);
                log::error!(
                    "[trace_id {}] calculate files size error: {}",
                    query.trace_id,
                    err
                );
                return Err(Error::ErrorCode(ErrorCodes::ServerInternalError(
                    "calculate files size error".to_string(),
                )));
            }
        };
        files_group.insert(schema_latest_id, files);
    } else {
        scan_stats.files = files.len() as i64;
        for file in files.iter() {
            // calculate scan size
            scan_stats.records += file.meta.records;
            scan_stats.original_size += file.meta.original_size;
            scan_stats.compressed_size += file.meta.compressed_size;
            // check schema version
            let schema_ver_id = match db::schema::filter_schema_version_id(
                &schema_versions,
                file.meta.min_ts,
                file.meta.max_ts,
            ) {
                Some(id) => id,
                None => {
                    log::error!(
                        "[trace_id {}] wal->parquet->search: file {} schema version not found, will use the latest schema, min_ts: {}, max_ts: {}",
                        query.trace_id,
                        &file.key,
                        file.meta.min_ts,
                        file.meta.max_ts
                    );
                    // HACK: use the latest version if not found in schema versions
                    schema_latest_id
                }
            };
            let group = files_group.entry(schema_ver_id).or_default();
            group.push(file.clone());
        }
    }

    log::info!(
        "[trace_id {}] wal->parquet->search: load groups {}, files {}, scan_size {}, compressed_size {}",
        query.trace_id,
        files_group.len(),
        scan_stats.files,
        scan_stats.original_size,
        scan_stats.compressed_size
    );

    if cfg.common.memory_circuit_breaker_enable {
        if let Err(e) = super::check_memory_circuit_breaker(&query.trace_id, &scan_stats) {
            // release all files
            wal::release_files(&lock_files);
            return Err(e);
        }
    }

    // construct latest schema map
    let schema_latest = Arc::new(
        schema
            .as_ref()
            .clone()
            .with_metadata(std::collections::HashMap::new()),
    );
    let mut schema_latest_map = HashMap::with_capacity(schema_latest.fields().len());
    for field in schema_latest.fields() {
        schema_latest_map.insert(field.name(), field);
    }

    let mut tables = Vec::new();
    for (ver, files) in files_group {
        if files.is_empty() {
            continue;
        }
        if files.is_empty() {
            continue;
        }
        let schema = schema_versions[ver]
            .clone()
            .with_metadata(std::collections::HashMap::new());
        let session = config::meta::search::Session {
            id: format!("{}-wal-{ver}", query.trace_id),
            storage_type: StorageType::Wal,
            work_group: query.work_group.clone(),
            target_partitions: cfg.limit.cpu_num,
        };

        let diff_fields = generate_search_schema_diff(&schema, &schema_latest_map)?;
        match exec::create_parquet_table(
            &session,
            schema_latest.clone(),
            &files,
            diff_fields,
            sorted_by_time,
            file_stat_cache.clone(),
        )
        .await
        {
            Ok(v) => tables.push(v),
            Err(e) => {
                // release all files
                wal::release_files(&lock_files);
                return Err(e.into());
            }
        }
    }

    // lock these files for this request
    wal::lock_request(&query.trace_id, &lock_files);

    Ok((tables, scan_stats))
}

/// search in local WAL, which haven't been sync to object storage
#[tracing::instrument(name = "service:search:wal:memtable", skip_all, fields(org_id = query.org_id, stream_name = query.stream_name))]
pub async fn search_memtable(
    query: Arc<super::QueryParams>,
    schema: Arc<Schema>,
    search_partition_keys: &[(String, String)],
    sorted_by_time: bool,
) -> super::SearchTable {
    let mut scan_stats = ScanStats::new();

    // format partition keys
    let stream_settings =
        infra::schema::get_settings(&query.org_id, &query.stream_name, query.stream_type)
            .await
            .unwrap_or_default();
    let partition_keys = &stream_settings.partition_keys;
    let mut filters = generate_filter_from_equal_items(search_partition_keys);
    let partition_keys: HashMap<&String, &StreamPartition> =
        partition_keys.iter().map(|v| (&v.field, v)).collect();
    for (key, value) in filters.iter_mut() {
        if let Some(partition_key) = partition_keys.get(key) {
            for val in value.iter_mut() {
                *val = partition_key.get_partition_value(val);
            }
        }
    }

    let mut batches = ingester::read_from_memtable(
        &query.org_id,
        &query.stream_type.to_string(),
        &query.stream_name,
        query.time_range,
        &filters,
    )
    .await
    .unwrap_or_default();
    batches.extend(
        ingester::read_from_immutable(
            &query.org_id,
            &query.stream_type.to_string(),
            &query.stream_name,
            query.time_range,
            &filters,
        )
        .await
        .unwrap_or_default(),
    );
    scan_stats.files = batches.iter().map(|(_, k)| k.len()).sum::<usize>() as i64;
    if scan_stats.files == 0 {
        return Ok((vec![], ScanStats::new()));
    }

    let mut batch_groups: HashMap<Arc<Schema>, Vec<RecordBatch>> = HashMap::with_capacity(2);
    for (schema, batch) in batches {
        let entry = batch_groups.entry(schema).or_default();
        for r in batch.iter() {
            scan_stats.records += r.data.num_rows() as i64;
            scan_stats.original_size += r.data_json_size as i64;
            scan_stats.compressed_size += r.data_arrow_size as i64;
        }
        entry.extend(batch.into_iter().map(|r| r.data.clone()));
    }

    log::info!(
        "[trace_id {}] wal->mem->search: load groups {}, files {}, scan_size {}, compressed_size {}",
        query.trace_id,
        batch_groups.len(),
        scan_stats.files,
        scan_stats.original_size,
        scan_stats.compressed_size,
    );

    let cfg = get_config();
    if cfg.common.memory_circuit_breaker_enable {
        super::check_memory_circuit_breaker(&query.trace_id, &scan_stats)?;
    }

    // construct latest schema map
    // construct latest schema map
    let schema_latest = Arc::new(
        schema
            .as_ref()
            .clone()
            .with_metadata(std::collections::HashMap::new()),
    );
    let mut schema_latest_map = HashMap::with_capacity(schema_latest.fields().len());
    for field in schema_latest.fields() {
        schema_latest_map.insert(field.name(), field);
    }

    let mut tables = Vec::new();
    for (schema, mut record_batches) in batch_groups {
        if record_batches.is_empty() {
            continue;
        }

        let diff_fields = generate_search_schema_diff(&schema, &schema_latest_map)?;

        for batch in record_batches.iter_mut() {
            *batch = adapt_batch(schema_latest.clone(), batch);
        }

        let table = Arc::new(NewMemTable::try_new(
            schema_latest.clone(),
            vec![record_batches],
            diff_fields,
            sorted_by_time,
        )?);
        tables.push(table as _);
    }

    Ok((tables, scan_stats))
}

#[tracing::instrument(name = "service:search:grpc:wal:get_file_list_inner", skip_all, fields(org_id = query.org_id, stream_name = query.stream_name))]
async fn get_file_list_inner(
    query: Arc<super::QueryParams>,
    partition_keys: &[StreamPartition],
    time_range: Option<(i64, i64)>,
    search_partition_keys: &[(String, String)],
    wal_dir: &str,
    file_ext: &str,
) -> Result<Vec<FileKey>, Error> {
    let wal_dir = match Path::new(wal_dir).canonicalize() {
        Ok(path) => {
            let mut path = path.to_str().unwrap().to_string();
            // Hack for windows
            if path.starts_with("\\\\?\\") {
                path = path[4..].to_string();
                path = path.replace('\\', "/");
            }
            path
        }
        Err(_) => {
            return Ok(vec![]);
        }
    };

    // get all files
    let pattern = format!(
        "{}/files/{}/{}/{}/",
        wal_dir, query.org_id, query.stream_type, query.stream_name
    );
    let files = scan_files(&pattern, file_ext, None).unwrap_or_default();
    if files.is_empty() {
        return Ok(vec![]);
    }

    // lock theses files
    let files = files
        .iter()
        .map(|f| {
            f.strip_prefix(&wal_dir)
                .unwrap()
                .to_string()
                .replace('\\', "/")
                .trim_start_matches('/')
                .to_string()
        })
        .collect::<Vec<_>>();
    wal::lock_files(&files);

    let stream_params = Arc::new(StreamParams::new(
        &query.org_id,
        &query.stream_name,
        query.stream_type,
    ));
    let mut filters = generate_filter_from_equal_items(search_partition_keys);
    let partition_keys: HashMap<&String, &StreamPartition> =
        partition_keys.iter().map(|v| (&v.field, v)).collect();
    for (key, value) in filters.iter_mut() {
        if let Some(partition_key) = partition_keys.get(key) {
            for val in value.iter_mut() {
                *val = partition_key.get_partition_value(val);
            }
        }
    }

    let mut result = Vec::with_capacity(files.len());
    let (min_ts, max_ts) = query.time_range.unwrap_or((0, 0));
    for file in files.iter() {
        let file_key = FileKey::from_file_name(file);
        if (min_ts, max_ts) != (0, 0) {
            let (file_min_ts, file_max_ts) = parse_time_range_from_filename(file);
            if (file_min_ts > 0 && file_max_ts > 0)
                && ((max_ts > 0 && file_min_ts > max_ts) || (min_ts > 0 && file_max_ts < min_ts))
            {
                log::debug!(
                    "[trace_id {}] skip wal parquet file: {} time_range: [{},{}]",
                    query.trace_id,
                    &file,
                    file_min_ts,
                    file_max_ts
                );
                wal::release_files(&[file.clone()]);
                continue;
            }
        }
        if match_source(stream_params.clone(), time_range, &filters, &file_key).await {
            result.push(file_key);
        } else {
            wal::release_files(&[file.clone()]);
        }
    }
    Ok(result)
}

/// get file list from local wal, no need match_source, each file will be
/// searched
#[tracing::instrument(name = "service:search:grpc:wal:get_file_list", skip_all, fields(org_id = query.org_id, stream_name = query.stream_name))]
async fn get_file_list(
    query: Arc<super::QueryParams>,
    partition_keys: &[StreamPartition],
    time_range: Option<(i64, i64)>,
    search_partition_keys: &[(String, String)],
) -> Result<Vec<FileKey>, Error> {
    get_file_list_inner(
        query,
        partition_keys,
        time_range,
        search_partition_keys,
        &get_config().common.data_wal_dir,
        "parquet",
    )
    .await
}

pub fn adapt_batch(table_schema: Arc<Schema>, batch: &RecordBatch) -> RecordBatch {
    let batch_schema = &*batch.schema();
    let batch_cols = batch.columns().to_vec();

    let mut cols: Vec<ArrayRef> = Vec::with_capacity(table_schema.fields().len());
    for table_field in table_schema.fields() {
        if let Some((batch_idx, _)) = batch_schema.column_with_name(table_field.name().as_str()) {
            cols.push(Arc::clone(&batch_cols[batch_idx]));
        } else {
            cols.push(new_null_array(table_field.data_type(), batch.num_rows()))
        }
    }
    RecordBatch::try_new(table_schema, cols).unwrap()
}<|MERGE_RESOLUTION|>--- conflicted
+++ resolved
@@ -20,11 +20,7 @@
     get_config,
     meta::{
         search::{ScanStats, StorageType},
-<<<<<<< HEAD
         stream::{FileKey, PartitionTimeLevel, StreamParams, StreamPartition},
-=======
-        stream::{FileKey, StreamParams, StreamPartition},
->>>>>>> 851a750d
     },
     utils::{
         file::scan_files,
