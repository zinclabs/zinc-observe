--- conflicted
+++ resolved
@@ -525,11 +525,7 @@
         if let Some(InvertedIndexOptimizeMode::SimpleSelect(limit, _ascend)) = idx_optimize_rule {
             if limit > 0 {
                 (
-<<<<<<< HEAD
-                    group_files_by_time_range(index_parquet_files, cfg.limit.query_thread_num),
-=======
                     group_files_by_time_range(index_parquet_files, target_partitions),
->>>>>>> 19d9f6ff
                     limit,
                 )
             } else {
@@ -573,11 +569,7 @@
 
         // Spawn a task for each group of files get row_id from index
         let mut tasks = Vec::new();
-<<<<<<< HEAD
-        let semaphore = std::sync::Arc::new(Semaphore::new(cfg.limit.query_thread_num));
-=======
         let semaphore = std::sync::Arc::new(Semaphore::new(target_partitions));
->>>>>>> 19d9f6ff
         for i in 0..group_num {
             let Some(file) = index_parquet_files.get_mut(i).and_then(|g| {
                 if g.is_empty() {
