--- conflicted
+++ resolved
@@ -383,18 +383,15 @@
             }
         }
     });
-<<<<<<< HEAD
     Ok((cache_type, download_percentage))
-=======
 
     // if cached file less than 50% of the total files, return None
-    if scan_stats.querier_memory_cached_files + scan_stats.querier_disk_cached_files < files_num / 2
-    {
-        Ok(file_data::CacheType::None)
-    } else {
-        Ok(cache_type)
-    }
->>>>>>> 5aeefbd5
+    // if scan_stats.querier_memory_cached_files + scan_stats.querier_disk_cached_files < files_num / 2
+    // {
+    //     Ok(file_data::CacheType::None)
+    // } else {
+    //     Ok(cache_type)
+    // }
 }
 
 #[tracing::instrument(name = "service:search:grpc:storage:cache_files_inner", skip_all)]
