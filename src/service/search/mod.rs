// Copyright 2024 Zinc Labs Inc.
//
// This program is free software: you can redistribute it and/or modify
// it under the terms of the GNU Affero General Public License as published by
// the Free Software Foundation, either version 3 of the License, or
// (at your option) any later version.
//
// This program is distributed in the hope that it will be useful
// but WITHOUT ANY WARRANTY; without even the implied warranty of
// MERCHANTABILITY or FITNESS FOR A PARTICULAR PURPOSE.  See the
// GNU Affero General Public License for more details.
//
// You should have received a copy of the GNU Affero General Public License
// along with this program.  If not, see <http://www.gnu.org/licenses/>.

use std::{cmp::max, sync::Arc};

use arrow_schema::{DataType, Field, Schema};
use chrono::Duration;
use config::{
    get_config, ider,
    meta::{
        cluster::RoleGroup,
        search,
<<<<<<< HEAD
        sql::OrderBy,
        stream::{FileKey, StreamParams, StreamPartition, StreamType},
=======
        sql::{OrderBy, SqlOperator},
        stream::{FileKey, StreamPartition, StreamType},
>>>>>>> 6580d85e
        usage::{RequestStats, UsageType},
    },
    metrics,
    utils::{
        base64,
        sql::is_aggregate_query,
        str::{find, StringExt},
    },
};
use hashbrown::HashMap;
use infra::{
    errors::{Error, ErrorCodes},
    schema::{
        get_stream_setting_index_fields, unwrap_partition_time_level, unwrap_stream_settings,
    },
};
use once_cell::sync::Lazy;
use opentelemetry::trace::TraceContextExt;
use proto::cluster_rpc::{self, SearchQuery};
use regex::Regex;
use sql::Sql;
use tokio::runtime::Runtime;
#[cfg(not(feature = "enterprise"))]
use tokio::sync::Mutex;
use tracing::Instrument;
use tracing_opentelemetry::OpenTelemetrySpanExt;
#[cfg(feature = "enterprise")]
use {
    crate::service::grpc::get_cached_channel,
    config::meta::cluster::get_internal_grpc_token,
    o2_enterprise::enterprise::search::TaskStatus,
    std::collections::HashSet,
    tonic::{codec::CompressionEncoding, metadata::MetadataValue, Request},
    tracing::info_span,
};

use super::usage::report_request_usage_stats;
use crate::{
    common::infra::cluster as infra_cluster, handler::grpc::request::search::Searcher,
    service::format_partition_key,
};

pub(crate) mod cache;
pub(crate) mod cluster;
pub(crate) mod datafusion;
pub(crate) mod grpc;
pub(crate) mod request;
pub(crate) mod sql;
#[cfg(feature = "enterprise")]
pub(crate) mod super_cluster;
pub(crate) mod utlis;

// Checks for #ResultArray#
pub static RESULT_ARRAY: Lazy<Regex> =
    Lazy::new(|| Regex::new(r"^#[ \s]*Result[ \s]*Array[ \s]*#").unwrap());

// search manager
pub static SEARCH_SERVER: Lazy<Searcher> = Lazy::new(Searcher::new);

#[cfg(not(feature = "enterprise"))]
pub(crate) static QUEUE_LOCKER: Lazy<Arc<Mutex<bool>>> =
    Lazy::new(|| Arc::new(Mutex::const_new(false)));

pub static DATAFUSION_RUNTIME: Lazy<Runtime> = Lazy::new(|| {
    tokio::runtime::Builder::new_multi_thread()
        .thread_name("datafusion_runtime")
        .worker_threads(config::get_config().limit.cpu_num)
        .enable_all()
        .build()
        .unwrap()
});

#[tracing::instrument(name = "service:search:enter", skip_all)]
pub async fn search(
    trace_id: &str,
    org_id: &str,
    stream_type: StreamType,
    user_id: Option<String>,
    in_req: &search::Request,
) -> Result<search::Response, Error> {
    let start = std::time::Instant::now();
    let started_at = chrono::Utc::now().timestamp_micros();
    let cfg = get_config();

    let trace_id = if trace_id.is_empty() {
        if cfg.common.tracing_enabled || cfg.common.tracing_search_enabled {
            let ctx = tracing::Span::current().context();
            ctx.span().span_context().trace_id().to_string()
        } else {
            ider::uuid()
        }
    } else {
        trace_id.to_string()
    };

    #[cfg(feature = "enterprise")]
    {
        let sql = Some(in_req.query.sql.clone());
        let start_time = Some(in_req.query.start_time);
        let end_time = Some(in_req.query.end_time);
        // set search task
        SEARCH_SERVER
            .insert(
                trace_id.clone(),
                TaskStatus::new_leader(
                    vec![],
                    true,
                    user_id.clone(),
                    Some(org_id.to_string()),
                    Some(stream_type.to_string()),
                    sql,
                    start_time,
                    end_time,
                ),
            )
            .await;
    }

    #[cfg(not(feature = "enterprise"))]
    let req_regions = vec![];
    #[cfg(not(feature = "enterprise"))]
    let req_clusters = vec![];
    #[cfg(feature = "enterprise")]
    let req_regions = in_req.regions.clone();
    #[cfg(feature = "enterprise")]
    let req_clusters = in_req.clusters.clone();

    let query: SearchQuery = in_req.query.clone().into();
    let req_query = query.clone();
    let request = crate::service::search::request::Request::new(
        trace_id.clone(),
        org_id.to_string(),
        stream_type,
        in_req.timeout,
        user_id.clone(),
        Some((query.start_time, query.end_time)),
        in_req.search_type.map(|v| v.to_string()),
        in_req.index_type.optional(),
    );

    let span = tracing::span::Span::current();
    let handle = tokio::task::spawn(
        async move { cluster::http::search(request, query, req_regions, req_clusters).await }
            .instrument(span),
    );
    let res = match handle.await {
        Ok(Ok(res)) => Ok(res),
        Ok(Err(e)) => Err(e),
        Err(e) => Err(Error::Message(e.to_string())),
    };
    log::info!("[trace_id {trace_id}] in leader task finish");

    // remove task because task if finished
    #[cfg(feature = "enterprise")]
    SEARCH_SERVER.remove(&trace_id, false).await;

    metrics::QUERY_RUNNING_NUMS
        .with_label_values(&[org_id])
        .dec();

    // do this because of clippy warning
    match res {
        Ok(res) => {
            let time = start.elapsed().as_secs_f64();
            let (report_usage, search_type) = match in_req.search_type {
                Some(search_type) => match search_type {
                    search::SearchEventType::UI => (false, None),
                    search::SearchEventType::Dashboards => (true, in_req.search_type),
                    search::SearchEventType::Reports => (true, in_req.search_type),
                    search::SearchEventType::Alerts => (true, in_req.search_type),
                    search::SearchEventType::DerivedStream => (true, in_req.search_type),
                    search::SearchEventType::RUM => (true, in_req.search_type),
                    search::SearchEventType::Values => (false, None),
                    search::SearchEventType::Other => (false, None),
                },
                None => (false, None),
            };

            if report_usage {
                let stream_name = match config::meta::sql::Sql::new(&req_query.sql) {
                    Ok(v) => v.source.to_string(),
                    Err(e) => {
                        log::error!("report_usage: parse sql error: {:?}", e);
                        "".to_string()
                    }
                };
                let req_stats = RequestStats {
                    records: res.hits.len() as i64,
                    response_time: time,
                    size: res.scan_size as f64,
                    request_body: Some(req_query.sql.clone()),
                    function: if req_query.query_fn.is_empty() {
                        None
                    } else {
                        Some(req_query.query_fn.clone())
                    },
                    user_email: user_id,
                    min_ts: Some(req_query.start_time),
                    max_ts: Some(req_query.end_time),
                    cached_ratio: Some(res.cached_ratio),
                    search_type,
                    trace_id: Some(trace_id),
                    took_wait_in_queue: if res.took_detail.is_some() {
                        let resp_took = res.took_detail.as_ref().unwrap();
                        // Consider only the cluster wait queue duration
                        Some(resp_took.cluster_wait_queue)
                    } else {
                        None
                    },
                    ..Default::default()
                };
                report_request_usage_stats(
                    req_stats,
                    org_id,
                    &stream_name,
                    StreamType::Logs,
                    UsageType::Search,
                    0,
                    started_at,
                )
                .await;
            }
            Ok(res)
        }
        Err(e) => Err(e),
    }
}

#[tracing::instrument(name = "service:search_partition", skip(req))]
pub async fn search_partition(
    trace_id: &str,
    org_id: &str,
    stream_type: StreamType,
    req: &search::SearchPartitionRequest,
) -> Result<search::SearchPartitionResponse, Error> {
    let start = std::time::Instant::now();
    let cfg = get_config();

    let query = cluster_rpc::SearchQuery {
        start_time: req.start_time,
        end_time: req.end_time,
        sql: req.sql.to_string(),
        ..Default::default()
    };
    let sql = Sql::new(&query, org_id, stream_type).await?;

    // check for vrl
    let apply_over_hits = match req.query_fn.as_ref() {
        None => false,
        Some(v) => {
            if v.is_empty() {
                false
            } else {
                let v = base64::decode_url(v).unwrap_or(v.to_string());
                RESULT_ARRAY.is_match(&v)
            }
        }
    };

    // if there is no _timestamp field in the query, return single partitions
    let is_aggregate = is_aggregate_query(&req.sql).unwrap_or(false);
    let ts_column = cache::cacher::get_ts_col(&sql, &cfg.common.column_timestamp, is_aggregate);
    let skip_get_file_list = ts_column.is_none() || apply_over_hits;

    let mut files = Vec::new();
    let mut max_query_range = 0;
    for (stream, schema) in sql.schemas.iter() {
        let stream_settings = unwrap_stream_settings(schema.schema()).unwrap_or_default();
        let partition_time_level =
            unwrap_partition_time_level(stream_settings.partition_time_level, stream_type);
        if !skip_get_file_list {
            let stream_files = crate::service::file_list::query_ids(
                &sql.org_id,
                stream_type,
                stream,
                partition_time_level,
                sql.time_range,
            )
            .await?;
            max_query_range = max(
                max_query_range,
                stream_settings.max_query_range * 3600 * 1_000_000,
            );
            files.extend(stream_files);
        }
    }

    let file_list_took = start.elapsed().as_millis() as usize;
    log::info!(
        "[trace_id {trace_id}] search_partition: get file_list time_range: {:?}, num: {}, took: {} ms",
        (req.start_time, req.end_time),
        files.len(),
        file_list_took,
    );

    if skip_get_file_list {
        let mut response = search::SearchPartitionResponse::default();
        response.partitions.push([req.start_time, req.end_time]);
        response.max_query_range = max_query_range;
        response.histogram_interval = sql.histogram_interval;
        return Ok(response);
    };

    let nodes = infra_cluster::get_cached_online_querier_nodes(Some(RoleGroup::Interactive))
        .await
        .unwrap_or_default();
    if nodes.is_empty() {
        log::error!("no querier node online");
        return Err(Error::Message("no querier node online".to_string()));
    }
    let cpu_cores = nodes.iter().map(|n| n.cpu_num).sum::<u64>() as usize;

    let (records, original_size) = files.iter().fold((0, 0), |(records, original_size), f| {
        (records + f.records, original_size + f.original_size)
    });
    let mut resp = search::SearchPartitionResponse {
        trace_id: trace_id.to_string(),
        file_num: files.len(),
        records: records as usize,
        original_size: original_size as usize,
        compressed_size: 0, // there is no compressed size in file list
        histogram_interval: sql.histogram_interval,
        max_query_range,
        partitions: vec![],
        order_by: OrderBy::Desc,
    };

    let mut min_step = Duration::try_seconds(1)
        .unwrap()
        .num_microseconds()
        .unwrap();
    if is_aggregate && ts_column.is_some() {
        min_step *= sql.histogram_interval.unwrap_or(1);
    }

    let mut total_secs = resp.original_size / cfg.limit.query_group_base_speed / cpu_cores;
    if total_secs * cfg.limit.query_group_base_speed * cpu_cores < resp.original_size {
        total_secs += 1;
    }
    let mut part_num = max(1, total_secs / cfg.limit.query_partition_by_secs);
    if part_num * cfg.limit.query_partition_by_secs < total_secs {
        part_num += 1;
    }
    // if the partition number is too large, we limit it to 1000
    if part_num > 1000 {
        part_num = 1000;
    }
    let mut step = (req.end_time - req.start_time) / part_num as i64;
    // step must be times of min_step
    if step < min_step {
        step = min_step;
    }
    if step % min_step > 0 {
        step = step - step % min_step;
    }
    // this is to ensure we create partitions less than max_query_range
    if max_query_range > 0 && step > max_query_range {
        step = if min_step < max_query_range {
            max_query_range - max_query_range % min_step
        } else {
            max_query_range
        };
    }

    // Generate partitions by DESC order
    let mut partitions = Vec::with_capacity(part_num);
    let mut end = req.end_time;
    let mut last_partition_step = end % min_step;
    let duration = req.end_time - req.start_time;
    while end > req.start_time {
        let mut start = max(end - step, req.start_time);
        if last_partition_step > 0 && duration > min_step && part_num > 1 {
            partitions.push([end - last_partition_step, end]);
            start -= last_partition_step;
            end -= last_partition_step;
        } else {
            start = max(start - last_partition_step, req.start_time);
        }
        partitions.push([start, end]);
        end = start;
        last_partition_step = 0;
    }
    if partitions.is_empty() {
        partitions.push([req.start_time, req.end_time]);
    }

    // We need to reverse partitions if query is ASC order
    if let Some((field, order_by)) = sql.order_by.first() {
        if field == &ts_column.unwrap() && order_by == &OrderBy::Asc {
            resp.order_by = OrderBy::Asc;
            partitions.reverse();
        }
    }

    resp.partitions = partitions;
    Ok(resp)
}

#[cfg(feature = "enterprise")]
pub async fn query_status() -> Result<search::QueryStatusResponse, Error> {
    // get nodes from cluster
    let mut nodes = match infra_cluster::get_cached_online_query_nodes(None).await {
        Some(nodes) => nodes,
        None => {
            log::error!("query_status: no querier node online");
            return Err(server_internal_error("no querier node online"));
        }
    };
    // sort nodes by node_id this will improve hit cache ratio
    nodes.dedup_by(|a, b| a.grpc_addr == b.grpc_addr);
    let nodes = nodes;

    // make cluster request
    let mut tasks = Vec::new();
    for node in nodes.iter().cloned() {
        let node_addr = node.grpc_addr.clone();
        let grpc_span = info_span!(
            "service:search:cluster:grpc_query_status",
            node_id = node.id,
            node_addr = node_addr.as_str(),
        );

        let task = tokio::task::spawn(
            async move {
                let cfg = get_config();
                let mut request = tonic::Request::new(proto::cluster_rpc::QueryStatusRequest {});
                request.set_timeout(std::time::Duration::from_secs(cfg.limit.query_timeout));

                opentelemetry::global::get_text_map_propagator(|propagator| {
                    propagator.inject_context(
                        &tracing::Span::current().context(),
                        &mut MetadataMap(request.metadata_mut()),
                    )
                });

                let token: MetadataValue<_> = get_internal_grpc_token()
                    .parse()
                    .map_err(|_| Error::Message("invalid token".to_string()))?;
                let channel = get_cached_channel(&node_addr).await.map_err(|err| {
                    log::error!(
                        "search->grpc: node: {}, connect err: {:?}",
                        &node.grpc_addr,
                        err
                    );
                    server_internal_error("connect search node error")
                })?;
                let mut client = cluster_rpc::search_client::SearchClient::with_interceptor(
                    channel,
                    move |mut req: Request<()>| {
                        req.metadata_mut().insert("authorization", token.clone());
                        Ok(req)
                    },
                );
                client = client
                    .send_compressed(CompressionEncoding::Gzip)
                    .accept_compressed(CompressionEncoding::Gzip)
                    .max_decoding_message_size(cfg.grpc.max_message_size * 1024 * 1024)
                    .max_encoding_message_size(cfg.grpc.max_message_size * 1024 * 1024);
                let response = match client.query_status(request).await {
                    Ok(res) => res.into_inner(),
                    Err(err) => {
                        log::error!(
                            "search->grpc: node: {}, search err: {:?}",
                            &node.grpc_addr,
                            err
                        );
                        if err.code() == tonic::Code::Internal {
                            let err = ErrorCodes::from_json(err.message())?;
                            return Err(Error::ErrorCode(err));
                        }
                        return Err(server_internal_error("search node error"));
                    }
                };
                Ok(response)
            }
            .instrument(grpc_span),
        );
        tasks.push(task);
    }

    let mut results = Vec::new();
    for task in tasks {
        match task.await {
            Ok(res) => match res {
                Ok(res) => results.push(res),
                Err(err) => {
                    return Err(err);
                }
            },
            Err(e) => {
                return Err(Error::ErrorCode(ErrorCodes::ServerInternalError(
                    e.to_string(),
                )));
            }
        }
    }

    let mut status = vec![];
    let mut set = HashSet::new();
    for result in results.into_iter().flat_map(|v| v.status.into_iter()) {
        if set.contains(&result.trace_id) {
            continue;
        } else {
            set.insert(result.trace_id.clone());
        }
        let query = result.query.as_ref().map(|query| search::QueryInfo {
            sql: query.sql.clone(),
            start_time: query.start_time,
            end_time: query.end_time,
        });
        let scan_stats = result
            .scan_stats
            .as_ref()
            .map(|scan_stats| search::ScanStats {
                files: scan_stats.files,
                records: scan_stats.records,
                original_size: scan_stats.original_size / 1024 / 1024, // change to MB
                compressed_size: scan_stats.compressed_size / 1024 / 1024, // change to MB
                querier_files: scan_stats.querier_files,
                querier_memory_cached_files: scan_stats.querier_memory_cached_files,
                querier_disk_cached_files: scan_stats.querier_disk_cached_files,
                idx_scan_size: scan_stats.idx_scan_size / 1024 / 1024, // change to MB
                idx_took: scan_stats.idx_took,
            });
        let query_status = if result.is_queue {
            "waiting"
        } else {
            "processing"
        };
        let work_group = if result.work_group.is_none() {
            "Unknown"
        } else if *result.work_group.as_ref().unwrap() == 0 {
            "Short"
        } else {
            "Long"
        };
        status.push(search::QueryStatus {
            trace_id: result.trace_id,
            created_at: result.created_at,
            started_at: result.started_at,
            status: query_status.to_string(),
            user_id: result.user_id,
            org_id: result.org_id,
            stream_type: result.stream_type,
            query,
            scan_stats,
            work_group: work_group.to_string(),
        });
    }

    Ok(search::QueryStatusResponse { status })
}

#[cfg(feature = "enterprise")]
pub async fn cancel_query(
    _org_id: &str,
    trace_id: &str,
) -> Result<search::CancelQueryResponse, Error> {
    // get nodes from cluster
    let mut nodes = match infra_cluster::get_cached_online_query_nodes(None).await {
        Some(nodes) => nodes,
        None => {
            log::error!("cancel_query: no querier node online");
            return Err(server_internal_error("no querier node online"));
        }
    };
    // sort nodes by node_id this will improve hit cache ratio
    nodes.dedup_by(|a, b| a.grpc_addr == b.grpc_addr);
    let nodes = nodes;

    // make cluster request
    let mut tasks = Vec::new();
    for node in nodes.iter().cloned() {
        let node_addr = node.grpc_addr.clone();
        let grpc_span = info_span!(
            "service:search:cluster:grpc_cancel_query",
            node_id = node.id,
            node_addr = node_addr.as_str(),
        );

        let trace_id = trace_id.to_string();
        let task = tokio::task::spawn(
            async move {
                let cfg = get_config();
                let mut request =
                    tonic::Request::new(proto::cluster_rpc::CancelQueryRequest { trace_id });
                request.set_timeout(std::time::Duration::from_secs(cfg.limit.query_timeout));
                opentelemetry::global::get_text_map_propagator(|propagator| {
                    propagator.inject_context(
                        &tracing::Span::current().context(),
                        &mut MetadataMap(request.metadata_mut()),
                    )
                });

                let token: MetadataValue<_> = get_internal_grpc_token()
                    .parse()
                    .map_err(|_| Error::Message("invalid token".to_string()))?;
                let channel = get_cached_channel(&node_addr).await.map_err(|err| {
                    log::error!(
                        "grpc_cancel_query: node: {}, connect err: {:?}",
                        &node.grpc_addr,
                        err
                    );
                    server_internal_error("connect search node error")
                })?;
                let mut client = cluster_rpc::search_client::SearchClient::with_interceptor(
                    channel,
                    move |mut req: Request<()>| {
                        req.metadata_mut().insert("authorization", token.clone());
                        Ok(req)
                    },
                );
                client = client
                    .send_compressed(CompressionEncoding::Gzip)
                    .accept_compressed(CompressionEncoding::Gzip)
                    .max_decoding_message_size(cfg.grpc.max_message_size * 1024 * 1024)
                    .max_encoding_message_size(cfg.grpc.max_message_size * 1024 * 1024);
                let response: cluster_rpc::CancelQueryResponse =
                    match client.cancel_query(request).await {
                        Ok(res) => res.into_inner(),
                        Err(err) => {
                            log::error!(
                                "grpc_cancel_query: node: {}, search err: {:?}",
                                &node.grpc_addr,
                                err
                            );
                            if err.code() == tonic::Code::Internal {
                                let err = ErrorCodes::from_json(err.message())?;
                                return Err(Error::ErrorCode(err));
                            }
                            return Err(server_internal_error("search node error"));
                        }
                    };
                Ok(response)
            }
            .instrument(grpc_span),
        );
        tasks.push(task);
    }

    let mut results = Vec::new();
    for task in tasks {
        match task.await {
            Ok(res) => match res {
                Ok(res) => results.push(res),
                Err(err) => {
                    return Err(err);
                }
            },
            Err(e) => {
                return Err(Error::ErrorCode(ErrorCodes::ServerInternalError(
                    e.to_string(),
                )));
            }
        }
    }

    let mut is_success = false;
    for res in results {
        if res.is_success {
            is_success = true;
            break;
        }
    }

    Ok(search::CancelQueryResponse {
        trace_id: trace_id.to_string(),
        is_success,
    })
}

/// match a source is a valid file or not
#[allow(clippy::too_many_arguments)]
pub async fn match_file(
    org_id: &str,
    stream_type: StreamType,
    stream_name: &str,
    time_range: Option<(i64, i64)>,
    source: &FileKey,
    match_min_ts_only: bool,
    is_wal: bool,
    partition_keys: &[StreamPartition],
    equal_items: &[(String, String)],
) -> bool {
    // fast path
    if partition_keys.is_empty() || !source.key.contains('=') {
        return true;
    }

    // slow path
    let mut filters = generate_filter_from_equal_items(equal_items);
    let partition_keys: HashMap<&String, &StreamPartition> =
        partition_keys.iter().map(|v| (&v.field, v)).collect();
    for (key, value) in filters.iter_mut() {
        if let Some(partition_key) = partition_keys.get(key) {
            for val in value.iter_mut() {
                *val = partition_key.get_partition_value(val);
            }
        }
    }
    match_source(
        StreamParams::new(org_id, stream_name, stream_type),
        time_range,
        filters.as_slice(),
        source,
        is_wal,
        match_min_ts_only,
    )
    .await
}

/// before [("a", "3"), ("b", "5"), ("a", "4"), ("b", "6")]
/// after [("a", ["3", "4"]), ("b", ["5", "6"])]
pub fn generate_filter_from_equal_items(
    equal_items: &[(String, String)],
) -> Vec<(String, Vec<String>)> {
    let mut filters: HashMap<String, Vec<String>> = HashMap::new();
    for (field, value) in equal_items {
        filters
            .entry(field.to_string())
            .or_default()
            .push(value.to_string());
    }
    filters.into_iter().collect()
}

/// match a source is a valid file or not
pub async fn match_source(
    stream: StreamParams,
    time_range: Option<(i64, i64)>,
    filters: &[(String, Vec<String>)],
    source: &FileKey,
    is_wal: bool,
    match_min_ts_only: bool,
) -> bool {
    if stream.stream_type.eq(&StreamType::Metrics)
        && source.key.starts_with(
            format!(
                "files/{}/{}/{}/",
                stream.org_id, stream.stream_type, stream.org_id
            )
            .as_str(),
        )
    {
        return true;
    }

    // match org_id & table
    if !source.key.starts_with(
        format!(
            "files/{}/{}/{}/",
            stream.org_id, stream.stream_type, stream.stream_name
        )
        .as_str(),
    ) {
        return false;
    }

    // check partition key
    if !filter_source_by_partition_key(&source.key, filters) {
        return false;
    }

    if is_wal {
        return true;
    }

    // check time range
    if source.meta.min_ts == 0 || source.meta.max_ts == 0 {
        return true;
    }
    log::trace!(
        "time range: {:?}, file time: {}-{}, {}",
        time_range,
        source.meta.min_ts,
        source.meta.max_ts,
        source.key
    );

    // match partition clause
    if let Some((time_min, time_max)) = time_range {
        if match_min_ts_only && time_min > 0 {
            return source.meta.min_ts >= time_min && source.meta.min_ts < time_max;
        }
        if time_min > 0 && time_min > source.meta.max_ts {
            return false;
        }
        if time_max > 0 && time_max < source.meta.min_ts {
            return false;
        }
    }
    true
}

/// match a source is a needed file or not, return true if needed
fn filter_source_by_partition_key(source: &str, filters: &[(String, Vec<String>)]) -> bool {
    !filters.iter().any(|(k, v)| {
        let field = format_partition_key(&format!("{k}="));
        find(source, &format!("/{field}"))
            && !v.iter().any(|v| {
                let value = format_partition_key(&format!("{k}={v}"));
                find(source, &format!("/{value}/"))
            })
    })
}

pub fn server_internal_error(error: impl ToString) -> Error {
    Error::ErrorCode(ErrorCodes::ServerInternalError(error.to_string()))
}

#[tracing::instrument(name = "service:search_partition_multi", skip(req))]
pub async fn search_partition_multi(
    trace_id: &str,
    org_id: &str,
    stream_type: StreamType,
    req: &search::MultiSearchPartitionRequest,
) -> Result<search::SearchPartitionResponse, Error> {
    let mut res = search::SearchPartitionResponse::default();
    let mut total_rec = 0;
    for query in &req.sql {
        match search_partition(
            trace_id,
            org_id,
            stream_type,
            &search::SearchPartitionRequest {
                start_time: req.start_time,
                end_time: req.end_time,
                sql: query.to_string(),
                encoding: req.encoding,
                regions: req.regions.clone(),
                clusters: req.clusters.clone(),
                query_fn: req.query_fn.clone(),
            },
        )
        .await
        {
            Ok(resp) => {
                if resp.partitions.len() > res.partitions.len() {
                    total_rec += resp.records;
                    res = resp;
                }
            }
            Err(err) => {
                log::error!("search_partition_multi error: {:?}", err);
            }
        };
    }
    res.records = total_rec;
    Ok(res)
}

pub struct MetadataMap<'a>(pub &'a mut tonic::metadata::MetadataMap);

impl<'a> opentelemetry::propagation::Injector for MetadataMap<'a> {
    /// Set a key and value in the MetadataMap.  Does nothing if the key or
    /// value are not valid inputs
    fn set(&mut self, key: &str, value: String) {
        if let Ok(key) = tonic::metadata::MetadataKey::from_bytes(key.as_bytes()) {
            if let Ok(val) = tonic::metadata::MetadataValue::try_from(&value) {
                self.0.insert(key, val);
            }
        }
    }
}

// generate parquet file search schema
fn generate_search_schema_diff(
    schema: &Schema,
    schema_latest_map: &HashMap<&String, &Arc<Field>>,
) -> Result<HashMap<String, DataType>, Error> {
    // calculate the diff between latest schema and group schema
    let mut diff_fields = HashMap::new();

    for field in schema.fields().iter() {
        if let Some(latest_field) = schema_latest_map.get(field.name()) {
            if field.data_type() != latest_field.data_type() {
                diff_fields.insert(field.name().clone(), latest_field.data_type().clone());
            }
        }
    }

    Ok(diff_fields)
}

pub fn is_use_inverted_index(sql: &Arc<Sql>) -> (bool, Vec<(String, String)>) {
    // parquet format inverted index only support single table
    if sql.stream_names.len() != 1 {
        return (false, vec![]);
    }

    let cfg = get_config();
    let index_terms = if sql.equal_items.len() == 1 {
        let schema = sql.schemas.values().next().unwrap().schema();
        let stream_settings = infra::schema::unwrap_stream_settings(schema);
        let index_fields = get_stream_setting_index_fields(&stream_settings);
        filter_index_fields(sql.equal_items.values().next().unwrap(), &index_fields)
    } else {
        vec![]
    };

    let use_inverted_index = sql.stream_type != StreamType::Index
        && sql.use_inverted_index
        && cfg.common.inverted_index_enabled
        && !cfg.common.feature_query_without_index
        && (sql.match_items.is_some() || !index_terms.is_empty());

    (use_inverted_index, index_terms)
}

pub fn filter_index_fields(
    items: &[(String, String)],
    index_fields: &[String],
) -> Vec<(String, String)> {
    let mut result = Vec::new();
    for item in items {
        if index_fields.contains(&item.0) {
            result.push(item.clone());
        }
    }
    result
}

pub fn generate_filter_from_quick_text(
    data: &[(String, String, SqlOperator)],
) -> Vec<(&str, Vec<String>)> {
    let quick_text_len = data.len();
    let mut filters = HashMap::with_capacity(quick_text_len);
    for i in 0..quick_text_len {
        let (k, v, op) = &data[i];
        if op == &SqlOperator::And
            || (op == &SqlOperator::Or && (i + 1 == quick_text_len || k == &data[i + 1].0))
        {
            let entry = filters.entry(k.as_str()).or_insert_with(Vec::new);
            entry.push(v.to_string());
        } else {
            filters.clear();
            break;
        }
    }
    filters.into_iter().collect::<Vec<(_, _)>>()
}

#[cfg(test)]
mod tests {
    use super::*;

    #[test]
    fn test_matches_by_partition_key_with_str() {
        let path = "files/default/logs/gke-fluentbit/2023/04/14/08/kuberneteshost=gke-dev1/kubernetesnamespacename=ziox-dev/7052558621820981249.parquet";
        let filters = vec![
            (vec![], true),
            (
                vec![("kuberneteshost".to_string(), vec!["gke-dev1".to_string()])],
                true,
            ),
            (
                vec![("kuberneteshost".to_string(), vec!["gke-dev2".to_string()])],
                false,
            ),
            (
                vec![(
                    "kuberneteshost".to_string(),
                    vec!["gke-dev1".to_string(), "gke-dev2".to_string()],
                )],
                true,
            ),
            (
                vec![("some_other_key".to_string(), vec!["no-matter".to_string()])],
                true,
            ),
            (
                vec![
                    ("kuberneteshost".to_string(), vec!["gke-dev1".to_string()]),
                    (
                        "kubernetesnamespacename".to_string(),
                        vec!["ziox-dev".to_string()],
                    ),
                ],
                true,
            ),
            (
                vec![
                    ("kuberneteshost".to_string(), vec!["gke-dev1".to_string()]),
                    (
                        "kubernetesnamespacename".to_string(),
                        vec!["abcdefg".to_string()],
                    ),
                ],
                false,
            ),
            (
                vec![
                    ("kuberneteshost".to_string(), vec!["gke-dev2".to_string()]),
                    (
                        "kubernetesnamespacename".to_string(),
                        vec!["ziox-dev".to_string()],
                    ),
                ],
                false,
            ),
            (
                vec![
                    ("kuberneteshost".to_string(), vec!["gke-dev2".to_string()]),
                    (
                        "kubernetesnamespacename".to_string(),
                        vec!["abcdefg".to_string()],
                    ),
                ],
                false,
            ),
            (
                vec![
                    (
                        "kuberneteshost".to_string(),
                        vec!["gke-dev1".to_string(), "gke-dev2".to_string()],
                    ),
                    (
                        "kubernetesnamespacename".to_string(),
                        vec!["ziox-dev".to_string()],
                    ),
                ],
                true,
            ),
            (
                vec![
                    (
                        "kuberneteshost".to_string(),
                        vec!["gke-dev1".to_string(), "gke-dev2".to_string()],
                    ),
                    (
                        "kubernetesnamespacename".to_string(),
                        vec!["abcdefg".to_string()],
                    ),
                ],
                false,
            ),
            (
                vec![
                    (
                        "kuberneteshost".to_string(),
                        vec!["gke-dev1".to_string(), "gke-dev2".to_string()],
                    ),
                    ("some_other_key".to_string(), vec!["no-matter".to_string()]),
                ],
                true,
            ),
        ];
        for (filter, expected) in filters {
            assert_eq!(filter_source_by_partition_key(path, &filter), expected);
        }
    }

    #[test]
    fn test_matches_by_partition_key_with_sql() {
        use config::meta::sql;
        let path = "files/default/logs/gke-fluentbit/2023/04/14/08/kuberneteshost=gke-dev1/kubernetesnamespacename=ziox-dev/7052558621820981249.parquet";
        let sqls = vec![
            ("SELECT * FROM tbl", true),
            ("SELECT * FROM tbl WHERE kuberneteshost='gke-dev1'", true),
            ("SELECT * FROM tbl WHERE kuberneteshost='gke-dev2'", false),
            ("SELECT * FROM tbl WHERE some_other_key = 'no-matter'", true),
            (
                "SELECT * FROM tbl WHERE kuberneteshost='gke-dev1' AND kubernetesnamespacename='ziox-dev'",
                true,
            ),
            (
                "SELECT * FROM tbl WHERE kuberneteshost='gke-dev1' AND kubernetesnamespacename='abcdefg'",
                false,
            ),
            (
                "SELECT * FROM tbl WHERE kuberneteshost='gke-dev2' AND kubernetesnamespacename='ziox-dev'",
                false,
            ),
            (
                "SELECT * FROM tbl WHERE kuberneteshost='gke-dev2' AND kubernetesnamespacename='abcdefg'",
                false,
            ),
            (
                "SELECT * FROM tbl WHERE kuberneteshost='gke-dev1' OR kubernetesnamespacename='ziox-dev'",
                true,
            ),
            (
                "SELECT * FROM tbl WHERE kuberneteshost='gke-dev1' OR kubernetesnamespacename='abcdefg'",
                true,
            ),
            (
                "SELECT * FROM tbl WHERE kuberneteshost='gke-dev2' OR kubernetesnamespacename='ziox-dev'",
                true,
            ),
            (
                "SELECT * FROM tbl WHERE kuberneteshost='gke-dev2' OR kubernetesnamespacename='abcdefg'",
                true,
            ),
            (
                "SELECT * FROM tbl WHERE kuberneteshost='gke-dev1' OR kuberneteshost='gke-dev2'",
                true,
            ),
            (
                "SELECT * FROM tbl WHERE kuberneteshost IN ('gke-dev1')",
                true,
            ),
            (
                "SELECT * FROM tbl WHERE kuberneteshost IN ('gke-dev2')",
                false,
            ),
            (
                "SELECT * FROM tbl WHERE kuberneteshost IN ('gke-dev1', 'gke-dev2')",
                true,
            ),
            (
                "SELECT * FROM tbl WHERE kuberneteshost IN ('gke-dev1', 'gke-dev2') AND kubernetesnamespacename='ziox-dev'",
                true,
            ),
            (
                "SELECT * FROM tbl WHERE kuberneteshost IN ('gke-dev1', 'gke-dev2') AND kubernetesnamespacename='abcdefg'",
                false,
            ),
            (
                "SELECT * FROM tbl WHERE kuberneteshost IN ('gke-dev1', 'gke-dev2') OR kubernetesnamespacename='ziox-dev'",
                true,
            ),
            (
                "SELECT * FROM tbl WHERE kuberneteshost IN ('gke-dev1', 'gke-dev2') OR kubernetesnamespacename='abcdefg'",
                true,
            ),
            (
                "SELECT * FROM tbl WHERE kuberneteshost IN ('gke-dev1', 'gke-dev2') OR some_other_key='abcdefg'",
                true,
            ),
        ];

        for (tsql, expected) in sqls {
            let meta = sql::Sql::new(tsql).unwrap();
            let filter = generate_filter_from_quick_text(&meta.quick_text);
            assert_eq!(
                filter_source_by_partition_key(
                    path,
                    &filter
                        .into_iter()
                        .map(|(f1, f2)| (f1.to_owned(), f2))
                        .collect::<Vec<(String, Vec<String>)>>()
                ),
                expected
            );
        }
    }
}<|MERGE_RESOLUTION|>--- conflicted
+++ resolved
@@ -22,13 +22,8 @@
     meta::{
         cluster::RoleGroup,
         search,
-<<<<<<< HEAD
-        sql::OrderBy,
+        sql::{OrderBy, SqlOperator},
         stream::{FileKey, StreamParams, StreamPartition, StreamType},
-=======
-        sql::{OrderBy, SqlOperator},
-        stream::{FileKey, StreamPartition, StreamType},
->>>>>>> 6580d85e
         usage::{RequestStats, UsageType},
     },
     metrics,
