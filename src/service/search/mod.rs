--- conflicted
+++ resolved
@@ -39,15 +39,11 @@
 };
 use itertools::Itertools;
 use once_cell::sync::Lazy;
-<<<<<<< HEAD
+use proto::cluster_rpc;
 use tokio::sync::{
     oneshot::{self, Receiver, Sender},
     Mutex,
 };
-=======
-use proto::cluster_rpc;
-use tokio::sync::Mutex;
->>>>>>> 6d0fbdd9
 use tonic::{codec::CompressionEncoding, metadata::MetadataValue, transport::Channel, Request};
 use tracing::{info_span, Instrument};
 use tracing_opentelemetry::OpenTelemetrySpanExt;
@@ -62,13 +58,6 @@
             stream::{ScanStats, StreamParams, StreamPartition},
         },
     },
-<<<<<<< HEAD
-    handler::grpc::{
-        cluster_rpc::{self, CancelJobRequest, JobStatusRequest},
-        request::search::{Searcher, TaskStatus},
-    },
-=======
->>>>>>> 6d0fbdd9
     service::{file_list, format_partition_key, stream},
 };
 
