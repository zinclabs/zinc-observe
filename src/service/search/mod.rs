// Copyright 2025 OpenObserve Inc.
//
// This program is free software: you can redistribute it and/or modify
// it under the terms of the GNU Affero General Public License as published by
// the Free Software Foundation, either version 3 of the License, or
// (at your option) any later version.
//
// This program is distributed in the hope that it will be useful
// but WITHOUT ANY WARRANTY; without even the implied warranty of
// MERCHANTABILITY or FITNESS FOR A PARTICULAR PURPOSE.  See the
// GNU Affero General Public License for more details.
//
// You should have received a copy of the GNU Affero General Public License
// along with this program.  If not, see <http://www.gnu.org/licenses/>.

use std::{cmp::max, sync::Arc};

use arrow_schema::{DataType, Field, Schema};
use cache::cacher::get_ts_col_order_by;
use chrono::{Duration, Utc};
use config::{
    get_config, ider,
    meta::{
        cluster::RoleGroup,
        search,
        self_reporting::usage::{RequestStats, UsageType},
        sql::{OrderBy, SqlOperator, TableReferenceExt},
        stream::{FileKey, StreamParams, StreamPartition, StreamType},
    },
    metrics,
    utils::{
        base64, json,
        schema::filter_source_by_partition_key,
        sql::{is_aggregate_query, is_simple_aggregate_query},
    },
    TIMESTAMP_COL_NAME,
};
use datafusion::distributed_plan::streaming_aggs_exec;
use hashbrown::HashMap;
use infra::{
    cache::stats,
    errors::{Error, ErrorCodes},
    schema::{get_stream_setting_index_fields, unwrap_stream_settings},
};
use once_cell::sync::Lazy;
use opentelemetry::trace::TraceContextExt;
use proto::cluster_rpc::{self, SearchQuery};
use regex::Regex;
use sql::Sql;
use tokio::runtime::Runtime;
#[cfg(not(feature = "enterprise"))]
use tokio::sync::Mutex;
use tracing::Instrument;
use tracing_opentelemetry::OpenTelemetrySpanExt;
#[cfg(feature = "enterprise")]
use {
    crate::service::grpc::make_grpc_search_client, o2_enterprise::enterprise::search::TaskStatus,
    o2_enterprise::enterprise::search::WorkGroup, std::collections::HashSet, tracing::info_span,
};

use super::self_reporting::report_request_usage_stats;
use crate::{
    common::{self, infra::cluster as infra_cluster, utils::stream::get_settings_max_query_range},
    handler::grpc::request::search::Searcher,
};

pub(crate) mod cache;
pub(crate) mod cluster;
pub(crate) mod datafusion;
pub(crate) mod grpc;
pub(crate) mod grpc_search;
pub(crate) mod index;
pub(crate) mod request;
pub(crate) mod sql;
#[cfg(feature = "enterprise")]
pub(crate) mod super_cluster;
pub(crate) mod tantivy;
pub(crate) mod utils;

// Checks for #ResultArray#
pub static RESULT_ARRAY: Lazy<Regex> =
    Lazy::new(|| Regex::new(r"^#[ \s]*Result[ \s]*Array[ \s]*#").unwrap());

// search manager
pub static SEARCH_SERVER: Lazy<Searcher> = Lazy::new(Searcher::new);

#[cfg(not(feature = "enterprise"))]
pub(crate) static QUEUE_LOCKER: Lazy<Arc<Mutex<bool>>> =
    Lazy::new(|| Arc::new(Mutex::const_new(false)));

pub static DATAFUSION_RUNTIME: Lazy<Runtime> = Lazy::new(|| {
    tokio::runtime::Builder::new_multi_thread()
        .thread_name("datafusion_runtime")
        .worker_threads(config::get_config().limit.cpu_num)
        .thread_stack_size(16 * 1024 * 1024)
        .enable_all()
        .build()
        .unwrap()
});

// Please note: `query_fn` which is the vrl needs to be base64::decoded
// when using this search
#[tracing::instrument(name = "service:search:enter", skip_all)]
pub async fn search(
    trace_id: &str,
    org_id: &str,
    stream_type: StreamType,
    user_id: Option<String>,
    in_req: &search::Request,
) -> Result<search::Response, Error> {
    let start = std::time::Instant::now();
    let started_at = chrono::Utc::now().timestamp_micros();
    let cfg = get_config();

    let trace_id = if trace_id.is_empty() {
        if cfg.common.tracing_enabled || cfg.common.tracing_search_enabled {
            let ctx = tracing::Span::current().context();
            ctx.span().span_context().trace_id().to_string()
        } else {
            ider::uuid()
        }
    } else {
        trace_id.to_string()
    };

    #[cfg(feature = "enterprise")]
    {
        let sql = Some(in_req.query.sql.clone());
        let start_time = Some(in_req.query.start_time);
        let end_time = Some(in_req.query.end_time);
        let s_event_type = in_req
            .search_type
            .map(|s_event_type| s_event_type.to_string());
        // set search task
        SEARCH_SERVER
            .insert(
                trace_id.clone(),
                TaskStatus::new_leader(
                    vec![],
                    true,
                    user_id.clone(),
                    Some(org_id.to_string()),
                    Some(stream_type.to_string()),
                    sql,
                    start_time,
                    end_time,
                    s_event_type,
                ),
            )
            .await;
    }

    #[cfg(not(feature = "enterprise"))]
    let req_regions = vec![];
    #[cfg(not(feature = "enterprise"))]
    let req_clusters = vec![];
    #[cfg(feature = "enterprise")]
    let req_regions = in_req.regions.clone();
    #[cfg(feature = "enterprise")]
    let req_clusters = in_req.clusters.clone();

    let query: SearchQuery = in_req.query.clone().into();
    let req_query = query.clone();
    let mut request = crate::service::search::request::Request::new(
        trace_id.clone(),
        org_id.to_string(),
        stream_type,
        in_req.timeout,
        user_id.clone(),
        Some((query.start_time, query.end_time)),
        in_req.search_type.map(|v| v.to_string()),
    );
    if in_req.query.streaming_output {
        request.set_streaming_output(true, in_req.query.streaming_id.clone());
    }
    log::info!("[{trace_id}] request sql : {}", query.sql.clone());
    let span = tracing::span::Span::current();
    let handle = tokio::task::spawn(
        async move { cluster::http::search(request, query, req_regions, req_clusters, true).await }
            .instrument(span),
    );
    let res = match handle.await {
        Ok(Ok(res)) => Ok(res),
        Ok(Err(e)) => Err(e),
        Err(e) => Err(Error::Message(e.to_string())),
    };
    log::info!("[trace_id {trace_id}] in leader task finish");

    // remove task because task if finished
    let mut _work_group = None;
    #[cfg(feature = "enterprise")]
    {
        if let Some(status) = SEARCH_SERVER.remove(&trace_id, false).await {
            if let Some((_, stat)) = status.first() {
                match stat.work_group.as_ref() {
                    Some(WorkGroup::Short) => _work_group = Some("short".to_string()),
                    Some(WorkGroup::Long) => _work_group = Some("long".to_string()),
                    None => _work_group = None,
                }
            }
        };
    }

    metrics::QUERY_RUNNING_NUMS
        .with_label_values(&[org_id])
        .dec();

    // do this because of clippy warning
    match res {
        Ok(mut res) => {
            res.set_work_group(_work_group.clone());
            let time = start.elapsed().as_secs_f64();
            let (report_usage, search_type, search_event_context) = match in_req.search_type {
                Some(search_type) => {
                    if matches!(
                        search_type,
                        search::SearchEventType::UI
                            | search::SearchEventType::Dashboards
                            | search::SearchEventType::Values
                            | search::SearchEventType::Other
                    ) {
                        (false, None, None)
                    } else {
                        (
                            true,
                            in_req.search_type,
                            in_req.search_event_context.clone(),
                        )
                    }
                }
                None => (false, None, None),
            };

            if report_usage {
                let stream_name = match config::meta::sql::Sql::new(&req_query.sql) {
                    Ok(v) => v.source.to_string(),
                    Err(e) => {
                        log::error!("report_usage: parse sql error: {:?}", e);
                        "".to_string()
                    }
                };
                let req_stats = RequestStats {
                    records: res.hits.len() as i64,
                    response_time: time,
                    size: res.scan_size as f64,
                    request_body: Some(req_query.sql.clone()),
                    function: if req_query.query_fn.is_empty() {
                        None
                    } else {
                        Some(req_query.query_fn.clone())
                    },
                    user_email: user_id,
                    min_ts: Some(req_query.start_time),
                    max_ts: Some(req_query.end_time),
                    cached_ratio: Some(res.cached_ratio),
                    search_type,
                    search_event_context,
                    trace_id: Some(trace_id),
                    took_wait_in_queue: if res.took_detail.is_some() {
                        let resp_took = res.took_detail.as_ref().unwrap();
                        // Consider only the cluster wait queue duration
                        Some(resp_took.cluster_wait_queue)
                    } else {
                        None
                    },
                    work_group: _work_group,
                    result_cache_ratio: Some(res.result_cache_ratio),
                    ..Default::default()
                };
                let num_fn = if req_query.query_fn.is_empty() { 0 } else { 1 };
                report_request_usage_stats(
                    req_stats,
                    org_id,
                    &stream_name,
                    stream_type,
                    UsageType::Search,
                    num_fn,
                    started_at,
                )
                .await;
            }
            Ok(res)
        }
        Err(e) => Err(e),
    }
}

/// Returns Error if the first query is failed, otherwise returns the partial results.
/// In case one query fails, the remaining queries are not executed.
#[tracing::instrument(name = "service:search_multi:enter", skip(multi_req))]
pub async fn search_multi(
    trace_id: &str,
    org_id: &str,
    stream_type: StreamType,
    user_id: Option<String>,
    multi_req: &search::MultiStreamRequest,
) -> Result<search::Response, Error> {
    let start = std::time::Instant::now();
    let started_at = Utc::now().timestamp_micros();
    let cfg = get_config();
    let trace_id = if trace_id.is_empty() {
        if cfg.common.tracing_enabled || cfg.common.tracing_search_enabled {
            let ctx = tracing::Span::current().context();
            ctx.span().span_context().trace_id().to_string()
        } else {
            ider::uuid()
        }
    } else {
        trace_id.to_string()
    };

    let mut per_query_resp = multi_req.per_query_response;

    let mut query_fn = multi_req
        .query_fn
        .as_ref()
        .and_then(|v| base64::decode_url(v).ok());

    if let Some(vrl_function) = &query_fn {
        if RESULT_ARRAY.is_match(vrl_function) {
            // The query function expects results array as input
            // Hence, per_query_resp should be true
            per_query_resp = true;
        }
        if !vrl_function.trim().ends_with('.') {
            query_fn = Some(format!("{} \n .", vrl_function));
        }
    }

    let mut queries = multi_req.to_query_req();
    log::info!(
        "search_multi: trace_id: {}, queries.len(): {}",
        trace_id,
        queries.len()
    );
    let mut multi_res = search::Response::new(multi_req.from, multi_req.size);
    // Before making any rpc requests, first check the sql expressions can be decoded correctly
    for req in queries.iter_mut() {
        if let Err(e) = req.decode() {
            return Err(Error::Message(format!("decode sql error: {:?}", e)));
        }
    }
    let queries_len = queries.len();
    let mut stream_name = "".to_string();
    let mut sqls = vec![];
    let mut index = 0;

    for mut req in queries {
        stream_name = match config::meta::sql::Sql::new(&req.query.sql) {
            Ok(v) => v.source.to_string(),
            Err(e) => {
                log::error!("report_usage: parse sql error: {:?}", e);
                "".to_string()
            }
        };
        sqls.push(req.query.sql.clone());
        if !per_query_resp {
            req.query.query_fn = query_fn.clone();
        }

        for fn_name in common::utils::functions::get_all_transform_keys(org_id).await {
            if req.query.sql.contains(&format!("{}(", fn_name)) {
                req.query.uses_zo_fn = true;
                break;
            }
        }

        let res = search(&trace_id, org_id, stream_type, user_id.clone(), &req).await;

        match res {
            Ok(res) => {
                index += 1;
                multi_res.took += res.took;

                if res.total > multi_res.total {
                    multi_res.total = res.total;
                }
                multi_res.from = res.from;
                multi_res.size += res.size;
                multi_res.file_count += res.file_count;
                multi_res.scan_size += res.scan_size;
                multi_res.scan_records += res.scan_records;
                multi_res.columns.extend(res.columns);

                multi_res.response_type = res.response_type;
                multi_res.trace_id = res.trace_id;
                multi_res.cached_ratio = res.cached_ratio;
                log::debug!(
                    "search_multi: res.hits.len() for query timerange to {} from {} : {}",
                    req.query.end_time,
                    req.query.start_time,
                    res.hits.len()
                );

                if per_query_resp {
                    multi_res.hits.push(serde_json::Value::Array(res.hits));
                } else {
                    multi_res.hits.extend(res.hits);
                }
            }
            Err(e) => {
                log::error!("search_multi: search error: {:?}", e);
                if index == 0 {
                    // Error in the first query, return the error
                    return Err(e); // TODO: return partial results
                } else {
                    // Error in subsequent queries, add the error to the response and break
                    // No need to run the remaining queries
                    multi_res.function_error = format!("{};{:?}", multi_res.function_error, e);
                    multi_res.is_partial = true;
                    break;
                }
            }
        }
    }

    let mut report_function_usage = false;
    multi_res.hits = if query_fn.is_some() && !multi_res.hits.is_empty() && !multi_res.is_partial {
        // compile vrl function & apply the same before returning the response
        let mut input_fn = query_fn.unwrap().trim().to_string();

        let apply_over_hits = RESULT_ARRAY.is_match(&input_fn);
        if apply_over_hits {
            input_fn = RESULT_ARRAY.replace(&input_fn, "").to_string();
        }
        let mut runtime = common::utils::functions::init_vrl_runtime();
        let program = match crate::service::ingestion::compile_vrl_function(&input_fn, org_id) {
            Ok(program) => {
                let registry = program
                    .config
                    .get_custom::<vector_enrichment::TableRegistry>()
                    .unwrap();
                registry.finish_load();
                Some(program)
            }
            Err(err) => {
                log::error!("[trace_id {trace_id}] search->vrl: compile err: {:?}", err);
                multi_res.function_error = format!("{};{:?}", multi_res.function_error, err);
                None
            }
        };
        match program {
            Some(program) => {
                report_function_usage = true;
                if apply_over_hits {
                    let (ret_val, _) = crate::service::ingestion::apply_vrl_fn(
                        &mut runtime,
                        &config::meta::function::VRLResultResolver {
                            program: program.program.clone(),
                            fields: program.fields.clone(),
                        },
                        json::Value::Array(multi_res.hits),
                        org_id,
                        &[stream_name.clone()],
                    );
                    ret_val
                        .as_array()
                        .unwrap()
                        .iter()
                        .filter_map(|v| {
                            if per_query_resp {
                                let flattened_array = v
                                    .as_array()
                                    .unwrap()
                                    .iter()
                                    .map(|item| {
                                        config::utils::flatten::flatten(item.clone()).unwrap()
                                    })
                                    .collect::<Vec<_>>();
                                Some(serde_json::Value::Array(flattened_array))
                            } else {
                                (!v.is_null())
                                    .then_some(config::utils::flatten::flatten(v.clone()).unwrap())
                            }
                        })
                        .collect()
                } else {
                    multi_res
                        .hits
                        .into_iter()
                        .filter_map(|hit| {
                            let (ret_val, _) = crate::service::ingestion::apply_vrl_fn(
                                &mut runtime,
                                &config::meta::function::VRLResultResolver {
                                    program: program.program.clone(),
                                    fields: program.fields.clone(),
                                },
                                hit,
                                org_id,
                                &[stream_name.clone()],
                            );
                            (!ret_val.is_null())
                                .then_some(config::utils::flatten::flatten(ret_val).unwrap())
                        })
                        .collect()
                }
            }
            None => multi_res.hits,
        }
    } else {
        multi_res.hits
    };
    log::debug!("multi_res len after applying vrl: {}", multi_res.hits.len());
    let column_timestamp = TIMESTAMP_COL_NAME.to_string();
    multi_res.cached_ratio /= queries_len;
    multi_res.hits.sort_by(|a, b| {
        if a.get(&column_timestamp).is_none() || b.get(&column_timestamp).is_none() {
            return std::cmp::Ordering::Equal;
        }
        let a_ts = a.get(&column_timestamp).unwrap().as_i64().unwrap();
        let b_ts = b.get(&column_timestamp).unwrap().as_i64().unwrap();
        b_ts.cmp(&a_ts)
    });
    let time = start.elapsed().as_secs_f64();

    if report_function_usage {
        let req_stats = RequestStats {
            // For functions, records = records * num_function, in this case num_function = 1
            records: multi_res.total as i64,
            response_time: time,
            size: multi_res.scan_size as f64,
            request_body: Some(json::to_string(&sqls).unwrap()),
            user_email: None,
            min_ts: None,
            max_ts: None,
            cached_ratio: None,
            trace_id: None,
            search_type: multi_req.search_type,
            search_event_context: multi_req.search_event_context.clone(),
            ..Default::default()
        };
        report_request_usage_stats(
            req_stats,
            org_id,
            &stream_name,
            stream_type,
            UsageType::Functions,
            0, // The request stats already contains function event
            started_at,
        )
        .await;
    }
    Ok(multi_res)
}

#[tracing::instrument(name = "service:search_partition", skip(req))]
pub async fn search_partition(
    trace_id: &str,
    org_id: &str,
    user_id: Option<&str>,
    stream_type: StreamType,
    req: &search::SearchPartitionRequest,
    skip_max_query_range: bool,
) -> Result<search::SearchPartitionResponse, Error> {
    let start = std::time::Instant::now();
    let cfg = get_config();

    let query = cluster_rpc::SearchQuery {
        start_time: req.start_time,
        end_time: req.end_time,
        sql: req.sql.to_string(),
        ..Default::default()
    };
    let sql = Sql::new(&query, org_id, stream_type).await?;

    // check for vrl
    let apply_over_hits = match req.query_fn.as_ref() {
        None => false,
        Some(v) => {
            if v.is_empty() {
                false
            } else {
                let v = base64::decode_url(v).unwrap_or(v.to_string());
                RESULT_ARRAY.is_match(&v)
            }
        }
    };

    // if there is no _timestamp field in the query, return single partitions
    let is_aggregate = is_aggregate_query(&req.sql).unwrap_or(false);
    let res_ts_column = get_ts_col_order_by(&sql, TIMESTAMP_COL_NAME, is_aggregate);
    let ts_column = res_ts_column.map(|(v, _)| v);
    let is_streaming_aggregate = ts_column.is_none()
        && is_simple_aggregate_query(&req.sql).unwrap_or(false)
        && cfg.common.feature_query_streaming_aggs;
    let mut skip_get_file_list = ts_column.is_none() || apply_over_hits;

    // if need streaming output and is simple query, we shouldn't skip file list
    if skip_get_file_list && req.streaming_output && is_streaming_aggregate {
        skip_get_file_list = false;
    }

    // check if we need to use streaming_output
    let streaming_id = if req.streaming_output && is_streaming_aggregate {
        Some(ider::uuid())
    } else {
        None
    };
    if let Some(id) = &streaming_id {
        log::info!(
            "[trace_id {trace_id}] search_partition: using streaming_output with streaming_aggregate"
        );
        streaming_aggs_exec::init_cache(id, query.start_time, query.end_time);
    }

    let mut files = Vec::new();

    let mut max_query_range = 0;
    let mut max_query_range_in_hour = 0;
    for (stream, schema) in sql.schemas.iter() {
        let stream_type = stream.get_stream_type(stream_type);
        let stream_name = stream.stream_name();
        let stream_settings = unwrap_stream_settings(schema.schema()).unwrap_or_default();
        let use_stream_stats_for_partition = stream_settings.approx_partition;

        if !skip_get_file_list && !use_stream_stats_for_partition {
            let stream_files = crate::service::file_list::query_ids(
                &sql.org_id,
                stream_type,
                &stream_name,
                sql.time_range,
            )
            .await?;
            max_query_range = max(
                max_query_range,
                get_settings_max_query_range(stream_settings.max_query_range, org_id, user_id)
                    .await
                    * 3600
                    * 1_000_000,
            );
            max_query_range_in_hour = max(
                max_query_range_in_hour,
                get_settings_max_query_range(stream_settings.max_query_range, org_id, user_id)
                    .await,
            );
            files.extend(stream_files);
        } else {
            // data retention in seconds
            let mut data_retention = stream_settings.data_retention * 24 * 60 * 60;
            // data duration in seconds
            let query_duration = (req.end_time - req.start_time) / 1000 / 1000;
            let stats = stats::get_stream_stats(org_id, &stream_name, stream_type);
            let data_end_time = std::cmp::min(Utc::now().timestamp_micros(), stats.doc_time_max);
            let data_retention_based_on_stats = (data_end_time - stats.doc_time_min) / 1000 / 1000;
            if data_retention_based_on_stats > 0 {
                data_retention = std::cmp::min(data_retention, data_retention_based_on_stats);
            };
            if data_retention == 0 {
                log::warn!("Data retention is zero, setting to 1 to prevent division by zero");
                data_retention = 1;
            }
            let records = (stats.doc_num as i64 * query_duration) / data_retention;
            let original_size = (stats.storage_size as i64 * query_duration) / data_retention;
            log::info!(
                "[trace_id {trace_id}] using approximation: stream: {}, records: {}, original_size: {}",
                stream_name,
                records,
                original_size,
            );
            files.push(infra::file_list::FileId {
                id: Utc::now().timestamp_micros(),
                records,
                original_size,
                deleted: false,
            });
        }
    }

    let file_list_took = start.elapsed().as_millis() as usize;
    log::info!(
        "[trace_id {trace_id}] search_partition: get file_list time_range: {:?}, files: {}, took: {} ms",
        (req.start_time, req.end_time),
        files.len(),
        file_list_took,
    );

    if skip_get_file_list {
        let mut response = search::SearchPartitionResponse::default();
        response.partitions.push([req.start_time, req.end_time]);
        response.max_query_range = max_query_range_in_hour;
        response.histogram_interval = sql.histogram_interval;
        return Ok(response);
    };

    let nodes = infra_cluster::get_cached_online_querier_nodes(Some(RoleGroup::Interactive))
        .await
        .unwrap_or_default();
    if nodes.is_empty() {
        log::error!("no querier node online");
        return Err(Error::Message("no querier node online".to_string()));
    }
    let cpu_cores = nodes.iter().map(|n| n.cpu_num).sum::<u64>() as usize;

    let (records, original_size) = files.iter().fold((0, 0), |(records, original_size), f| {
        (records + f.records, original_size + f.original_size)
    });
    let mut resp = search::SearchPartitionResponse {
        trace_id: trace_id.to_string(),
        file_num: files.len(),
        records: records as usize,
        original_size: original_size as usize,
        compressed_size: 0, // there is no compressed size in file list
        max_query_range: max_query_range_in_hour,
        histogram_interval: sql.histogram_interval,
        partitions: vec![],
        order_by: OrderBy::Desc,
        streaming_output: req.streaming_output,
        streaming_aggs: req.streaming_output && is_streaming_aggregate,
        streaming_id: streaming_id.clone(),
    };

    let mut min_step = Duration::try_seconds(1)
        .unwrap()
        .num_microseconds()
        .unwrap();
    if is_aggregate && ts_column.is_some() {
        let hist_int = sql.histogram_interval.unwrap_or(1);
        // add a check if histogram interval is greater than 0 to avoid panic with min_step being 0
        if hist_int > 0 {
            min_step *= hist_int;
        }
    }

    let mut total_secs = resp.original_size / cfg.limit.query_group_base_speed / cpu_cores;
    if total_secs * cfg.limit.query_group_base_speed * cpu_cores < resp.original_size {
        total_secs += 1;
    }
    let mut part_num = max(1, total_secs / cfg.limit.query_partition_by_secs);
    if part_num * cfg.limit.query_partition_by_secs < total_secs {
        part_num += 1;
    }
    // if the partition number is too large, we limit it to 1000
    if part_num > 1000 {
        part_num = 1000;
    }
    let mut step = (req.end_time - req.start_time) / part_num as i64;
    // step must be times of min_step
    if step < min_step {
        step = min_step;
    }
    if min_step > 0 && step % min_step > 0 {
        step = step - step % min_step;
    }
    // this is to ensure we create partitions less than max_query_range
    if !skip_max_query_range && max_query_range > 0 && step > max_query_range {
        step = if min_step < max_query_range {
            max_query_range - max_query_range % min_step
        } else {
            max_query_range
        };
    }

    // Generate partitions by DESC order
    let mut partitions = Vec::with_capacity(part_num);
    let mut end = req.end_time;
    let mut last_partition_step = end % min_step;
    let duration = req.end_time - req.start_time;
    while end > req.start_time {
        let mut start = max(end - step, req.start_time);
        if last_partition_step > 0 && duration > min_step && part_num > 1 {
            partitions.push([end - last_partition_step, end]);
            start -= last_partition_step;
            end -= last_partition_step;
        } else {
            start = max(start - last_partition_step, req.start_time);
        }
        partitions.push([start, end]);
        end = start;
        last_partition_step = 0;
    }
    if partitions.is_empty() {
        partitions.push([req.start_time, req.end_time]);
    }

    // We need to reverse partitions if query is ASC order
    if let Some((field, order_by)) = sql.order_by.first() {
        if field == &ts_column.unwrap_or_default() && order_by == &OrderBy::Asc {
            resp.order_by = OrderBy::Asc;
            partitions.reverse();
        }
    }

    resp.partitions = partitions;
    Ok(resp)
}

#[cfg(feature = "enterprise")]
pub async fn query_status() -> Result<search::QueryStatusResponse, Error> {
    // get nodes from cluster
    let mut nodes = match infra_cluster::get_cached_online_query_nodes(None).await {
        Some(nodes) => nodes,
        None => {
            log::error!("query_status: no querier node online");
            return Err(server_internal_error("no querier node online"));
        }
    };
    // sort nodes by node_id this will improve hit cache ratio
    nodes.dedup_by(|a, b| a.grpc_addr == b.grpc_addr);
    let nodes = nodes;

    // make cluster request
    let mut tasks = Vec::new();
    for node in nodes.iter().cloned() {
        let node_addr = node.grpc_addr.clone();
        let grpc_span = info_span!(
            "service:search:cluster:grpc_query_status",
            node_id = node.id,
            node_addr = node_addr.as_str(),
        );

        let task = tokio::task::spawn(
            async move {
                let mut request = tonic::Request::new(proto::cluster_rpc::QueryStatusRequest {});
                let node = Arc::new(node) as _;
                let mut client = make_grpc_search_client(&mut request, &node).await?;
                let response = match client.query_status(request).await {
                    Ok(res) => res.into_inner(),
                    Err(err) => {
                        log::error!(
                            "search->grpc: node: {}, search err: {:?}",
                            &node.get_grpc_addr(),
                            err
                        );
                        if err.code() == tonic::Code::Internal {
                            let err = ErrorCodes::from_json(err.message())?;
                            return Err(Error::ErrorCode(err));
                        }
                        return Err(server_internal_error("search node error"));
                    }
                };
                Ok(response)
            }
            .instrument(grpc_span),
        );
        tasks.push(task);
    }

    let mut results = Vec::new();
    for task in tasks {
        match task.await {
            Ok(res) => match res {
                Ok(res) => results.push(res),
                Err(err) => {
                    return Err(err);
                }
            },
            Err(e) => {
                return Err(Error::ErrorCode(ErrorCodes::ServerInternalError(
                    e.to_string(),
                )));
            }
        }
    }

    let mut status = vec![];
    let mut set = HashSet::new();
    for result in results.into_iter().flat_map(|v| v.status.into_iter()) {
        if set.contains(&result.trace_id) {
            continue;
        } else {
            set.insert(result.trace_id.clone());
        }
        let query = result.query.as_ref().map(|query| search::QueryInfo {
            sql: query.sql.clone(),
            start_time: query.start_time,
            end_time: query.end_time,
        });
        let scan_stats = result
            .scan_stats
            .as_ref()
            .map(|scan_stats| search::ScanStats {
                files: scan_stats.files,
                records: scan_stats.records,
                original_size: scan_stats.original_size / 1024 / 1024, // change to MB
                compressed_size: scan_stats.compressed_size / 1024 / 1024, // change to MB
                querier_files: scan_stats.querier_files,
                querier_memory_cached_files: scan_stats.querier_memory_cached_files,
                querier_disk_cached_files: scan_stats.querier_disk_cached_files,
                idx_scan_size: scan_stats.idx_scan_size / 1024 / 1024, // change to MB
                idx_took: scan_stats.idx_took,
            });
        let query_status = if result.is_queue {
            "waiting"
        } else {
            "processing"
        };
        let work_group = if result.work_group.is_none() {
            "Unknown"
        } else if *result.work_group.as_ref().unwrap() == 0 {
            "Short"
        } else {
            "Long"
        };
        let search_type: Option<search::SearchEventType> = result.search_type.map(|s_event_type| {
            search::SearchEventType::try_from(s_event_type.as_str())
                .unwrap_or(search::SearchEventType::UI)
        });
        status.push(search::QueryStatus {
            trace_id: result.trace_id,
            created_at: result.created_at,
            started_at: result.started_at,
            status: query_status.to_string(),
            user_id: result.user_id,
            org_id: result.org_id,
            stream_type: result.stream_type,
            query,
            scan_stats,
            work_group: work_group.to_string(),
            search_type,
        });
    }

    Ok(search::QueryStatusResponse { status })
}

#[cfg(feature = "enterprise")]
pub async fn cancel_query(
    _org_id: &str,
    trace_id: &str,
) -> Result<search::CancelQueryResponse, Error> {
    // get nodes from cluster
    let mut nodes = match infra_cluster::get_cached_online_query_nodes(None).await {
        Some(nodes) => nodes,
        None => {
            log::error!("cancel_query: no querier node online");
            return Err(server_internal_error("no querier node online"));
        }
    };
    // sort nodes by node_id this will improve hit cache ratio
    nodes.dedup_by(|a, b| a.grpc_addr == b.grpc_addr);
    let nodes = nodes;

    // make cluster request
    let mut tasks = Vec::new();
    for node in nodes.iter().cloned() {
        let node_addr = node.grpc_addr.clone();
        let grpc_span = info_span!(
            "service:search:cluster:grpc_cancel_query",
            node_id = node.id,
            node_addr = node_addr.as_str(),
        );

        let trace_id = trace_id.to_string();
        let task = tokio::task::spawn(
            async move {
                let mut request =
                    tonic::Request::new(proto::cluster_rpc::CancelQueryRequest { trace_id });
                let node = Arc::new(node) as _;
                let mut client = make_grpc_search_client(&mut request, &node).await?;
                let response: cluster_rpc::CancelQueryResponse =
                    match client.cancel_query(request).await {
                        Ok(res) => res.into_inner(),
                        Err(err) => {
                            log::error!(
                                "grpc_cancel_query: node: {}, search err: {:?}",
                                &node.get_grpc_addr(),
                                err
                            );
                            if err.code() == tonic::Code::Internal {
                                let err = ErrorCodes::from_json(err.message())?;
                                return Err(Error::ErrorCode(err));
                            }
                            return Err(server_internal_error("search node error"));
                        }
                    };
                Ok(response)
            }
            .instrument(grpc_span),
        );
        tasks.push(task);
    }

    let mut results = Vec::new();
    for task in tasks {
        match task.await {
            Ok(res) => match res {
                Ok(res) => results.push(res),
                Err(err) => {
                    return Err(err);
                }
            },
            Err(e) => {
                return Err(Error::ErrorCode(ErrorCodes::ServerInternalError(
                    e.to_string(),
                )));
            }
        }
    }

    Ok(search::CancelQueryResponse {
        trace_id: trace_id.to_string(),
        is_success: true,
    })
}

/// match a source is a valid file or not
#[allow(clippy::too_many_arguments)]
pub async fn match_file(
    org_id: &str,
    stream_type: StreamType,
    stream_name: &str,
    time_range: Option<(i64, i64)>,
    source: &FileKey,
    partition_keys: &[StreamPartition],
    equal_items: &[(String, String)],
) -> bool {
    // fast path
    if partition_keys.is_empty()
        || !source.key.contains('=')
        || stream_type == StreamType::EnrichmentTables
    {
        return true;
    }

    // slow path
    let mut filters = generate_filter_from_equal_items(equal_items);
    let partition_keys: HashMap<&String, &StreamPartition> =
        partition_keys.iter().map(|v| (&v.field, v)).collect();
    for (key, value) in filters.iter_mut() {
        if let Some(partition_key) = partition_keys.get(key) {
            for val in value.iter_mut() {
                *val = partition_key.get_partition_value(val);
            }
        }
    }
    match_source(
        Arc::new(StreamParams::new(org_id, stream_name, stream_type)),
        time_range,
        &filters,
        source,
    )
    .await
}

/// before [("a", "3"), ("b", "5"), ("a", "4"), ("b", "6")]
/// after [("a", ["3", "4"]), ("b", ["5", "6"])]
pub fn generate_filter_from_equal_items(
    equal_items: &[(String, String)],
) -> Vec<(String, Vec<String>)> {
    let mut filters: HashMap<String, Vec<String>> = HashMap::new();
    for (field, value) in equal_items {
        filters
            .entry(field.to_string())
            .or_default()
            .push(value.to_string());
    }
    filters.into_iter().collect()
}

/// match a source is a valid file or not
pub async fn match_source(
    stream: Arc<StreamParams>,
    time_range: Option<(i64, i64)>,
    filters: &[(String, Vec<String>)],
    source: &FileKey,
) -> bool {
    // match org_id & table
    if !source.key.starts_with(
        format!(
            "files/{}/{}/{}/",
            stream.org_id, stream.stream_type, stream.stream_name
        )
        .as_str(),
    ) {
        return false;
    }

    // check partition key
    if !filter_source_by_partition_key(&source.key, filters) {
        return false;
    }

    // check time range
    if source.meta.min_ts == 0 || source.meta.max_ts == 0 {
        return true;
    }
    log::trace!(
        "time range: {:?}, file time: {}-{}, {}",
        time_range,
        source.meta.min_ts,
        source.meta.max_ts,
        source.key
    );

    // match partition clause
    if let Some((time_min, time_max)) = time_range {
        if time_min > 0 && time_min > source.meta.max_ts {
            return false;
        }
        if time_max > 0 && time_max < source.meta.min_ts {
            return false;
        }
    }
    true
}

pub fn server_internal_error(error: impl ToString) -> Error {
    Error::ErrorCode(ErrorCodes::ServerInternalError(error.to_string()))
}

#[tracing::instrument(name = "service:search_partition_multi", skip(req))]
pub async fn search_partition_multi(
    trace_id: &str,
    org_id: &str,
    user_id: &str,
    stream_type: StreamType,
    req: &search::MultiSearchPartitionRequest,
) -> Result<search::SearchPartitionResponse, Error> {
    let mut res = search::SearchPartitionResponse::default();
    let mut total_rec = 0;
    for query in &req.sql {
        match search_partition(
            trace_id,
            org_id,
            Some(user_id),
            stream_type,
            &search::SearchPartitionRequest {
                start_time: req.start_time,
                end_time: req.end_time,
                sql: query.to_string(),
                encoding: req.encoding,
                regions: req.regions.clone(),
                clusters: req.clusters.clone(),
                query_fn: req.query_fn.clone(),
                streaming_output: req.streaming_output,
            },
            false,
        )
        .await
        {
            Ok(resp) => {
                if resp.partitions.len() > res.partitions.len() {
                    total_rec += resp.records;
                    res = resp;
                }
            }
            Err(err) => {
                log::error!("search_partition_multi error: {:?}", err);
            }
        };
    }
    res.records = total_rec;
    Ok(res)
}

pub struct MetadataMap<'a>(pub &'a mut tonic::metadata::MetadataMap);

impl opentelemetry::propagation::Injector for MetadataMap<'_> {
    /// Set a key and value in the MetadataMap.  Does nothing if the key or
    /// value are not valid inputs
    fn set(&mut self, key: &str, value: String) {
        if let Ok(key) = tonic::metadata::MetadataKey::from_bytes(key.as_bytes()) {
            if let Ok(val) = tonic::metadata::MetadataValue::try_from(&value) {
                self.0.insert(key, val);
            }
        }
    }
}

// generate parquet file search schema
pub fn generate_search_schema_diff(
    schema: &Schema,
<<<<<<< HEAD
    schema_latest_map: &HashMap<&String, &Arc<Field>>,
=======
    latest_schema_map: &HashMap<&String, &Arc<Field>>,
>>>>>>> 9dc3e35b
) -> HashMap<String, DataType> {
    // calculate the diff between latest schema and group schema
    let mut diff_fields = HashMap::new();

    for field in schema.fields().iter() {
        if let Some(latest_field) = latest_schema_map.get(field.name()) {
            if field.data_type() != latest_field.data_type() {
                diff_fields.insert(field.name().clone(), latest_field.data_type().clone());
            }
        }
    }

    diff_fields
}

pub fn is_use_inverted_index(sql: &Arc<Sql>) -> (bool, Vec<(String, String)>) {
    // parquet format inverted index only support single table
    if sql.stream_names.len() != 1 {
        return (false, vec![]);
    }

    let cfg = get_config();
    let index_terms = if sql.equal_items.len() == 1 {
        let schema = sql.schemas.values().next().unwrap().schema();
        let stream_settings = infra::schema::unwrap_stream_settings(schema);
        let index_fields = get_stream_setting_index_fields(&stream_settings);
        filter_index_fields(sql.equal_items.values().next().unwrap(), &index_fields)
    } else {
        vec![]
    };

    let use_inverted_index = sql.stream_type != StreamType::Index
        && sql.use_inverted_index
        && cfg.common.inverted_index_enabled
        && !cfg.common.feature_query_without_index
        && (sql.index_condition.is_some() || sql.match_items.is_some() || !index_terms.is_empty());

    (use_inverted_index, index_terms)
}

pub fn filter_index_fields(
    items: &[(String, String)],
    index_fields: &[String],
) -> Vec<(String, String)> {
    let mut result = Vec::new();
    for item in items {
        if index_fields.contains(&item.0) {
            result.push(item.clone());
        }
    }
    result
}

pub fn generate_filter_from_quick_text(
    data: &[(String, String, SqlOperator)],
) -> Vec<(&str, Vec<String>)> {
    let quick_text_len = data.len();
    let mut filters = HashMap::with_capacity(quick_text_len);
    for i in 0..quick_text_len {
        let (k, v, op) = &data[i];
        if op == &SqlOperator::And
            || (op == &SqlOperator::Or && (i + 1 == quick_text_len || k == &data[i + 1].0))
        {
            let entry = filters.entry(k.as_str()).or_insert_with(Vec::new);
            entry.push(v.to_string());
        } else {
            filters.clear();
            break;
        }
    }
    filters.into_iter().collect::<Vec<(_, _)>>()
}

#[cfg(test)]
mod tests {
    use super::*;

    #[test]
    fn test_matches_by_partition_key_with_sql() {
        use config::meta::sql;
        let path = "files/default/logs/gke-fluentbit/2023/04/14/08/kuberneteshost=gke-dev1/kubernetesnamespacename=ziox-dev/7052558621820981249.parquet";
        let sqls = vec![
            ("SELECT * FROM tbl", true),
            ("SELECT * FROM tbl WHERE kuberneteshost='gke-dev1'", true),
            ("SELECT * FROM tbl WHERE kuberneteshost='gke-dev2'", false),
            ("SELECT * FROM tbl WHERE some_other_key = 'no-matter'", true),
            (
                "SELECT * FROM tbl WHERE kuberneteshost='gke-dev1' AND kubernetesnamespacename='ziox-dev'",
                true,
            ),
            (
                "SELECT * FROM tbl WHERE kuberneteshost='gke-dev1' AND kubernetesnamespacename='abcdefg'",
                false,
            ),
            (
                "SELECT * FROM tbl WHERE kuberneteshost='gke-dev2' AND kubernetesnamespacename='ziox-dev'",
                false,
            ),
            (
                "SELECT * FROM tbl WHERE kuberneteshost='gke-dev2' AND kubernetesnamespacename='abcdefg'",
                false,
            ),
            (
                "SELECT * FROM tbl WHERE kuberneteshost='gke-dev1' OR kubernetesnamespacename='ziox-dev'",
                true,
            ),
            (
                "SELECT * FROM tbl WHERE kuberneteshost='gke-dev1' OR kubernetesnamespacename='abcdefg'",
                true,
            ),
            (
                "SELECT * FROM tbl WHERE kuberneteshost='gke-dev2' OR kubernetesnamespacename='ziox-dev'",
                true,
            ),
            (
                "SELECT * FROM tbl WHERE kuberneteshost='gke-dev2' OR kubernetesnamespacename='abcdefg'",
                true,
            ),
            (
                "SELECT * FROM tbl WHERE kuberneteshost='gke-dev1' OR kuberneteshost='gke-dev2'",
                true,
            ),
            (
                "SELECT * FROM tbl WHERE kuberneteshost IN ('gke-dev1')",
                true,
            ),
            (
                "SELECT * FROM tbl WHERE kuberneteshost IN ('gke-dev2')",
                false,
            ),
            (
                "SELECT * FROM tbl WHERE kuberneteshost IN ('gke-dev1', 'gke-dev2')",
                true,
            ),
            (
                "SELECT * FROM tbl WHERE kuberneteshost IN ('gke-dev1', 'gke-dev2') AND kubernetesnamespacename='ziox-dev'",
                true,
            ),
            (
                "SELECT * FROM tbl WHERE kuberneteshost IN ('gke-dev1', 'gke-dev2') AND kubernetesnamespacename='abcdefg'",
                false,
            ),
            (
                "SELECT * FROM tbl WHERE kuberneteshost IN ('gke-dev1', 'gke-dev2') OR kubernetesnamespacename='ziox-dev'",
                true,
            ),
            (
                "SELECT * FROM tbl WHERE kuberneteshost IN ('gke-dev1', 'gke-dev2') OR kubernetesnamespacename='abcdefg'",
                true,
            ),
            (
                "SELECT * FROM tbl WHERE kuberneteshost IN ('gke-dev1', 'gke-dev2') OR some_other_key='abcdefg'",
                true,
            ),
        ];

        for (tsql, expected) in sqls {
            let meta = sql::Sql::new(tsql).unwrap();
            let filter = generate_filter_from_quick_text(&meta.quick_text);
            assert_eq!(
                filter_source_by_partition_key(
                    path,
                    &filter
                        .into_iter()
                        .map(|(f1, f2)| (f1.to_owned(), f2))
                        .collect::<Vec<(String, Vec<String>)>>()
                ),
                expected
            );
        }
    }
}<|MERGE_RESOLUTION|>--- conflicted
+++ resolved
@@ -1160,11 +1160,7 @@
 // generate parquet file search schema
 pub fn generate_search_schema_diff(
     schema: &Schema,
-<<<<<<< HEAD
-    schema_latest_map: &HashMap<&String, &Arc<Field>>,
-=======
     latest_schema_map: &HashMap<&String, &Arc<Field>>,
->>>>>>> 9dc3e35b
 ) -> HashMap<String, DataType> {
     // calculate the diff between latest schema and group schema
     let mut diff_fields = HashMap::new();
