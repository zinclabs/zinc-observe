// Copyright 2023 Zinc Labs Inc.
//
// This program is free software: you can redistribute it and/or modify
// it under the terms of the GNU Affero General Public License as published by
// the Free Software Foundation, either version 3 of the License, or
// (at your option) any later version.
//
// This program is distributed in the hope that it will be useful
// but WITHOUT ANY WARRANTY; without even the implied warranty of
// MERCHANTABILITY or FITNESS FOR A PARTICULAR PURPOSE.  See the
// GNU Affero General Public License for more details.
//
// You should have received a copy of the GNU Affero General Public License
// along with this program.  If not, see <http://www.gnu.org/licenses/>.

use std::{
    collections::{HashMap, HashSet},
    fs::File,
    io::{BufReader, Seek, SeekFrom},
    sync::Arc,
};

use anyhow::Result;
use config::{
    meta::stream::StreamType,
    utils::{
        json,
        schema::{infer_json_schema, infer_json_schema_from_map},
        schema_ext::SchemaExt,
    },
    CONFIG,
};
use datafusion::arrow::{
    datatypes::{DataType, Field, Schema},
    error::ArrowError,
};
use infra::dist_lock;
use itertools::Itertools;
use serde_json::{Map, Value};

use crate::{
    common::{
        infra::config::LOCAL_SCHEMA_LOCKER,
        meta::{
            authz::Authz,
            ingestion::StreamSchemaChk,
            prom::METADATA_LABEL,
            stream::{SchemaEvolution, StreamPartition},
        },
    },
    service::db,
};

pub(crate) fn get_upto_discard_error() -> anyhow::Error {
    anyhow::anyhow!(
        "Too old data, only last {} hours data can be ingested. Data discarded. You can adjust ingestion max time by setting the environment variable ZO_INGEST_ALLOWED_UPTO=<max_hours>",
        CONFIG.limit.ingest_allowed_upto
    )
}

pub(crate) fn get_request_columns_limit_error() -> anyhow::Error {
    anyhow::anyhow!(
        "Too many cloumns, only {} columns accept. Data discarded. You can adjust ingestion columns limit by setting the environment variable ZO_COLS_PER_RECORD_LIMIT=<max_cloumns>",
        CONFIG.limit.req_cols_per_record_limit
    )
}

#[tracing::instrument(name = "service:schema:schema_evolution", skip(inferred_schema))]
pub async fn schema_evolution(
    org_id: &str,
    stream_name: &str,
    stream_type: StreamType,
    inferred_schema: Arc<Schema>,
    min_ts: i64,
) {
    let schema = db::schema::get(org_id, stream_name, stream_type)
        .await
        .unwrap();

    if schema == Schema::empty() {
        let mut metadata = HashMap::new();
        metadata.insert("created_at".to_string(), min_ts.to_string());
        log::info!("schema_evolution: setting schema for {:?}", stream_name);
        db::schema::set(
            org_id,
            stream_name,
            stream_type,
            &Arc::into_inner(inferred_schema)
                .unwrap()
                .with_metadata(metadata),
            Some(min_ts),
            false,
        )
        .await
        .unwrap();
    } else if !inferred_schema.fields().eq(schema.fields()) {
        let schema_fields: HashSet<_> = schema.fields().iter().collect();
        let mut field_datatype_delta: Vec<_> = vec![];
        let mut new_field_delta: Vec<_> = vec![];

        for item in inferred_schema.fields.iter() {
            let item_name = item.name();
            let item_data_type = item.data_type();

            match schema_fields.iter().find(|f| f.name() == item_name) {
                Some(existing_field) => {
                    if existing_field.data_type() != item_data_type
                        && existing_field.data_type() != &DataType::Utf8
                    {
                        field_datatype_delta.push(format!("{}:[{}]", item_name, item_data_type));
                    }
                }
                None => {
                    new_field_delta.push(format!("{}:[{}]", item_name, item_data_type));
                }
            }
        }
        if field_datatype_delta.is_empty() && new_field_delta.is_empty() {
            return;
        }
        log::info!(
            "schema_evolution: updating schema for {:?} field data type delta is {:?} ,newly added fields are {:?}",
            stream_name,
            field_datatype_delta,
            new_field_delta
        );
        match try_merge(vec![schema, Arc::into_inner(inferred_schema).unwrap()]) {
            Err(e) => {
                log::error!(
                    "schema_evolution: schema merge failed for {:?} err: {:?}",
                    stream_name,
                    e
                );
            }
            Ok(merged) => {
                if !field_datatype_delta.is_empty() || !new_field_delta.is_empty() {
                    let is_field_delta = !field_datatype_delta.is_empty();
                    let mut final_fields = vec![];

                    let metadata = merged.metadata().clone();

                    for mut field in merged.to_cloned_fields().into_iter() {
                        if field.metadata().contains_key("zo_cast") {
                            let mut new_meta = field.metadata().clone();
                            new_meta.remove_entry("zo_cast");
                            field.set_metadata(new_meta);
                        }
                        final_fields.push(field);
                    }
                    let final_schema = Schema::new(final_fields.to_vec()).with_metadata(metadata);
                    db::schema::set(
                        org_id,
                        stream_name,
                        stream_type,
                        &final_schema,
                        Some(min_ts),
                        is_field_delta,
                    )
                    .await
                    .unwrap();
                }
            }
        };
    }
}

// Hack to allow widening conversion, method overrides Schema::try_merge
fn try_merge(schemas: impl IntoIterator<Item = Schema>) -> Result<Schema, ArrowError> {
    let mut merged_metadata: HashMap<String, String> = HashMap::new();
    let mut merged_fields: Vec<Field> = Vec::new();
    // TODO : this dummy initialization is to avoid compiler complaining for
    // uninitialized value
    let mut temp_field = Field::new("dummy", DataType::Utf8, false);

    for schema in schemas {
        for (key, value) in schema.metadata() {
            // merge metadata
            if let Some(old_val) = merged_metadata.get(key) {
                if old_val != value {
                    return Err(ArrowError::SchemaError(
                        "Fail to merge schema due to conflicting metadata.".to_string(),
                    ));
                }
            }
            merged_metadata.insert(key.to_string(), value.to_string());
        }

        // merge fields
        let mut found_at = 0;
        for field in schema.to_cloned_fields().iter().sorted_by_key(|v| v.name()) {
            let mut new_field = true;
            let mut allowed = false;
            for (stream, mut merged_field) in merged_fields.iter_mut().enumerate() {
                if field.name() != merged_field.name() {
                    continue;
                }
                new_field = false;
                if merged_field.data_type() != field.data_type() {
                    if !CONFIG.common.widening_schema_evolution {
                        return Err(ArrowError::SchemaError(format!(
                            "Fail to merge schema due to conflicting data type[{}:{}].",
                            merged_field.data_type(),
                            field.data_type()
                        )));
                    }
                    allowed = is_widening_conversion(merged_field.data_type(), field.data_type());
                    if allowed {
                        temp_field = Field::new(
                            merged_field.name(),
                            field.data_type().to_owned(),
                            merged_field.is_nullable(),
                        );
                        merged_field = &mut temp_field;
                    }
                }
                found_at = stream;
                match merged_field.try_merge(field) {
                    Ok(_) => {}
                    Err(_) => {
                        let mut meta = field.metadata().clone();
                        meta.insert("zo_cast".to_owned(), true.to_string());
                        merged_field.set_metadata(meta);
                    }
                };
            }
            // found a new field, add to field list
            if new_field {
                merged_fields.push(field.clone());
            }
            if allowed {
                let _ = std::mem::replace(&mut merged_fields[found_at], temp_field.to_owned());
            }
        }
    }
    let merged = Schema::new_with_metadata(merged_fields, merged_metadata);
    Ok(merged)
}

fn is_widening_conversion(from: &DataType, to: &DataType) -> bool {
    let allowed_type = match from {
        DataType::Boolean => vec![DataType::Utf8],
        DataType::Int8 => vec![
            DataType::Utf8,
            DataType::Int16,
            DataType::Int32,
            DataType::Int64,
            DataType::Float16,
            DataType::Float32,
            DataType::Float64,
        ],
        DataType::Int16 => vec![
            DataType::Utf8,
            DataType::Int32,
            DataType::Int64,
            DataType::Float16,
            DataType::Float32,
            DataType::Float64,
        ],
        DataType::Int32 => vec![
            DataType::Utf8,
            DataType::Int64,
            DataType::UInt32,
            DataType::UInt64,
            DataType::Float32,
            DataType::Float64,
        ],
        DataType::Int64 => vec![DataType::Utf8, DataType::UInt64, DataType::Float64],
        DataType::UInt8 => vec![
            DataType::Utf8,
            DataType::UInt16,
            DataType::UInt32,
            DataType::UInt64,
        ],
        DataType::UInt16 => vec![DataType::Utf8, DataType::UInt32, DataType::UInt64],
        DataType::UInt32 => vec![DataType::Utf8, DataType::UInt64],
        DataType::UInt64 => vec![DataType::Utf8],
        DataType::Float16 => vec![DataType::Utf8, DataType::Float32, DataType::Float64],
        DataType::Float32 => vec![DataType::Utf8, DataType::Float64],
        DataType::Float64 => vec![DataType::Utf8],
        _ => vec![DataType::Utf8],
    };
    allowed_type.contains(to)
}

pub async fn check_for_schema(
    org_id: &str,
    stream_name: &str,
    stream_type: StreamType,
    stream_schema_map: &mut HashMap<String, Schema>,
    record_val: &Map<String, Value>,
    record_ts: i64,
) -> Result<(SchemaEvolution, Option<Schema>)> {
    if !stream_schema_map.contains_key(stream_name) {
        let schema = db::schema::get(org_id, stream_name, stream_type)
            .await
            .unwrap();
        stream_schema_map.insert(stream_name.to_string(), schema);
    }
    let schema = stream_schema_map.get(stream_name).unwrap();
    if !schema.fields().is_empty() && CONFIG.common.skip_schema_validation {
        return Ok((
            SchemaEvolution {
                schema_compatible: true,
                is_schema_changed: false,
                types_delta: None,
            },
            None,
        ));
    }

    // get infer schema
    let value_iter = [record_val].into_iter();
    let inferred_schema = infer_json_schema_from_map(value_iter, stream_type).unwrap();

    // fast path
    if schema.fields.eq(&inferred_schema.fields) {
        return Ok((
            SchemaEvolution {
                schema_compatible: true,
                is_schema_changed: false,
                types_delta: None,
            },
            None,
        ));
    }

    if inferred_schema.fields.len() > CONFIG.limit.req_cols_per_record_limit {
        return Err(get_request_columns_limit_error());
    }

    let is_new = schema.fields().is_empty();
    if !is_new {
        let (is_schema_changed, field_datatype_delta) =
            get_schema_changes(schema, &inferred_schema);
        if !is_schema_changed {
            // generate new schema
            let inferred_schema = if field_datatype_delta.is_empty() {
                inferred_schema
            } else {
                let schema_latest = stream_schema_map.get(stream_name).unwrap();
                inferred_schema.cloned_from(schema_latest)
            };
            return Ok((
                SchemaEvolution {
                    schema_compatible: true,
                    is_schema_changed: false,
                    types_delta: Some(field_datatype_delta),
                },
                Some(inferred_schema),
            ));
        }
    }

    // slow path
    let ret = handle_diff_schema(
        org_id,
        stream_name,
        stream_type,
        is_new,
        &inferred_schema,
        record_ts,
        stream_schema_map,
    )
    .await
    .unwrap_or(SchemaEvolution {
        schema_compatible: true,
        is_schema_changed: false,
        types_delta: None,
    });

    // generate new schema
    let schema_latest = stream_schema_map.get(stream_name).unwrap();
    let inferred_schema = inferred_schema.cloned_from(schema_latest);

    Ok((ret, Some(inferred_schema)))
}

async fn get_merged_schema(
    org_id: &str,
    stream_name: &str,
    stream_type: StreamType,
    inferred_schema: &Schema,
) -> Option<(Vec<Field>, Schema)> {
    let mut db_schema = db::schema::get_from_db(org_id, stream_name, stream_type)
        .await
        .unwrap();

    let (is_schema_changed, field_datatype_delta, merged_fields) =
        get_merge_schema_changes(&db_schema, inferred_schema);

    if !is_schema_changed {
        return None;
    }

    let metadata = std::mem::take(&mut db_schema.metadata);
    Some((
        field_datatype_delta,
        Schema::new(merged_fields).with_metadata(metadata),
    ))
}

// handle_diff_schema is a slow path, it acquires a lock to update schema
// steps:
// 1. get schema from db, if schema is empty, set schema and return
// 2. acquire locks
// 3. get schema from db,
// 4. if db_schema is identical to inferred_schema, return (means another thread has updated schema)
// 5. if db_schema is not identical to inferred_schema, merge schema and update db
// 6. release locks
async fn handle_diff_schema(
    org_id: &str,
    stream_name: &str,
    stream_type: StreamType,
    is_new: bool,
    inferred_schema: &Schema,
    record_ts: i64,
    stream_schema_map: &mut HashMap<String, Schema>,
) -> Option<SchemaEvolution> {
    if CONFIG.common.local_mode {
        handle_diff_schema_local_mode(
            org_id,
            stream_name,
            stream_type,
            is_new,
            inferred_schema,
            record_ts,
            stream_schema_map,
        )
        .await
    } else {
        handle_diff_schema_cluster_mode(
            org_id,
            stream_name,
            stream_type,
            is_new,
            inferred_schema,
            record_ts,
            stream_schema_map,
        )
        .await
    }
}

async fn handle_diff_schema_local_mode(
    org_id: &str,
    stream_name: &str,
    stream_type: StreamType,
    is_new: bool,
    inferred_schema: &Schema,
    record_ts: i64,
    stream_schema_map: &mut HashMap<String, Schema>,
) -> Option<SchemaEvolution> {
    // first update thread cache
    if is_new {
        let mut metadata = HashMap::with_capacity(1);
        metadata.insert("created_at".to_string(), record_ts.to_string());
        stream_schema_map.insert(
            stream_name.to_string(),
            inferred_schema.clone().with_metadata(metadata),
        );
    }

    let lock_key = format!("/lock/schema/{org_id}/{stream_type}/{stream_name}",);
    let local_map = LOCAL_SCHEMA_LOCKER.clone();
    let mut schema_locker = local_map.write().await;
    let locker = schema_locker
        .entry(lock_key)
        .or_insert_with(|| Arc::new(tokio::sync::RwLock::new(false)));
    let locker = locker.clone();
    drop(schema_locker);
    // lock acquired
    let lock_acquired = locker.write().await;

    let Some((field_datatype_delta, final_schema)) =
        get_merged_schema(org_id, stream_name, stream_type, inferred_schema).await
    else {
        drop(lock_acquired);
        return None;
    };
    log::info!(
        "Acquired lock for local stream {} to update schema",
        stream_name
    );
    db::schema::set(
        org_id,
        stream_name,
        stream_type,
        &final_schema,
        Some(record_ts),
        !field_datatype_delta.is_empty(),
    )
    .await
    .expect("Failed to update schema");
    if is_new {
        crate::common::utils::auth::set_ownership(
            org_id,
            &stream_type.to_string(),
            Authz::new(stream_name),
        )
        .await;
    }

    // update thread cache
    stream_schema_map.insert(stream_name.to_string(), final_schema);

    // release lock
    drop(lock_acquired);

    Some(SchemaEvolution {
        schema_compatible: true,
        is_schema_changed: true,
        types_delta: Some(field_datatype_delta),
    })
}

async fn handle_diff_schema_cluster_mode(
    org_id: &str,
    stream_name: &str,
    stream_type: StreamType,
    is_new: bool,
    inferred_schema: &Schema,
    record_ts: i64,
    stream_schema_map: &mut HashMap<String, Schema>,
) -> Option<SchemaEvolution> {
    // first update thread cache
    if is_new {
        let mut metadata = HashMap::with_capacity(1);
        metadata.insert("created_at".to_string(), record_ts.to_string());
        stream_schema_map.insert(
            stream_name.to_string(),
            inferred_schema.clone().with_metadata(metadata),
        );
    }

    // acquire lock and update schema to meta store
    let lock_key = format!("/schema/{org_id}/{stream_type}/{stream_name}");
    let locker = match dist_lock::lock(&lock_key, 0).await {
        Ok(v) => v,
        Err(e) => {
            log::error!("dist_lock for handle diff schema error: {}", e);
            return None;
        }
    };

    let Some((field_datatype_delta, final_schema)) =
        get_merged_schema(org_id, stream_name, stream_type, inferred_schema).await
    else {
        if let Err(e) = dist_lock::unlock(&locker).await {
            log::error!("dist_lock unlock err: {}", e);
        }
        return None;
    };

    log::info!(
        "Acquired lock for cluster stream {} to {} schema",
        stream_name,
        if is_new { "create" } else { "update" }
    );

    if let Err(err) = db::schema::set(
        org_id,
        stream_name,
        stream_type,
        &final_schema,
        Some(record_ts),
        !field_datatype_delta.is_empty(),
    )
    .await
    {
        log::error!(
            "[Schema:Evolution]:Failed to update schema for stream {} err: {:?}",
            stream_name,
            err
        );
        if let Err(e) = dist_lock::unlock(&locker).await {
            log::error!("dist_lock unlock err: {}", e);
        }
        log::info!(
            "Released lock for cluster stream {} after setting schema",
            stream_name
        );
        return None;
    }

    if is_new {
        crate::common::utils::auth::set_ownership(
            org_id,
            &stream_type.to_string(),
            Authz::new(stream_name),
        )
        .await;
    }

    // update thread cache
    stream_schema_map.insert(stream_name.to_string(), final_schema);

    // release lock
    if let Err(e) = dist_lock::unlock(&locker).await {
        log::error!("dist_lock unlock err: {}", e);
    }
    log::info!(
        "Released lock for cluster stream {} after setting schema",
        stream_name
    );
    log::info!(
        "[Schema:Evolution] the delta for schema is  {:?} ",
        field_datatype_delta
    );
    Some(SchemaEvolution {
        schema_compatible: true,
        is_schema_changed: true,
        types_delta: Some(field_datatype_delta),
    })
}

fn get_merge_schema_changes(
    schema: &Schema,
    inferred_schema: &Schema,
) -> (bool, Vec<Field>, Vec<Field>) {
    let mut is_schema_changed = false;
    let mut field_datatype_delta: Vec<_> = vec![];

    let mut merged_fields = schema
        .fields()
        .iter()
        .map(|f| f.as_ref().to_owned())
        .collect::<Vec<_>>();
    let mut merged_fields_chk = hashbrown::HashMap::with_capacity(merged_fields.len());
    for (i, f) in merged_fields.iter().enumerate() {
        merged_fields_chk.insert(f.name().to_string(), i);
    }

    for item in inferred_schema.fields.iter() {
        let item_name = item.name();
        let item_data_type = item.data_type();

        match merged_fields_chk.get(item_name) {
            None => {
                is_schema_changed = true;
                merged_fields.push((**item).clone());
                merged_fields_chk.insert(item_name.to_string(), merged_fields.len() - 1);
            }
            Some(idx) => {
                let existing_field = &merged_fields[*idx];
                if existing_field.data_type() != item_data_type {
                    if !CONFIG.common.widening_schema_evolution {
                        field_datatype_delta.push(existing_field.clone());
                    } else if is_widening_conversion(existing_field.data_type(), item_data_type) {
                        is_schema_changed = true;
                        field_datatype_delta.push((**item).clone());
                        merged_fields[*idx] = (**item).clone();
                    } else {
                        let mut meta = existing_field.metadata().clone();
                        meta.insert("zo_cast".to_owned(), true.to_string());
                        field_datatype_delta.push(existing_field.clone().with_metadata(meta));
                    }
                }
            }
        }
    }

    (is_schema_changed, field_datatype_delta, merged_fields)
}

fn get_schema_changes(schema: &Schema, inferred_schema: &Schema) -> (bool, Vec<Field>) {
    let mut is_schema_changed = false;
    let mut field_datatype_delta: Vec<_> = vec![];

    for item in inferred_schema.fields.iter() {
        let item_name = item.name();
        let item_data_type = item.data_type();

        match schema.field_with_name(item_name) {
            Err(_) => {
                is_schema_changed = true;
            }
            Ok(f) => {
                if f.data_type() != item_data_type {
                    if !CONFIG.common.widening_schema_evolution {
                        field_datatype_delta.push(f.clone());
                    } else if is_widening_conversion(f.data_type(), item_data_type) {
                        is_schema_changed = true;
                        field_datatype_delta.push((**item).clone());
                    } else {
                        let mut meta = f.metadata().clone();
                        meta.insert("zo_cast".to_owned(), true.to_string());
                        field_datatype_delta.push(f.clone().with_metadata(meta));
                    }
                }
            }
        }
    }

    (is_schema_changed, field_datatype_delta)
}

pub async fn stream_schema_exists(
    org_id: &str,
    stream_name: &str,
    stream_type: StreamType,
    stream_schema_map: &mut HashMap<String, Schema>,
) -> StreamSchemaChk {
    let mut schema_chk = StreamSchemaChk {
        conforms: true,
        has_fields: false,
        has_partition_keys: false,
        has_metadata: false,
    };
    let schema = match stream_schema_map.get(stream_name) {
        Some(schema) => schema.clone(),
        None => {
            let schema = db::schema::get(org_id, stream_name, stream_type)
                .await
                .unwrap();
            stream_schema_map.insert(stream_name.to_string(), schema.clone());
            schema
        }
    };
    if !schema.fields().is_empty() {
        schema_chk.has_fields = true;
    }
    if let Some(value) = schema.metadata().get("settings") {
        let settings: json::Value = json::from_slice(value.as_bytes()).unwrap();
        if settings.get("partition_keys").is_some() {
            schema_chk.has_partition_keys = true;
        }
    }
    if schema.metadata().contains_key(METADATA_LABEL) {
        schema_chk.has_metadata = true;
    }
    schema_chk
}

pub async fn add_stream_schema(
    org_id: &str,
    stream_name: &str,
    stream_type: StreamType,
    file: &File,
    stream_schema_map: &mut HashMap<String, Schema>,
    min_ts: i64,
) {
    let mut local_file = file;
    local_file.seek(SeekFrom::Start(0)).unwrap();
    let mut schema_reader = BufReader::new(local_file);
    let inferred_schema = infer_json_schema(&mut schema_reader, None, stream_type).unwrap();

    let existing_schema = stream_schema_map.get(&stream_name.to_string());
    let mut metadata = match existing_schema {
        Some(schema) => schema.metadata().clone(),
        None => HashMap::new(),
    };
    metadata.insert("created_at".to_string(), min_ts.to_string());
    if stream_type == StreamType::Traces {
        let settings = crate::common::meta::stream::StreamSettings {
            partition_keys: vec![StreamPartition::new("service_name")],
            partition_time_level: None,
            full_text_search_keys: vec![],
            bloom_filter_fields: vec![],
            data_retention: 0,
        };
        metadata.insert(
            "settings".to_string(),
            json::to_string(&settings).unwrap_or_default(),
        );
    }
    db::schema::set(
        org_id,
        stream_name,
        stream_type,
        &inferred_schema.clone().with_metadata(metadata),
        Some(min_ts),
        false,
    )
    .await
    .unwrap();
    stream_schema_map.insert(stream_name.to_string(), inferred_schema.clone());
}

pub async fn set_schema_metadata(
    org_id: &str,
    stream_name: &str,
    stream_type: StreamType,
    extra_metadata: &HashMap<String, String>,
) -> Result<(), anyhow::Error> {
    let schema = db::schema::get(org_id, stream_name, stream_type).await?;
    let mut metadata = schema.metadata().clone();
    let mut updated = false;
    for (key, value) in extra_metadata {
        if metadata.contains_key(key) {
            continue;
        }
        metadata.insert(key.to_owned(), value.to_owned());
        updated = true;
    }
    if !updated {
        return Ok(());
    }
    if !metadata.contains_key("created_at") {
        metadata.insert(
            "created_at".to_string(),
            chrono::Utc::now().timestamp_micros().to_string(),
        );
        crate::common::utils::auth::set_ownership(
            org_id,
            &stream_type.to_string(),
            Authz::new(stream_name),
        )
        .await;
    }
    db::schema::set(
        org_id,
        stream_name,
        stream_type,
        &schema.with_metadata(metadata),
        None,
        false,
    )
    .await
}

#[cfg(test)]
mod tests {
<<<<<<< HEAD

=======
>>>>>>> a628ed38
    use super::*;

    #[test]
    fn test_is_widening_conversion() {
        assert!(is_widening_conversion(&DataType::Int8, &DataType::Int32));
    }

    #[test]
    fn test_try_merge() {
        let merged = try_merge(vec![
            Schema::new(vec![
                Field::new("c1", DataType::Int64, false),
                Field::new("c2", DataType::Utf8, false),
            ]),
            Schema::new(vec![
                Field::new("c1", DataType::Int64, true),
                Field::new("c2", DataType::Utf8, false),
                Field::new("c3", DataType::Utf8, false),
            ]),
        ])
        .unwrap();

        assert_eq!(
            merged,
            Schema::new(vec![
                Field::new("c1", DataType::Int64, true),
                Field::new("c2", DataType::Utf8, false),
                Field::new("c3", DataType::Utf8, false),
            ]),
        );
    }

    #[tokio::test]
    async fn test_check_for_schema() {
        let stream_name = "Sample";
        let org_name = "nexus";
        let record: json::Value =
            json::from_str(r#"{"Year": 1896, "City": "Athens", "_timestamp": 1234234234234}"#)
                .unwrap();

        let schema = Schema::new(vec![
            Field::new("Year", DataType::Int64, false),
            Field::new("City", DataType::Utf8, false),
            Field::new("_timestamp", DataType::Int64, false),
        ]);
        let mut map: HashMap<String, Schema> = HashMap::new();
        map.insert(stream_name.to_string(), schema);
        let result = check_for_schema(
            org_name,
            stream_name,
            StreamType::Logs,
            &mut map,
            record.as_object().unwrap(),
            1234234234234,
        )
        .await
        .unwrap();
        assert!(result.0.schema_compatible);
    }
}<|MERGE_RESOLUTION|>--- conflicted
+++ resolved
@@ -820,10 +820,6 @@
 
 #[cfg(test)]
 mod tests {
-<<<<<<< HEAD
-
-=======
->>>>>>> a628ed38
     use super::*;
 
     #[test]
