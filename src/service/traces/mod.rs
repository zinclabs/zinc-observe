--- conflicted
+++ resolved
@@ -232,17 +232,12 @@
                     // End check for alert trigger
                 }
 
-<<<<<<< HEAD
                 hour_key.push_str(&crate::service::ingestion::get_partition_key_record(
                     &format!(
                         "_service={}",
                         crate::service::ingestion::format_stream_name(&service_name)
                     ),
                 ));
-=======
-                let partition_key = format!("service={}", format_stream_name(&service_name));
-                hour_key.push_str(&format!("_{}", get_partition_key_record(&partition_key)));
->>>>>>> 8ecdbe28
 
                 let hour_buf = data_buf.entry(hour_key.clone()).or_default();
 
