--- conflicted
+++ resolved
@@ -26,32 +26,18 @@
 use prost::Message;
 use std::{fs::OpenOptions, io::Error};
 
-<<<<<<< HEAD
 use crate::common::{
-    infra::{cluster, config::CONFIG, wal},
+    infra::{cluster, config::CONFIG, wal, metrics},
     meta::{
         alert::{Alert, Evaluate, Trigger},
         http::HttpResponse as MetaHttpResponse,
         stream::{PartitionTimeLevel, StreamParams},
         traces::{Event, Span, SpanRefType},
         StreamType,
+      usage::UsageType,
     },
     utils::{flatten, json},
 };
-=======
-use crate::common::meta::{
-    alert::{Alert, Evaluate, Trigger},
-    http::HttpResponse as MetaHttpResponse,
-    stream::StreamParams,
-    traces::{Event, Span, SpanRefType},
-    StreamType,
-};
-use crate::common::utils::{flatten, json};
-use crate::common::{
-    infra::{cluster, config::CONFIG, metrics},
-    meta::usage::UsageType,
-};
->>>>>>> 3f750db2
 use crate::service::{
     db, format_partition_key, format_stream_name,
     schema::{add_stream_schema, stream_schema_exists},
