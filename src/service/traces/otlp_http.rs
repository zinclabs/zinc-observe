--- conflicted
+++ resolved
@@ -20,9 +20,8 @@
 use prost::Message;
 use std::{fs::OpenOptions, io::Error};
 
-<<<<<<< HEAD
 use crate::common::{
-    infra::{cluster, config::CONFIG},
+    infra::{cluster, config::CONFIG, metrics},
     meta::{
         alert::{Alert, Evaluate, Trigger},
         http::HttpResponse as MetaHttpResponse,
@@ -32,16 +31,6 @@
         StreamType,
     },
     utils::{flatten, json},
-=======
-use crate::common::infra::{cluster, config::CONFIG, metrics};
-use crate::common::meta::{
-    alert::{Alert, Evaluate, Trigger},
-    http::HttpResponse as MetaHttpResponse,
-    stream::StreamParams,
-    traces::{Event, Span, SpanRefType},
-    usage::UsageType,
-    StreamType,
->>>>>>> 3f750db2
 };
 use crate::service::{
     db, format_partition_key, format_stream_name,
