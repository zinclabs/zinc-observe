--- conflicted
+++ resolved
@@ -154,10 +154,6 @@
 
 #[cfg(test)]
 mod tests {
-<<<<<<< HEAD
-
-=======
->>>>>>> a628ed38
     use super::*;
 
     #[test]
