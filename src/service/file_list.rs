--- conflicted
+++ resolved
@@ -32,12 +32,11 @@
     time_min: i64,
     time_max: i64,
 ) -> Result<Vec<FileKey>, anyhow::Error> {
-<<<<<<< HEAD
     let files = file_list::query(
         org_id,
         stream_type,
         stream_name,
-        common::meta::stream::PartitionTimeLevel::Hourly,
+        time_level,
         (time_min, time_max),
     )
     .await?;
@@ -48,38 +47,6 @@
             meta: file.1,
             deleted: false,
         });
-=======
-    if CONFIG.common.use_dynamo_meta_store {
-        db::file_list::dynamo_db::get_stream_file_list(
-            org_id,
-            stream_name,
-            stream_type,
-            time_level,
-            time_min,
-            time_max,
-        )
-        .await
-    } else {
-        let files = file_list::get_file_list(
-            org_id,
-            stream_name,
-            stream_type,
-            time_level,
-            time_min,
-            time_max,
-        )
-        .await?;
-        let mut file_sizes = Vec::with_capacity(files.len());
-        for file in files {
-            let meta = get_file_meta(&file).await?;
-            file_sizes.push(FileKey {
-                key: file,
-                meta,
-                deleted: false,
-            });
-        }
-        Ok(file_sizes)
->>>>>>> 5f3739c4
     }
     Ok(file_keys)
 }
