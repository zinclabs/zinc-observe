--- conflicted
+++ resolved
@@ -921,14 +921,9 @@
         }
     };
 
-<<<<<<< HEAD
-    let mut df_group = table.filter(
-        col(&CONFIG.common.column_timestamp)
-=======
     let cfg = config::get_config();
     let mut df_group = table.clone().filter(
         col(&cfg.common.column_timestamp)
->>>>>>> 55203a5b
             .gt(lit(start))
             .and(col(&cfg.common.column_timestamp).lt_eq(lit(end))),
     )?;
