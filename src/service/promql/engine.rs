--- conflicted
+++ resolved
@@ -40,17 +40,12 @@
     },
 };
 
-<<<<<<< HEAD
-use crate::service::promql::{
-    aggregations, binaries, functions, micros, value::*, DEFAULT_MAX_SERIES_PER_QUERY,
-=======
 use super::utils::{apply_label_selector, apply_matchers};
 use crate::{
     common::meta::prom::{HASH_LABEL, NAME_LABEL, VALUE_LABEL},
     service::promql::{
         aggregations, binaries, functions, micros, value::*, DEFAULT_MAX_SERIES_PER_QUERY,
     },
->>>>>>> 0d2b1704
 };
 
 pub struct Engine {
