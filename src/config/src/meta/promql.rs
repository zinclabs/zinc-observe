--- conflicted
+++ resolved
@@ -222,7 +222,6 @@
     pub query: String,
 }
 
-<<<<<<< HEAD
 #[derive(Debug, Clone, Eq, PartialEq)]
 pub enum Function {
     Avg,
@@ -315,7 +314,6 @@
     rule
 }
 
-=======
 #[derive(Debug, Clone, Hash, Eq, PartialEq, Serialize, Deserialize)]
 pub enum HashLabelValue {
     String(String),
@@ -334,7 +332,6 @@
     }
 }
 
->>>>>>> a642c421
 #[cfg(test)]
 mod tests {
     use super::*;
