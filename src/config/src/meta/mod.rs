--- conflicted
+++ resolved
@@ -30,8 +30,5 @@
 pub mod short_url;
 pub mod sql;
 pub mod stream;
-<<<<<<< HEAD
 pub mod user;
-=======
-pub mod websocket;
->>>>>>> 0d2b1704
+pub mod websocket;