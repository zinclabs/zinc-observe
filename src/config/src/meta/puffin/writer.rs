--- conflicted
+++ resolved
@@ -22,13 +22,8 @@
 use anyhow::{Context, Result};
 
 use super::{
-<<<<<<< HEAD
-    BlobMetadata, BlobMetadataBuilder, CompressionCodec, PuffinFooterFlags, PuffinMeta, MAGIC,
-    MAGIC_SIZE, MIN_FOOTER_SIZE,
-=======
     BlobMetadata, BlobMetadataBuilder, BlobTypes, CompressionCodec, PuffinFooterFlags, PuffinMeta,
     MAGIC, MAGIC_SIZE, MIN_FOOTER_SIZE,
->>>>>>> 5608a06c
 };
 
 pub struct PuffinBytesWriter<W> {
@@ -59,29 +54,27 @@
         &self,
         blob_type: BlobTypes,
         compression_codec: Option<CompressionCodec>,
-<<<<<<< HEAD
         properties: HashMap<String, String>,
         size: u64,
-=======
->>>>>>> 5608a06c
     ) -> BlobMetadata {
         BlobMetadataBuilder::default()
             .blob_type(blob_type)
             .compression_codec(compression_codec)
             .properties(properties)
             .offset(self.written_bytes as _)
+            .length(size)
             .build()
             .expect("Missing required fields")
     }
 }
 
 impl<W: io::Write> PuffinBytesWriter<W> {
-<<<<<<< HEAD
     pub fn add_blob(
         &mut self,
         raw_data: &Vec<u8>,
-        object_type: String,
-        file_name: String,
+        blob_type: BlobTypes,
+        // blob_tag will be added in the puffin footer, with its respective offset
+        blob_tag: String,
         compress: bool,
     ) -> Result<()> {
         self.add_header_if_needed()
@@ -109,49 +102,15 @@
         self.writer.write_all(&final_data)?;
         let properties = {
             let mut properties = HashMap::new();
-            properties.insert("file_name".to_string(), file_name);
+            properties.insert("blob_tag".to_string(), blob_tag);
             properties
         };
 
         // add metadata for this blob
         let blob_metadata =
-            self.add_blob_metadata(object_type, compression_codec, properties, final_size);
+            self.build_blob_metadata(blob_type, compression_codec, properties, final_size);
         self.blobs_metadata.push(blob_metadata);
         self.written_bytes += final_size;
-=======
-    pub fn add_blob(&mut self, field: String, raw_data: Vec<u8>) -> Result<()> {
-        self.add_header_if_needed()
-            .context("Error writing puffin header")?;
-
-        // build blob metadata
-        let mut metadata = self.build_blob_metadata(BlobTypes::O2FstV1, None);
-
-        // compress blob raw data
-        match metadata.compression_codec {
-            None => {
-                metadata.length = raw_data.len() as u64;
-                self.writer.write_all(&raw_data)?;
-            }
-            Some(CompressionCodec::Zstd) => {
-                let mut encoder = zstd::Encoder::new(vec![], 3)?;
-                encoder
-                    .write_all(&raw_data)
-                    .context("Error encoding blob raw data")?;
-                let compressed_bytes = encoder.finish()?;
-                self.writer.write_all(&compressed_bytes)?;
-                metadata.length = compressed_bytes.len() as u64;
-            }
-            Some(CompressionCodec::Lz4) => {
-                todo!("Lz4 compression is not implemented yet")
-            }
-        };
-
-        self.written_bytes += metadata.length;
-        self.properties
-            .insert(field, self.blobs_metadata.len().to_string());
-        self.blobs_metadata.push(metadata);
-
->>>>>>> 5608a06c
         Ok(())
     }
 
