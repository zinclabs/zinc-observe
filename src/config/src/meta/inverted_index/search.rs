use anyhow::Result;
use bitvec::vec::BitVec;
use fst::{automaton::Str, Automaton, IntoStreamer, Streamer};
use futures::{AsyncRead, AsyncSeek};

use super::{
    reader::{Contains, IndexReader},
    ColumnIndexMeta,
};

pub struct SubstringSearch<'b> {
    terms: Vec<String>,
    meta: &'b ColumnIndexMeta,
}

impl<'b> SubstringSearch<'b> {
    pub async fn new(terms: &[String], meta: &'b ColumnIndexMeta) -> Self {
        SubstringSearch {
<<<<<<< HEAD
            terms: terms.to_vec(),
=======
            terms: terms.to_owned(),
>>>>>>> aef1b3e8
            meta,
        }
    }

    pub async fn search<R>(&mut self, index_reader: &mut IndexReader<R>) -> Result<BitVec<u8>>
    where
        R: AsyncRead + AsyncSeek + Unpin + Send,
    {
        self.filter();
        let matchers = self
            .terms
            .iter()
            .map(|term| Contains::new(term))
            .collect::<Vec<Contains>>();
        inverted_index_search(index_reader, &matchers, self.meta).await
    }

    fn filter(&mut self) {
        self.terms.retain(|term| term.len() <= self.meta.max_len);
    }
}

pub struct ExactSearch<'b> {
    terms: Vec<String>,
    meta: &'b ColumnIndexMeta,
}

impl<'b> ExactSearch<'b> {
    pub fn new(terms: &[String], meta: &'b ColumnIndexMeta) -> Self {
        ExactSearch {
<<<<<<< HEAD
            terms: terms.to_vec(),
=======
            terms: terms.to_owned(),
>>>>>>> aef1b3e8
            meta,
        }
    }

    pub async fn search<R>(&mut self, index_reader: &mut IndexReader<R>) -> Result<BitVec<u8>>
    where
        R: AsyncRead + AsyncSeek + Unpin + Send,
    {
        self.filter();
        let matchers = self
            .terms
            .iter()
            .map(|term| Str::new(term))
            .collect::<Vec<Str>>();
        inverted_index_search(index_reader, &matchers, self.meta).await
    }

    fn filter(&mut self) {
        self.terms.retain(|term| {
            // Check if the term is within the min and max length
            term.len() <= self.meta.max_len
                && term.len() >= self.meta.min_len
                // Check if the term is within the min and max values
                && self.meta.min_val.as_slice() <= term.as_bytes()
                && term.as_bytes() <= self.meta.max_val.as_slice()
        });
    }
}

pub async fn inverted_index_search<A, R>(
    index_reader: &mut IndexReader<R>,
    matchers: &[A],
    column_index_meta: &ColumnIndexMeta,
) -> Result<BitVec<u8>>
where
    R: AsyncRead + AsyncSeek + Unpin + Send,
    A: Automaton,
{
    let fst_offset = column_index_meta.base_offset + column_index_meta.relative_fst_offset as u64;
    let fst_size = column_index_meta.fst_size;
    let fst_map = index_reader.fst(fst_offset, fst_size).await?;
    let mut res = BitVec::<u8>::new();

    for matcher in matchers {
        // Stream for matched keys and their bitmap offsets
        let mut stream = fst_map.search(matcher).into_stream();
        // We do not care about the key at this point, only the offset
        while let Some((_, value)) = stream.next() {
            let bitmap = index_reader.get_bitmap(column_index_meta, value).await?;

            // Resize if the res map is smaller than the bitmap
            if res.len() < bitmap.len() {
                res.resize(bitmap.len(), false);
            }
            // bitwise OR to combine the bitmaps of all the terms
            res |= bitmap;
        }
    }
    Ok(res)
}<|MERGE_RESOLUTION|>--- conflicted
+++ resolved
@@ -16,11 +16,7 @@
 impl<'b> SubstringSearch<'b> {
     pub async fn new(terms: &[String], meta: &'b ColumnIndexMeta) -> Self {
         SubstringSearch {
-<<<<<<< HEAD
-            terms: terms.to_vec(),
-=======
             terms: terms.to_owned(),
->>>>>>> aef1b3e8
             meta,
         }
     }
@@ -51,11 +47,7 @@
 impl<'b> ExactSearch<'b> {
     pub fn new(terms: &[String], meta: &'b ColumnIndexMeta) -> Self {
         ExactSearch {
-<<<<<<< HEAD
-            terms: terms.to_vec(),
-=======
             terms: terms.to_owned(),
->>>>>>> aef1b3e8
             meta,
         }
     }
