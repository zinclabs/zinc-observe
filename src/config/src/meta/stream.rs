// Copyright 2023 Zinc Labs Inc.
//
// This program is free software: you can redistribute it and/or modify
// it under the terms of the GNU Affero General Public License as published by
// the Free Software Foundation, either version 3 of the License, or
// (at your option) any later version.
//
// This program is distributed in the hope that it will be useful
// but WITHOUT ANY WARRANTY; without even the implied warranty of
// MERCHANTABILITY or FITNESS FOR A PARTICULAR PURPOSE.  See the
// GNU Affero General Public License for more details.
//
// You should have received a copy of the GNU Affero General Public License
// along with this program.  If not, see <http://www.gnu.org/licenses/>.

use std::collections::HashMap;

use aws_sdk_dynamodb::types::AttributeValue;
use byteorder::{ByteOrder, LittleEndian};
use serde::{Deserialize, Serialize};
use utoipa::ToSchema;

use crate::utils::parquet::parse_file_key_columns;

#[derive(Clone, Copy, Debug, Default, Eq, PartialEq, Serialize, Deserialize, ToSchema, Hash)]
#[serde(rename_all = "lowercase")]
pub enum StreamType {
    #[default]
    Logs,
    Metrics,
    Traces,
    #[serde(rename = "enrichment_tables")]
    EnrichmentTables,
    #[serde(rename = "file_list")]
    Filelist,
    Metadata,
}

impl From<&str> for StreamType {
    fn from(s: &str) -> Self {
        match s.to_lowercase().as_str() {
            "logs" => StreamType::Logs,
            "metrics" => StreamType::Metrics,
            "traces" => StreamType::Traces,
            "enrichment_tables" => StreamType::EnrichmentTables,
            "file_list" => StreamType::Filelist,
            "metadata" => StreamType::Metadata,
            _ => StreamType::Logs,
        }
    }
}

impl std::fmt::Display for StreamType {
    fn fmt(&self, f: &mut std::fmt::Formatter) -> std::fmt::Result {
        match self {
            StreamType::Logs => write!(f, "logs"),
            StreamType::Metrics => write!(f, "metrics"),
            StreamType::Traces => write!(f, "traces"),
            StreamType::EnrichmentTables => write!(f, "enrichment_tables"),
            StreamType::Filelist => write!(f, "file_list"),
            StreamType::Metadata => write!(f, "metadata"),
        }
    }
}

#[derive(Clone, Debug, Default, Eq, PartialEq, Serialize, Deserialize)]
pub struct FileKey {
    pub key: String,
    pub meta: FileMeta,
    pub deleted: bool,
}

impl FileKey {
    pub fn new(key: &str, meta: FileMeta, deleted: bool) -> Self {
        Self {
            key: key.to_string(),
            meta,
            deleted,
        }
    }

    pub fn from_file_name(file: &str) -> Self {
        Self {
            key: file.to_string(),
            meta: FileMeta::default(),
            deleted: false,
        }
    }
}

impl From<&FileKey> for HashMap<String, AttributeValue> {
    fn from(file_key: &FileKey) -> Self {
        let mut item = HashMap::new();
        let (stream_key, date_key, file_name) = parse_file_key_columns(&file_key.key).unwrap();
        let org_id = stream_key[..stream_key.find('/').unwrap()].to_string();
        let file_name = format!("{date_key}/{file_name}");
        item.insert("org".to_string(), AttributeValue::S(org_id));
        item.insert("stream".to_string(), AttributeValue::S(stream_key));
        item.insert("file".to_string(), AttributeValue::S(file_name));
        item.insert(
            "deleted".to_string(),
            AttributeValue::Bool(file_key.deleted),
        );
        item.insert(
            "min_ts".to_string(),
            AttributeValue::N(file_key.meta.min_ts.to_string()),
        );
        item.insert(
            "max_ts".to_string(),
            AttributeValue::N(file_key.meta.max_ts.to_string()),
        );
        item.insert(
            "records".to_string(),
            AttributeValue::N(file_key.meta.records.to_string()),
        );
        item.insert(
            "original_size".to_string(),
            AttributeValue::N(file_key.meta.original_size.to_string()),
        );
        item.insert(
            "compressed_size".to_string(),
            AttributeValue::N(file_key.meta.compressed_size.to_string()),
        );
        item.insert(
            "created_at".to_string(),
            AttributeValue::N(chrono::Utc::now().timestamp_micros().to_string()),
        );
        item
    }
}

impl From<&HashMap<String, AttributeValue>> for FileKey {
    fn from(data: &HashMap<String, AttributeValue>) -> Self {
        let mut item = FileKey {
            key: format!(
                "files/{}/{}",
                data.get("stream").unwrap().as_s().unwrap(),
                data.get("file").unwrap().as_s().unwrap()
            ),
            ..Default::default()
        };
        for (k, v) in data {
            match k.as_str() {
                "deleted" => {
                    item.deleted = v.as_bool().unwrap().to_owned();
                }
                "min_ts" => {
                    item.meta.min_ts = v.as_n().unwrap().parse::<i64>().unwrap();
                }
                "max_ts" => {
                    item.meta.max_ts = v.as_n().unwrap().parse::<i64>().unwrap();
                }
                "records" => {
                    item.meta.records = v.as_n().unwrap().parse::<i64>().unwrap();
                }
                "original_size" => {
                    item.meta.original_size = v.as_n().unwrap().parse::<i64>().unwrap();
                }
                "compressed_size" => {
                    item.meta.compressed_size = v.as_n().unwrap().parse::<i64>().unwrap();
                }
                _ => {}
            }
        }
        item
    }
}

#[derive(Clone, Debug, Default, Eq, PartialEq, Serialize, Deserialize)]
pub struct FileMeta {
    pub min_ts: i64, // microseconds
    pub max_ts: i64, // microseconds
    pub records: i64,
    pub original_size: i64,
    pub compressed_size: i64,
}

impl From<&FileMeta> for Vec<u8> {
    fn from(value: &FileMeta) -> Vec<u8> {
        let mut bytes = [0; 40];
        LittleEndian::write_i64(&mut bytes[0..8], value.min_ts);
        LittleEndian::write_i64(&mut bytes[8..16], value.max_ts);
        LittleEndian::write_i64(&mut bytes[16..24], value.records);
        LittleEndian::write_i64(&mut bytes[24..32], value.original_size);
        LittleEndian::write_i64(&mut bytes[32..40], value.compressed_size);
        bytes.to_vec()
    }
}

impl TryFrom<&[u8]> for FileMeta {
    type Error = std::io::Error;

    fn try_from(value: &[u8]) -> Result<Self, Self::Error> {
        if value.len() < 40 {
            return Err(std::io::Error::new(
                std::io::ErrorKind::Other,
                "Invalid FileMeta",
            ));
        }
        let min_ts = LittleEndian::read_i64(&value[0..8]);
        let max_ts = LittleEndian::read_i64(&value[8..16]);
        let records = LittleEndian::read_i64(&value[16..24]);
        let original_size = LittleEndian::read_i64(&value[24..32]);
        let compressed_size = LittleEndian::read_i64(&value[32..40]);
        Ok(Self {
            min_ts,
            max_ts,
            records,
            original_size,
            compressed_size,
        })
    }
}

<<<<<<< HEAD
impl From<&[parquet::file::metadata::KeyValue]> for FileMeta {
    fn from(values: &[parquet::file::metadata::KeyValue]) -> Self {
        let mut meta = FileMeta::default();
        for kv in values {
            match kv.key.as_str() {
                "min_ts" => meta.min_ts = kv.value.as_ref().unwrap().parse().unwrap(),
                "max_ts" => meta.max_ts = kv.value.as_ref().unwrap().parse().unwrap(),
                "records" => meta.records = kv.value.as_ref().unwrap().parse().unwrap(),
                "original_size" => meta.original_size = kv.value.as_ref().unwrap().parse().unwrap(),
                "compressed_size" => {
                    meta.compressed_size = kv.value.as_ref().unwrap().parse().unwrap()
                }
                _ => {}
            }
        }
        meta
=======
#[derive(Debug, Clone, PartialEq)]
pub enum NodeQueryAllocationStrategy {
    FileSize,
    ByteSize,
}

impl From<&String> for NodeQueryAllocationStrategy {
    fn from(s: &String) -> Self {
        match s.to_lowercase().as_str() {
            "file_size" => NodeQueryAllocationStrategy::FileSize,
            "byte_size" => NodeQueryAllocationStrategy::ByteSize,
            _ => NodeQueryAllocationStrategy::FileSize,
        }
>>>>>>> c93cef22
    }
}<|MERGE_RESOLUTION|>--- conflicted
+++ resolved
@@ -212,7 +212,6 @@
     }
 }
 
-<<<<<<< HEAD
 impl From<&[parquet::file::metadata::KeyValue]> for FileMeta {
     fn from(values: &[parquet::file::metadata::KeyValue]) -> Self {
         let mut meta = FileMeta::default();
@@ -229,7 +228,9 @@
             }
         }
         meta
-=======
+  }
+}
+
 #[derive(Debug, Clone, PartialEq)]
 pub enum NodeQueryAllocationStrategy {
     FileSize,
@@ -243,6 +244,5 @@
             "byte_size" => NodeQueryAllocationStrategy::ByteSize,
             _ => NodeQueryAllocationStrategy::FileSize,
         }
->>>>>>> c93cef22
-    }
-}+    }
+}
