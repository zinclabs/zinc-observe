// Copyright 2024 Zinc Labs Inc.
//
// This program is free software: you can redistribute it and/or modify
// it under the terms of the GNU Affero General Public License as published by
// the Free Software Foundation, either version 3 of the License, or
// (at your option) any later version.
//
// This program is distributed in the hope that it will be useful
// but WITHOUT ANY WARRANTY; without even the implied warranty of
// MERCHANTABILITY or FITNESS FOR A PARTICULAR PURPOSE.  See the
// GNU Affero General Public License for more details.
//
// You should have received a copy of the GNU Affero General Public License
// along with this program.  If not, see <http://www.gnu.org/licenses/>.

use std::{cmp::max, collections::BTreeMap, path::Path, sync::Arc, time::Duration};

use arc_swap::ArcSwap;
use chromiumoxide::{browser::BrowserConfig, handler::viewport::Viewport};
use dotenv_config::EnvConfig;
use dotenvy::dotenv_override;
use hashbrown::{HashMap, HashSet};
use itertools::chain;
use lettre::{
    transport::smtp::{
        authentication::Credentials,
        client::{Tls, TlsParameters},
    },
    AsyncSmtpTransport, Tokio1Executor,
};
use once_cell::sync::Lazy;
use sysinfo::{DiskExt, SystemExt};

use crate::{
    meta::cluster,
    utils::{cgroup, file::get_file_meta},
};

pub type FxIndexMap<K, V> = indexmap::IndexMap<K, V, ahash::RandomState>;
pub type FxIndexSet<K> = indexmap::IndexSet<K, ahash::RandomState>;
pub type RwHashMap<K, V> = dashmap::DashMap<K, V, ahash::RandomState>;
pub type RwHashSet<K> = dashmap::DashSet<K, ahash::RandomState>;
pub type RwAHashMap<K, V> = tokio::sync::RwLock<HashMap<K, V>>;
pub type RwAHashSet<K> = tokio::sync::RwLock<HashSet<K>>;
pub type RwBTreeMap<K, V> = tokio::sync::RwLock<BTreeMap<K, V>>;

pub const MMDB_CITY_FILE_NAME: &str = "GeoLite2-City.mmdb";
pub const MMDB_ASN_FILE_NAME: &str = "GeoLite2-ASN.mmdb";
pub const GEO_IP_CITY_ENRICHMENT_TABLE: &str = "maxmind_city";
pub const GEO_IP_ASN_ENRICHMENT_TABLE: &str = "maxmind_asn";

pub const SIZE_IN_MB: f64 = 1024.0 * 1024.0;
pub const SIZE_IN_GB: f64 = 1024.0 * 1024.0 * 1024.0;
pub const PARQUET_BATCH_SIZE: usize = 8 * 1024;
pub const PARQUET_PAGE_SIZE: usize = 1024 * 1024;
pub const PARQUET_MAX_ROW_GROUP_SIZE: usize = 1024 * 1024;
pub const DEFAULT_BLOOM_FILTER_FPP: f64 = 0.01;

pub const FILE_EXT_JSON: &str = ".json";
pub const FILE_EXT_ARROW: &str = ".arrow";
pub const FILE_EXT_PARQUET: &str = ".parquet";

pub const INDEX_MIN_CHAR_LEN: usize = 3;

const _DEFAULT_SQL_FULL_TEXT_SEARCH_FIELDS: [&str; 8] = [
    "log", "message", "msg", "content", "data", "body", "events", "json",
];
pub static SQL_FULL_TEXT_SEARCH_FIELDS: Lazy<Vec<String>> = Lazy::new(|| {
    let mut fields = chain(
        _DEFAULT_SQL_FULL_TEXT_SEARCH_FIELDS
            .iter()
            .map(|s| s.to_string()),
        get_config()
            .common
            .feature_fulltext_extra_fields
            .split(',')
            .filter_map(|s| {
                let s = s.trim();
                if s.is_empty() {
                    None
                } else {
                    Some(s.to_string())
                }
            }),
    )
    .collect::<Vec<_>>();
    fields.sort();
    fields.dedup();
    fields
});

pub static QUICK_MODEL_FIELDS: Lazy<Vec<String>> = Lazy::new(|| {
    let mut fields = get_config()
        .common
        .feature_quick_mode_fields
        .split(',')
        .filter_map(|s| {
            let s = s.trim();
            if s.is_empty() {
                None
            } else {
                Some(s.to_string())
            }
        })
        .collect::<Vec<_>>();
    fields.sort();
    fields.dedup();
    fields
});

const _DEFAULT_DISTINCT_FIELDS: [&str; 2] = ["service_name", "operation_name"];
pub static DISTINCT_FIELDS: Lazy<Vec<String>> = Lazy::new(|| {
    let mut fields = chain(
        _DEFAULT_DISTINCT_FIELDS.iter().map(|s| s.to_string()),
        get_config()
            .common
            .feature_distinct_extra_fields
            .split(',')
            .filter_map(|s| {
                let s = s.trim();
                if s.is_empty() {
                    None
                } else {
                    Some(s.to_string())
                }
            }),
    )
    .collect::<Vec<_>>();
    fields.sort();
    fields.dedup();
    fields
});

const _DEFAULT_BLOOM_FILTER_FIELDS: [&str; 1] = ["trace_id"];
pub static BLOOM_FILTER_DEFAULT_FIELDS: Lazy<Vec<String>> = Lazy::new(|| {
    let mut fields = chain(
        _DEFAULT_BLOOM_FILTER_FIELDS.iter().map(|s| s.to_string()),
        get_config()
            .common
            .bloom_filter_default_fields
            .split(',')
            .filter_map(|s| {
                let s = s.trim();
                if s.is_empty() {
                    None
                } else {
                    Some(s.to_string())
                }
            }),
    )
    .collect::<Vec<_>>();
    fields.sort();
    fields.dedup();
    fields
});

pub static MEM_TABLE_INDIVIDUAL_STREAMS: Lazy<HashMap<String, usize>> = Lazy::new(|| {
    let mut map = HashMap::new();
    let streams: Vec<String> = get_config()
        .common
        .mem_table_individual_streams
        .split(',')
        .filter_map(|s| {
            let s = s.trim();
            if s.is_empty() {
                None
            } else {
                Some(s.to_string())
            }
        })
        .collect();
    let num_mem_tables = get_config().limit.mem_table_bucket_num;
    for (idx, stream) in streams.into_iter().enumerate() {
        map.insert(stream, num_mem_tables + idx);
    }
    map
});

static CONFIG: Lazy<ArcSwap<Config>> = Lazy::new(|| ArcSwap::from(Arc::new(init())));
static INSTANCE_ID: Lazy<RwHashMap<String, String>> = Lazy::new(Default::default);

pub static TELEMETRY_CLIENT: Lazy<segment::HttpClient> = Lazy::new(|| {
    segment::HttpClient::new(
        reqwest::Client::builder()
            .connect_timeout(Duration::new(10, 0))
            .build()
            .unwrap(),
        CONFIG.load().common.telemetry_url.clone(),
    )
});

pub fn get_config() -> Arc<Config> {
    CONFIG.load().clone()
}

pub fn refresh_config() -> Result<(), anyhow::Error> {
    CONFIG.store(Arc::new(init()));
    Ok(())
}

pub fn cache_instance_id(instance_id: &str) {
    INSTANCE_ID.insert("instance_id".to_owned(), instance_id.to_owned());
}

pub fn get_instance_id() -> String {
    INSTANCE_ID.get("instance_id").unwrap().clone()
}

static CHROME_LAUNCHER_OPTIONS: tokio::sync::OnceCell<Option<BrowserConfig>> =
    tokio::sync::OnceCell::const_new();

pub async fn get_chrome_launch_options() -> &'static Option<BrowserConfig> {
    CHROME_LAUNCHER_OPTIONS
        .get_or_init(init_chrome_launch_options)
        .await
}

async fn init_chrome_launch_options() -> Option<BrowserConfig> {
    let cfg = get_config();
    if !cfg.chrome.chrome_enabled || !cfg.common.report_server_url.is_empty() {
        None
    } else {
        let mut browser_config = BrowserConfig::builder()
            .window_size(
                cfg.chrome.chrome_window_width,
                cfg.chrome.chrome_window_height,
            )
            .viewport(Viewport {
                width: cfg.chrome.chrome_window_width,
                height: cfg.chrome.chrome_window_height,
                device_scale_factor: Some(1.0),
                ..Viewport::default()
            });

        if cfg.chrome.chrome_with_head {
            browser_config = browser_config.with_head();
        }

        if cfg.chrome.chrome_no_sandbox {
            browser_config = browser_config.no_sandbox();
        }

        if !cfg.chrome.chrome_path.is_empty() {
            browser_config = browser_config.chrome_executable(cfg.chrome.chrome_path.as_str());
        } else {
            panic!("Chrome path must be specified");
        }
        Some(browser_config.build().unwrap())
    }
}

pub static SMTP_CLIENT: Lazy<Option<AsyncSmtpTransport<Tokio1Executor>>> = Lazy::new(|| {
    let cfg = get_config();
    if !cfg.smtp.smtp_enabled {
        None
    } else {
        let tls_parameters = TlsParameters::new(cfg.smtp.smtp_host.clone()).unwrap();
        let mut transport_builder =
            AsyncSmtpTransport::<Tokio1Executor>::builder_dangerous(&cfg.smtp.smtp_host)
                .port(cfg.smtp.smtp_port);

        let option = &cfg.smtp.smtp_encryption;
        transport_builder = if option == "starttls" {
            transport_builder.tls(Tls::Required(tls_parameters))
        } else if option == "ssltls" {
            transport_builder.tls(Tls::Wrapper(tls_parameters))
        } else {
            transport_builder
        };

        if !cfg.smtp.smtp_username.is_empty() && !cfg.smtp.smtp_password.is_empty() {
            transport_builder = transport_builder.credentials(Credentials::new(
                cfg.smtp.smtp_username.clone(),
                cfg.smtp.smtp_password.clone(),
            ));
        }
        Some(transport_builder.build())
    }
});

pub static BLOCKED_STREAMS: Lazy<Vec<String>> = Lazy::new(|| {
    let blocked_streams = get_config()
        .common
        .blocked_streams
        .split(',')
        .map(|x| x.to_string())
        .collect();
    blocked_streams
});

#[derive(EnvConfig)]
pub struct Config {
    pub auth: Auth,
    pub report_server: ReportServer,
    pub http: Http,
    pub grpc: Grpc,
    pub route: Route,
    pub common: Common,
    pub limit: Limit,
    pub compact: Compact,
    pub memory_cache: MemoryCache,
    pub disk_cache: DiskCache,
    pub log: Log,
    pub etcd: Etcd,
    pub nats: Nats,
    pub s3: S3,
    pub tcp: TCP,
    pub prom: Prometheus,
    pub profiling: Pyroscope,
    pub smtp: Smtp,
    pub rum: RUM,
    pub chrome: Chrome,
    pub tokio_console: TokioConsole,
}

#[derive(EnvConfig)]
pub struct ReportServer {
    #[env_config(name = "ZO_ENABLE_EMBEDDED_REPORT_SERVER", default = false)]
    pub enable_report_server: bool,
    #[env_config(name = "ZO_REPORT_USER_EMAIL", default = "")]
    pub user_email: String,
    #[env_config(name = "ZO_REPORT_USER_PASSWORD", default = "")]
    pub user_password: String,
    #[env_config(name = "ZO_REPORT_SERVER_HTTP_PORT", default = 5082)]
    pub port: u16,
    #[env_config(name = "ZO_REPORT_SERVER_HTTP_ADDR", default = "127.0.0.1")]
    pub addr: String,
    #[env_config(name = "ZO_HTTP_IPV6_ENABLED", default = false)]
    pub ipv6_enabled: bool,
}

#[derive(EnvConfig)]
pub struct TokioConsole {
    #[env_config(name = "ZO_TOKIO_CONSOLE_SERVER_ADDR", default = "0.0.0.0")]
    pub tokio_console_server_addr: String,
    #[env_config(name = "ZO_TOKIO_CONSOLE_SERVER_PORT", default = 6699)]
    pub tokio_console_server_port: u16,
    #[env_config(name = "ZO_TOKIO_CONSOLE_RETENTION", default = 60)]
    pub tokio_console_retention: u64,
}

#[derive(EnvConfig)]
pub struct Chrome {
    #[env_config(name = "ZO_CHROME_ENABLED", default = false)]
    pub chrome_enabled: bool,
    #[env_config(name = "ZO_CHROME_PATH", default = "")]
    pub chrome_path: String,
    #[env_config(name = "ZO_CHROME_CHECK_DEFAULT_PATH", default = true)]
    pub chrome_check_default: bool,
    #[env_config(name = "ZO_CHROME_AUTO_DOWNLOAD", default = false)]
    pub chrome_auto_download: bool,
    #[env_config(name = "ZO_CHROME_DOWNLOAD_PATH", default = "./download")]
    pub chrome_download_path: String,
    #[env_config(name = "ZO_CHROME_NO_SANDBOX", default = false)]
    pub chrome_no_sandbox: bool,
    #[env_config(name = "ZO_CHROME_WITH_HEAD", default = false)]
    pub chrome_with_head: bool,
    #[env_config(name = "ZO_CHROME_SLEEP_SECS", default = 20)]
    pub chrome_sleep_secs: u16,
    #[env_config(name = "ZO_CHROME_WINDOW_WIDTH", default = 1370)]
    pub chrome_window_width: u32,
    #[env_config(name = "ZO_CHROME_WINDOW_HEIGHT", default = 730)]
    pub chrome_window_height: u32,
}

#[derive(EnvConfig)]
pub struct Smtp {
    #[env_config(name = "ZO_SMTP_ENABLED", default = false)]
    pub smtp_enabled: bool,
    #[env_config(name = "ZO_SMTP_HOST", default = "localhost")]
    pub smtp_host: String,
    #[env_config(name = "ZO_SMTP_PORT", default = 25)]
    pub smtp_port: u16,
    #[env_config(name = "ZO_SMTP_USER_NAME", default = "")]
    pub smtp_username: String,
    #[env_config(name = "ZO_SMTP_PASSWORD", default = "")]
    pub smtp_password: String,
    #[env_config(name = "ZO_SMTP_REPLY_TO", default = "")]
    pub smtp_reply_to: String,
    #[env_config(name = "ZO_SMTP_FROM_EMAIL", default = "")]
    pub smtp_from_email: String,
    #[env_config(name = "ZO_SMTP_ENCRYPTION", default = "")]
    pub smtp_encryption: String,
}

#[derive(EnvConfig)]
pub struct Pyroscope {
    #[env_config(name = "ZO_PROF_PYROSCOPE_ENABLED", default = false)]
    pub enabled: bool,
    #[env_config(
        name = "ZO_PROF_PYROSCOPE_SERVER_URL",
        default = "http://localhost:4040"
    )]
    pub server_url: String,
    #[env_config(name = "ZO_PROF_PYROSCOPE_PROJECT_NAME", default = "openobserve")]
    pub project_name: String,
}

#[derive(EnvConfig)]
pub struct Auth {
    #[env_config(name = "ZO_ROOT_USER_EMAIL")]
    pub root_user_email: String,
    #[env_config(name = "ZO_ROOT_USER_PASSWORD")]
    pub root_user_password: String,
    #[env_config(name = "ZO_COOKIE_MAX_AGE", default = 2592000)] // seconds, 30 days
    pub cookie_max_age: i64,
    #[env_config(name = "ZO_COOKIE_SAME_SITE_LAX", default = true)]
    pub cookie_same_site_lax: bool,
    #[env_config(name = "ZO_COOKIE_SECURE_ONLY", default = false)]
    pub cookie_secure_only: bool,
    #[env_config(name = "ZO_EXT_AUTH_SALT", default = "openobserve")]
    pub ext_auth_salt: String,
}

#[derive(EnvConfig)]
pub struct Http {
    #[env_config(name = "ZO_HTTP_PORT", default = 5080)]
    pub port: u16,
    #[env_config(name = "ZO_HTTP_ADDR", default = "")]
    pub addr: String,
    #[env_config(name = "ZO_HTTP_IPV6_ENABLED", default = false)]
    pub ipv6_enabled: bool,
}

#[derive(EnvConfig)]
pub struct Grpc {
    #[env_config(name = "ZO_GRPC_PORT", default = 5081)]
    pub port: u16,
    #[env_config(name = "ZO_GRPC_ADDR", default = "")]
    pub addr: String,
    #[env_config(name = "ZO_GRPC_ORG_HEADER_KEY", default = "organization")]
    pub org_header_key: String,
    #[env_config(name = "ZO_GRPC_STREAM_HEADER_KEY", default = "stream-name")]
    pub stream_header_key: String,
    #[env_config(name = "ZO_INTERNAL_GRPC_TOKEN", default = "")]
    pub internal_grpc_token: String,
    #[env_config(
        name = "ZO_GRPC_MAX_MESSAGE_SIZE",
        default = 16,
        help = "Max grpc message size in MB, default is 16 MB"
    )]
    pub max_message_size: usize,
    #[env_config(name = "ZO_GRPC_CONNECT_TIMEOUT", default = 5)] // in seconds
    pub connect_timeout: u64,
}

#[derive(EnvConfig)]
pub struct TCP {
    #[env_config(name = "ZO_TCP_PORT", default = 5514)]
    pub tcp_port: u16,
    #[env_config(name = "ZO_UDP_PORT", default = 5514)]
    pub udp_port: u16,
}

#[derive(EnvConfig)]
pub struct Route {
    #[env_config(name = "ZO_ROUTE_TIMEOUT", default = 600)]
    pub timeout: u64,
    #[env_config(name = "ZO_ROUTE_MAX_CONNECTIONS", default = 1024)]
    pub max_connections: usize,
    // zo1-openobserve-ingester.ziox-dev.svc.cluster.local
    #[env_config(name = "ZO_INGESTER_SERVICE_URL", default = "")]
    pub ingester_srv_url: String,
}

#[derive(EnvConfig)]
pub struct Common {
    #[env_config(name = "ZO_APP_NAME", default = "openobserve")]
    pub app_name: String,
    #[env_config(name = "ZO_LOCAL_MODE", default = true)]
    pub local_mode: bool,
    // ZO_LOCAL_MODE_STORAGE is ignored when ZO_LOCAL_MODE is set to false
    #[env_config(name = "ZO_LOCAL_MODE_STORAGE", default = "disk")]
    pub local_mode_storage: String,
    #[env_config(name = "ZO_CLUSTER_COORDINATOR", default = "etcd")]
    pub cluster_coordinator: String,
    #[env_config(name = "ZO_QUEUE_STORE", default = "")]
    pub queue_store: String,
    #[env_config(name = "ZO_META_STORE", default = "")]
    pub meta_store: String,
    pub meta_store_external: bool, // external storage no need sync file_list to s3
    #[env_config(name = "ZO_META_POSTGRES_DSN", default = "")]
    pub meta_postgres_dsn: String, // postgres://postgres:12345678@localhost:5432/openobserve
    #[env_config(name = "ZO_META_MYSQL_DSN", default = "")]
    pub meta_mysql_dsn: String, // mysql://root:12345678@localhost:3306/openobserve
    #[env_config(name = "ZO_NODE_ROLE", default = "all")]
    pub node_role: String,
    #[env_config(name = "ZO_CLUSTER_NAME", default = "zo1")]
    pub cluster_name: String,
    #[env_config(name = "ZO_INSTANCE_NAME", default = "")]
    pub instance_name: String,
    pub instance_name_short: String,
    #[env_config(name = "ZO_WEB_URL", default = "")] // http://localhost:5080
    pub web_url: String,
    #[env_config(name = "ZO_BASE_URI", default = "")] // /abc
    pub base_uri: String,
    #[env_config(name = "ZO_DATA_DIR", default = "./data/openobserve/")]
    pub data_dir: String,
    #[env_config(name = "ZO_DATA_WAL_DIR", default = "")] // ./data/openobserve/wal/
    pub data_wal_dir: String,
    #[env_config(name = "ZO_DATA_IDX_DIR", default = "")] // ./data/openobserve/idx/
    pub data_idx_dir: String,
    #[env_config(name = "ZO_DATA_STREAM_DIR", default = "")] // ./data/openobserve/stream/
    pub data_stream_dir: String,
    #[env_config(name = "ZO_DATA_DB_DIR", default = "")] // ./data/openobserve/db/
    pub data_db_dir: String,
    #[env_config(name = "ZO_DATA_CACHE_DIR", default = "")] // ./data/openobserve/cache/
    pub data_cache_dir: String,
    #[env_config(name = "ZO_WAL_MEMORY_MODE_ENABLED", default = false)]
    pub wal_memory_mode_enabled: bool,
    #[env_config(name = "ZO_WAL_LINE_MODE_ENABLED", default = true)]
    pub wal_line_mode_enabled: bool,
    #[env_config(name = "ZO_COLUMN_TIMESTAMP", default = "_timestamp")]
    pub column_timestamp: String,
    // TODO: should rename to column_all
    #[env_config(name = "ZO_CONCATENATED_SCHEMA_FIELD_NAME", default = "_all")]
    pub column_all: String,
    #[env_config(name = "ZO_WIDENING_SCHEMA_EVOLUTION", default = true)]
    pub widening_schema_evolution: bool,
    #[env_config(name = "ZO_SKIP_SCHEMA_VALIDATION", default = false)]
    pub skip_schema_validation: bool,
    #[env_config(name = "ZO_FEATURE_FULLTEXT_EXTRA_FIELDS", default = "")]
    pub feature_fulltext_extra_fields: String,
    #[env_config(name = "ZO_FEATURE_DISTINCT_EXTRA_FIELDS", default = "")]
    pub feature_distinct_extra_fields: String,
    #[env_config(name = "ZO_FEATURE_QUICK_MODE_FIELDS", default = "")]
    pub feature_quick_mode_fields: String,
    #[env_config(name = "ZO_FEATURE_FILELIST_DEDUP_ENABLED", default = false)]
    pub feature_filelist_dedup_enabled: bool,
    #[env_config(name = "ZO_FEATURE_QUERY_QUEUE_ENABLED", default = true)]
    pub feature_query_queue_enabled: bool,
    #[env_config(name = "ZO_FEATURE_QUERY_PARTITION_STRATEGY", default = "file_num")]
    pub feature_query_partition_strategy: String,
    #[env_config(name = "ZO_FEATURE_QUERY_INFER_SCHEMA", default = false)]
    pub feature_query_infer_schema: bool,
    #[env_config(name = "ZO_FEATURE_QUERY_EXCLUDE_ALL", default = true)]
    pub feature_query_exclude_all: bool,
    #[env_config(name = "ZO_UI_ENABLED", default = true)]
    pub ui_enabled: bool,
    #[env_config(name = "ZO_UI_SQL_BASE64_ENABLED", default = false)]
    pub ui_sql_base64_enabled: bool,
    #[env_config(name = "ZO_METRICS_DEDUP_ENABLED", default = true)]
    pub metrics_dedup_enabled: bool,
    #[env_config(name = "ZO_BLOOM_FILTER_ENABLED", default = true)]
    pub bloom_filter_enabled: bool,
    #[env_config(name = "ZO_BLOOM_FILTER_DISABLED_ON_SEARCH", default = false)]
    pub bloom_filter_disabled_on_search: bool,
    #[env_config(name = "ZO_BLOOM_FILTER_ON_ALL_FIELDS", default = false)]
    pub bloom_filter_on_all_fields: bool,
    #[env_config(name = "ZO_BLOOM_FILTER_DEFAULT_FIELDS", default = "")]
    pub bloom_filter_default_fields: String,
    #[env_config(
        name = "ZO_BLOOM_FILTER_NDV_RATIO",
        default = 100,
        help = "Bloom filter ndv ratio, set to 100 means NDV = row_count / 100, if set to 1 means will use NDV = row_count"
    )]
    pub bloom_filter_ndv_ratio: u64,
    #[env_config(name = "ZO_TRACING_ENABLED", default = false)]
    pub tracing_enabled: bool,
    #[env_config(name = "ZO_TRACING_SEARCH_ENABLED", default = false)]
    pub tracing_search_enabled: bool,
    #[env_config(name = "OTEL_OTLP_HTTP_ENDPOINT", default = "")]
    pub otel_otlp_url: String,
    #[env_config(name = "ZO_TRACING_HEADER_KEY", default = "Authorization")]
    pub tracing_header_key: String,
    #[env_config(
        name = "ZO_TRACING_HEADER_VALUE",
        default = "Basic cm9vdEBleGFtcGxlLmNvbTpDb21wbGV4cGFzcyMxMjM="
    )]
    pub tracing_header_value: String,
    #[env_config(name = "ZO_TELEMETRY", default = true)]
    pub telemetry_enabled: bool,
    #[env_config(name = "ZO_TELEMETRY_URL", default = "https://e1.zinclabs.dev")]
    pub telemetry_url: String,
    #[env_config(name = "ZO_TELEMETRY_HEARTBEAT", default = 1800)] // seconds
    pub telemetry_heartbeat: i64,
    #[env_config(name = "ZO_PROMETHEUS_ENABLED", default = true)]
    pub prometheus_enabled: bool,
    #[env_config(name = "ZO_PRINT_KEY_CONFIG", default = false)]
    pub print_key_config: bool,
    #[env_config(name = "ZO_PRINT_KEY_EVENT", default = false)]
    pub print_key_event: bool,
    #[env_config(name = "ZO_PRINT_KEY_SQL", default = false)]
    pub print_key_sql: bool,
    #[env_config(name = "ZO_USAGE_REPORTING_ENABLED", default = false)]
    pub usage_enabled: bool,
    #[env_config(name = "ZO_USAGE_ORG", default = "_meta")]
    pub usage_org: String,
    #[env_config(
        name = "ZO_USAGE_REPORTING_MODE",
        default = "local",
        help = "possible values - 'local', 'remote', 'both'"
    )] // local, remote , both
    pub usage_reporting_mode: String,
    #[env_config(
        name = "ZO_USAGE_REPORTING_URL",
        default = "http://localhost:5080/api/_meta/usage/_json"
    )]
    pub usage_reporting_url: String,
    #[env_config(name = "ZO_USAGE_REPORTING_CREDS", default = "")]
    pub usage_reporting_creds: String,
    #[env_config(name = "ZO_USAGE_BATCH_SIZE", default = 2000)]
    pub usage_batch_size: usize,
    #[env_config(
        name = "ZO_USAGE_PUBLISH_INTERVAL",
        default = 600,
        help = "duration in seconds after last reporting usage will be published"
    )]
    // in seconds
    pub usage_publish_interval: i64,
    #[env_config(name = "ZO_MMDB_DATA_DIR")] // ./data/openobserve/mmdb/
    pub mmdb_data_dir: String,
    #[env_config(name = "ZO_MMDB_DISABLE_DOWNLOAD", default = "false")]
    pub mmdb_disable_download: bool,
    #[env_config(name = "ZO_MMDB_UPDATE_DURATION", default = "86400")] // Everyday to test
    pub mmdb_update_duration: u64,
    #[env_config(
        name = "ZO_MMDB_GEOLITE_CITYDB_URL",
        default = "https://geoip.zinclabs.dev/GeoLite2-City.mmdb"
    )]
    pub mmdb_geolite_citydb_url: String,
    #[env_config(
        name = "ZO_MMDB_GEOLITE_ASNDB_URL",
        default = "https://geoip.zinclabs.dev/GeoLite2-ASN.mmdb"
    )]
    pub mmdb_geolite_asndb_url: String,
    #[env_config(
        name = "ZO_MMDB_GEOLITE_CITYDB_SHA256_URL",
        default = "https://geoip.zinclabs.dev/GeoLite2-City.sha256"
    )]
    pub mmdb_geolite_citydb_sha256_url: String,
    #[env_config(
        name = "ZO_MMDB_GEOLITE_CITYDB_SHA256_URL",
        default = "https://geoip.zinclabs.dev/GeoLite2-ASN.sha256"
    )]
    pub mmdb_geolite_asndb_sha256_url: String,
    #[env_config(name = "ZO_DEFAULT_SCRAPE_INTERVAL", default = 15)]
    // Default scrape_interval value 15s
    pub default_scrape_interval: u32,
    #[env_config(name = "ZO_CIRCUIT_BREAKER_ENABLE", default = false)]
    pub memory_circuit_breaker_enable: bool,
    #[env_config(name = "ZO_CIRCUIT_BREAKER_RATIO", default = 100)]
    pub memory_circuit_breaker_ratio: usize,
    #[env_config(
        name = "ZO_RESTRICTED_ROUTES_ON_EMPTY_DATA",
        default = false,
        help = "Control the redirection of a user to ingestion page in case there is no stream found."
    )]
    pub restricted_routes_on_empty_data: bool,
    #[env_config(
        name = "ZO_ENABLE_INVERTED_INDEX",
        default = false,
        help = "Toggle inverted index generation."
    )]
    pub inverted_index_enabled: bool,
    #[env_config(
        name = "ZO_INVERTED_INDEX_SPLIT_CHARS",
        default = "",
        help = "Characters which should be used as a delimiter to split the string, default using all ascii punctuations."
    )]
    pub inverted_index_split_chars: String,
    #[env_config(
        name = "ZO_QUERY_ON_STREAM_SELECTION",
        default = true,
        help = "Toggle search to be trigger based on button click event."
    )]
    pub query_on_stream_selection: bool,
    #[env_config(
        name = "ZO_SHOW_STREAM_DATES_DOCS_NUM",
        default = true,
        help = "Show docs count and stream dates"
    )]
    pub show_stream_dates_doc_num: bool,
    #[env_config(name = "ZO_INGEST_BLOCKED_STREAMS", default = "")] // use comma to split
    pub blocked_streams: String,
    #[env_config(name = "ZO_REPORT_USER_NAME", default = "")]
    pub report_user_name: String,
    #[env_config(name = "ZO_REPORT_USER_PASSWORD", default = "")]
    pub report_user_password: String,
    #[env_config(name = "ZO_REPORT_SERVER_URL", default = "localhost:5082")]
    pub report_server_url: String,
    #[env_config(name = "ZO_REPORT_SERVER_SKIP_TLS_VERIFY", default = false)]
    pub report_server_skip_tls_verify: bool,
    #[env_config(name = "ZO_SCHEMA_CACHE_COMPRESS_ENABLED", default = false)]
    pub schema_cache_compress_enabled: bool,
    #[env_config(name = "ZO_SKIP_FORMAT_BULK_STREAM_NAME", default = false)]
    pub skip_formatting_bulk_stream_name: bool,
    #[env_config(name = "ZO_BULK_RESPONSE_INCLUDE_ERRORS_ONLY", default = false)]
    pub bulk_api_response_errors_only: bool,
    #[env_config(name = "ZO_ALLOW_USER_DEFINED_SCHEMAS", default = false)]
    pub allow_user_defined_schemas: bool,
    #[env_config(
        name = "ZO_MEM_TABLE_STREAMS",
        default = "",
        help = "Streams for which dedicated MemTable will be used as comma separated values"
    )]
    pub mem_table_individual_streams: String,
    #[env_config(
<<<<<<< HEAD
        name = "ZO_TRACES_SPAN_METRICS_ENABLED",
        default = false,
        help = "enable span metrics for traces"
    )]
    pub traces_span_metrics_enabled: bool,
    #[env_config(
        name = "ZO_TRACES_SPAN_METRICS_EXPORT_INTERVAL",
        default = 60,
        help = "traces span metrics export interval, unit seconds"
    )]
    pub traces_span_metrics_export_interval: u64,
    #[env_config(
        name = "ZO_TRACES_SPAN_METRICS_CHANNEL_BUFFER",
        default = 2048,
        help = "traces span metrics channel send buffer"
    )]
    pub traces_span_metrics_channel_buffer: usize,
=======
        name = "ZO_RESULT_CACHE_ENABLED",
        default = "false",
        help = "Enable result cache for query results"
    )]
    pub result_cache_enabled: bool,
>>>>>>> 91eccf7b
}

#[derive(EnvConfig)]
pub struct Limit {
    // no need set by environment
    pub cpu_num: usize,
    pub mem_total: usize,
    pub disk_total: usize,
    pub disk_free: usize,
    #[env_config(name = "ZO_JSON_LIMIT", default = 209715200)]
    pub req_json_limit: usize,
    #[env_config(name = "ZO_PAYLOAD_LIMIT", default = 209715200)]
    pub req_payload_limit: usize,
    #[env_config(name = "ZO_PARQUET_MAX_ROW_GROUP_SIZE", default = 0)] // row count
    pub parquet_max_row_group_size: usize,
    #[env_config(name = "ZO_MAX_FILE_RETENTION_TIME", default = 600)] // seconds
    pub max_file_retention_time: u64,
    // MB, per log file size limit on disk
    #[env_config(name = "ZO_MAX_FILE_SIZE_ON_DISK", default = 128)]
    pub max_file_size_on_disk: usize,
    // MB, per data file size limit in memory
    #[env_config(name = "ZO_MAX_FILE_SIZE_IN_MEMORY", default = 256)]
    pub max_file_size_in_memory: usize,
    // MB, total data size in memory, default is 50% of system memory
    #[env_config(name = "ZO_MEM_TABLE_MAX_SIZE", default = 0)]
    pub mem_table_max_size: usize,
    #[env_config(
        name = "ZO_MEM_TABLE_BUCKET_NUM",
        default = 0,
        help = "MemTable bucket num, default is 1"
    )] // default is 1
    pub mem_table_bucket_num: usize,
    #[env_config(name = "ZO_MEM_PERSIST_INTERVAL", default = 5)] // seconds
    pub mem_persist_interval: u64,
    #[env_config(name = "ZO_FILE_PUSH_INTERVAL", default = 10)] // seconds
    pub file_push_interval: u64,
    #[env_config(name = "ZO_FILE_PUSH_LIMIT", default = 0)] // files
    pub file_push_limit: usize,
    // over this limit will skip merging on ingester
    #[env_config(name = "ZO_FILE_MOVE_FIELDS_LIMIT", default = 2000)]
    pub file_move_fields_limit: usize,
    #[env_config(name = "ZO_FILE_MOVE_THREAD_NUM", default = 0)]
    pub file_move_thread_num: usize,
    #[env_config(name = "ZO_FILE_MERGE_THREAD_NUM", default = 0)]
    pub file_merge_thread_num: usize,
    #[env_config(name = "ZO_MEM_DUMP_THREAD_NUM", default = 0)]
    pub mem_dump_thread_num: usize,
    #[env_config(name = "ZO_QUERY_THREAD_NUM", default = 0)]
    pub query_thread_num: usize,
    #[env_config(name = "ZO_QUERY_TIMEOUT", default = 600)]
    pub query_timeout: u64,
    #[env_config(name = "ZO_QUERY_DEFAULT_LIMIT", default = 1000)]
    pub query_default_limit: i64,
    #[env_config(name = "ZO_QUERY_PARTITION_BY_SECS", default = 1)] // seconds
    pub query_partition_by_secs: usize,
    #[env_config(name = "ZO_QUERY_PARTITION_MIN_SECS", default = 600)] // seconds
    pub query_partition_min_secs: i64,
    #[env_config(name = "ZO_QUERY_GROUP_BASE_SPEED", default = 768)] // MB/s/core
    pub query_group_base_speed: usize,
    #[env_config(name = "ZO_INGEST_ALLOWED_UPTO", default = 5)] // in hours - in past
    pub ingest_allowed_upto: i64,
    #[env_config(name = "ZO_INGEST_FLATTEN_LEVEL", default = 3)] // default flatten level
    pub ingest_flatten_level: u32,
    #[env_config(name = "ZO_IGNORE_FILE_RETENTION_BY_STREAM", default = false)]
    pub ignore_file_retention_by_stream: bool,
    #[env_config(name = "ZO_LOGS_FILE_RETENTION", default = "hourly")]
    pub logs_file_retention: String,
    #[env_config(name = "ZO_TRACES_FILE_RETENTION", default = "hourly")]
    pub traces_file_retention: String,
    #[env_config(name = "ZO_METRICS_FILE_RETENTION", default = "daily")]
    pub metrics_file_retention: String,
    #[env_config(name = "ZO_METRICS_LEADER_PUSH_INTERVAL", default = 15)]
    pub metrics_leader_push_interval: u64,
    #[env_config(name = "ZO_METRICS_LEADER_ELECTION_INTERVAL", default = 30)]
    pub metrics_leader_election_interval: i64,
    #[env_config(name = "ZO_COLS_PER_RECORD_LIMIT", default = 1000)]
    pub req_cols_per_record_limit: usize,
    #[env_config(name = "ZO_NODE_HEARTBEAT_TTL", default = 30)] // seconds
    pub node_heartbeat_ttl: i64,
    #[env_config(name = "ZO_HTTP_WORKER_NUM", default = 0)] // equals to cpu_num if 0
    pub http_worker_num: usize,
    #[env_config(name = "ZO_HTTP_WORKER_MAX_BLOCKING", default = 0)] // equals to 1024 if 0
    pub http_worker_max_blocking: usize,
    #[env_config(name = "ZO_CALCULATE_STATS_INTERVAL", default = 600)] // seconds
    pub calculate_stats_interval: u64,
    #[env_config(name = "ZO_ENRICHMENT_TABLE_LIMIT", default = 10)] // size in mb
    pub enrichment_table_limit: usize,
    #[env_config(name = "ZO_ACTIX_REQ_TIMEOUT", default = 30)] // seconds
    pub request_timeout: u64,
    #[env_config(name = "ZO_ACTIX_KEEP_ALIVE", default = 30)] // seconds
    pub keep_alive: u64,
    #[env_config(name = "ZO_ACTIX_SHUTDOWN_TIMEOUT", default = 10)] // seconds
    pub shutdown_timeout: u64,
    #[env_config(name = "ZO_ALERT_SCHEDULE_INTERVAL", default = 60)] // seconds
    pub alert_schedule_interval: i64,
    #[env_config(name = "ZO_ALERT_SCHEDULE_CONCURRENCY", default = 5)]
    pub alert_schedule_concurrency: i64,
    #[env_config(name = "ZO_ALERT_SCHEDULE_TIMEOUT", default = 90)] // seconds
    pub alert_schedule_timeout: i64,
    #[env_config(name = "ZO_REPORT_SCHEDULE_TIMEOUT", default = 300)] // seconds
    pub report_schedule_timeout: i64,
    #[env_config(name = "ZO_SCHEDULER_MAX_RETRIES", default = 3)]
    pub scheduler_max_retries: i32,
    #[env_config(name = "ZO_SCHEDULER_CLEAN_INTERVAL", default = 30)] // seconds
    pub scheduler_clean_interval: u64,
    #[env_config(name = "ZO_SCHEDULER_WATCH_INTERVAL", default = 30)] // seconds
    pub scheduler_watch_interval: u64,
    #[env_config(name = "ZO_STARTING_EXPECT_QUERIER_NUM", default = 0)]
    pub starting_expect_querier_num: usize,
    #[env_config(name = "ZO_QUERY_OPTIMIZATION_NUM_FIELDS", default = 1000)]
    pub query_optimization_num_fields: usize,
    #[env_config(name = "ZO_QUICK_MODE_ENABLED", default = false)]
    pub quick_mode_enabled: bool,
    #[env_config(name = "ZO_QUICK_MODE_NUM_FIELDS", default = 500)]
    pub quick_mode_num_fields: usize,
    #[env_config(name = "ZO_QUICK_MODE_STRATEGY", default = "")]
    pub quick_mode_strategy: String, // first, last, both
    #[env_config(name = "ZO_QUICK_MODE_FILE_LIST_ENABLED", default = false)]
    pub quick_mode_file_list_enabled: bool,
    #[env_config(name = "ZO_QUICK_MODE_FILE_LIST_INTERVAL", default = 300)] // seconds
    pub quick_mode_file_list_interval: i64,
    #[env_config(name = "ZO_META_CONNECTION_POOL_MIN_SIZE", default = 0)] // number of connections
    pub sql_min_db_connections: u32,
    #[env_config(name = "ZO_META_CONNECTION_POOL_MAX_SIZE", default = 0)] // number of connections
    pub sql_max_db_connections: u32,
    #[env_config(
        name = "ZO_META_TRANSACTION_RETRIES",
        default = 3,
        help = "max time of transaction will retry"
    )]
    pub meta_transaction_retries: usize,
    #[env_config(
        name = "ZO_META_TRANSACTION_LOCK_TIMEOUT",
        default = 600,
        help = "timeout of transaction lock"
    )] // seconds
    pub meta_transaction_lock_timeout: usize,
    #[env_config(name = "ZO_DISTINCT_VALUES_INTERVAL", default = 10)] // seconds
    pub distinct_values_interval: u64,
    #[env_config(name = "ZO_DISTINCT_VALUES_HOURLY", default = false)]
    pub distinct_values_hourly: bool,
    #[env_config(name = "ZO_CONSISTENT_HASH_VNODES", default = 16)]
    pub consistent_hash_vnodes: usize,
    #[env_config(name = "ZO_DATAFUSION_FILE_STAT_CACHE_MAX_ENTRIES", default = 100000)]
    pub datafusion_file_stat_cache_max_entries: usize,
}

#[derive(EnvConfig)]
pub struct Compact {
    #[env_config(name = "ZO_COMPACT_ENABLED", default = true)]
    pub enabled: bool,
    #[env_config(name = "ZO_COMPACT_INTERVAL", default = 60)] // seconds
    pub interval: u64,
    #[env_config(name = "ZO_COMPACT_LOOKBACK_HOURS", default = 0)] // hours
    pub lookback_hours: i64,
    #[env_config(name = "ZO_COMPACT_STEP_SECS", default = 3600)] // seconds
    pub step_secs: i64,
    #[env_config(name = "ZO_COMPACT_SYNC_TO_DB_INTERVAL", default = 1800)] // seconds
    pub sync_to_db_interval: u64,
    #[env_config(name = "ZO_COMPACT_MAX_FILE_SIZE", default = 256)] // MB
    pub max_file_size: usize,
    #[env_config(name = "ZO_COMPACT_DATA_RETENTION_DAYS", default = 3650)] // days
    pub data_retention_days: i64,
    #[env_config(name = "ZO_COMPACT_DELETE_FILES_DELAY_HOURS", default = 2)] // hours
    pub delete_files_delay_hours: i64,
    #[env_config(name = "ZO_COMPACT_BLOCKED_ORGS", default = "")] // use comma to split
    pub blocked_orgs: String,
    #[env_config(name = "ZO_COMPACT_DATA_RETENTION_HISTORY", default = false)]
    pub data_retention_history: bool,
    #[env_config(
        name = "ZO_COMPACT_FAST_MODE",
        default = true,
        help = "Enable fast mode compact, will use more memory but faster"
    )]
    pub fast_mode: bool,
    #[env_config(
        name = "ZO_COMPACT_BATCH_SIZE",
        default = 100,
        help = "Batch size for compact get pending jobs"
    )]
    pub batch_size: i64,
    #[env_config(
        name = "ZO_COMPACT_JOB_RUN_TIMEOUT",
        default = 600, // 10 minutes
        help = "If a compact job is not finished in this time, it will be marked as failed"
    )]
    pub job_run_timeout: i64,
    #[env_config(
        name = "ZO_COMPACT_JOB_CLEAN_WAIT_TIME",
        default = 86400, // 1 day
        help = "Clean the jobs which are finished more than this time"
    )]
    pub job_clean_wait_time: i64,
}

#[derive(EnvConfig)]
pub struct MemoryCache {
    #[env_config(name = "ZO_MEMORY_CACHE_ENABLED", default = true)]
    pub enabled: bool,
    // Memory data cache strategy, default is lru, other value is fifo
    #[env_config(name = "ZO_MEMORY_CACHE_STRATEGY", default = "lru")]
    pub cache_strategy: String,
    // Memory data cache bucket num, multiple bucket means multiple locker, default is 0
    #[env_config(name = "ZO_MEMORY_CACHE_BUCKET_NUM", default = 0)]
    pub bucket_num: usize,
    #[env_config(name = "ZO_MEMORY_CACHE_CACHE_LATEST_FILES", default = false)]
    pub cache_latest_files: bool,
    // MB, default is 50% of system memory
    #[env_config(name = "ZO_MEMORY_CACHE_MAX_SIZE", default = 0)]
    pub max_size: usize,
    // MB, will skip the cache when a query need cache great than this value, default is 80% of
    // max_size
    #[env_config(name = "ZO_MEMORY_CACHE_SKIP_SIZE", default = 0)]
    pub skip_size: usize,
    // MB, when cache is full will release how many data once time, default is 1% of max_size
    #[env_config(name = "ZO_MEMORY_CACHE_RELEASE_SIZE", default = 0)]
    pub release_size: usize,
    #[env_config(name = "ZO_MEMORY_CACHE_GC_SIZE", default = 50)] // MB
    pub gc_size: usize,
    #[env_config(name = "ZO_MEMORY_CACHE_GC_INTERVAL", default = 0)] // seconds
    pub gc_interval: u64,
    #[env_config(name = "ZO_MEMORY_CACHE_SKIP_DISK_CHECK", default = false)]
    pub skip_disk_check: bool,
    // MB, default is 50% of system memory
    #[env_config(name = "ZO_MEMORY_CACHE_DATAFUSION_MAX_SIZE", default = 0)]
    pub datafusion_max_size: usize,
    #[env_config(name = "ZO_MEMORY_CACHE_DATAFUSION_MEMORY_POOL", default = "")]
    pub datafusion_memory_pool: String,
}

#[derive(EnvConfig)]
pub struct DiskCache {
    #[env_config(name = "ZO_DISK_CACHE_ENABLED", default = true)]
    pub enabled: bool,
    // Disk data cache strategy, default is lru, other value is fifo
    #[env_config(name = "ZO_DISK_CACHE_STRATEGY", default = "lru")]
    pub cache_strategy: String,
    // Disk data cache bucket num, multiple bucket means multiple locker, default is 0
    #[env_config(name = "ZO_DISK_CACHE_BUCKET_NUM", default = 0)]
    pub bucket_num: usize,
    // MB, default is 50% of local volume available space and maximum 100GB
    #[env_config(name = "ZO_DISK_CACHE_MAX_SIZE", default = 0)]
    pub max_size: usize,
    // MB, will skip the cache when a query need cache great than this value, default is 80% of
    // max_size
    #[env_config(name = "ZO_DISK_CACHE_SKIP_SIZE", default = 0)]
    pub skip_size: usize,
    // MB, when cache is full will release how many data once time, default is 1% of max_size
    #[env_config(name = "ZO_DISK_CACHE_RELEASE_SIZE", default = 0)]
    pub release_size: usize,
    #[env_config(name = "ZO_DISK_CACHE_GC_SIZE", default = 100)] // MB
    pub gc_size: usize,
    #[env_config(name = "ZO_DISK_CACHE_GC_INTERVAL", default = 0)] // seconds
    pub gc_interval: u64,
    #[env_config(name = "ZO_DISK_CACHE_MULTI_DIR", default = "")] // dir1,dir2,dir3...
    pub multi_dir: String,
}

#[derive(EnvConfig)]
pub struct Log {
    #[env_config(name = "RUST_LOG", default = "info")]
    pub level: String,
    #[env_config(name = "ZO_LOG_JSON_FORMAT", default = false)]
    pub json_format: bool,
    #[env_config(name = "ZO_LOG_FILE_DIR", default = "")]
    pub file_dir: String,
    // default is: o2.{hostname}.log
    #[env_config(name = "ZO_LOG_FILE_NAME_PREFIX", default = "")]
    pub file_name_prefix: String,
    // logger timestamp local setup, eg: %Y-%m-%dT%H:%M:%SZ
    #[env_config(name = "ZO_LOG_LOCAL_TIME_FORMAT", default = "")]
    pub local_time_format: String,
    #[env_config(name = "ZO_EVENTS_ENABLED", default = false)]
    pub events_enabled: bool,
    #[env_config(
        name = "ZO_EVENTS_AUTH",
        default = "cm9vdEBleGFtcGxlLmNvbTpUZ0ZzZFpzTUZQdzg2SzRK"
    )]
    pub events_auth: String,
    #[env_config(
        name = "ZO_EVENTS_EP",
        default = "https://api.openobserve.ai/api/debug/events/_json"
    )]
    pub events_url: String,
    #[env_config(name = "ZO_EVENTS_BATCH_SIZE", default = 10)]
    pub events_batch_size: usize,
}

#[derive(Debug, EnvConfig)]
pub struct Etcd {
    #[env_config(name = "ZO_ETCD_ADDR", default = "localhost:2379")]
    pub addr: String,
    #[env_config(name = "ZO_ETCD_PREFIX", default = "/zinc/observe/")]
    pub prefix: String,
    #[env_config(name = "ZO_ETCD_CONNECT_TIMEOUT", default = 5)]
    pub connect_timeout: u64,
    #[env_config(name = "ZO_ETCD_COMMAND_TIMEOUT", default = 10)]
    pub command_timeout: u64,
    #[env_config(name = "ZO_ETCD_LOCK_WAIT_TIMEOUT", default = 3600)]
    pub lock_wait_timeout: u64,
    #[env_config(name = "ZO_ETCD_USER", default = "")]
    pub user: String,
    #[env_config(name = "ZO_ETCD_PASSWORD", default = "")]
    pub password: String,
    #[env_config(name = "ZO_ETCD_CLIENT_CERT_AUTH", default = false)]
    pub cert_auth: bool,
    #[env_config(name = "ZO_ETCD_TRUSTED_CA_FILE", default = "")]
    pub ca_file: String,
    #[env_config(name = "ZO_ETCD_CERT_FILE", default = "")]
    pub cert_file: String,
    #[env_config(name = "ZO_ETCD_KEY_FILE", default = "")]
    pub key_file: String,
    #[env_config(name = "ZO_ETCD_DOMAIN_NAME", default = "")]
    pub domain_name: String,
    #[env_config(name = "ZO_ETCD_LOAD_PAGE_SIZE", default = 1000)]
    pub load_page_size: i64,
}

#[derive(Debug, EnvConfig)]
pub struct Nats {
    #[env_config(name = "ZO_NATS_ADDR", default = "localhost:4222")]
    pub addr: String,
    #[env_config(name = "ZO_NATS_PREFIX", default = "o2_")]
    pub prefix: String,
    #[env_config(name = "ZO_NATS_USER", default = "")]
    pub user: String,
    #[env_config(name = "ZO_NATS_PASSWORD", default = "")]
    pub password: String,
    #[env_config(
        name = "ZO_NATS_REPLICAS",
        default = 3,
        help = "the copies of a given message to store in the NATS cluster. 
        Can not be modified after bucket is initialized. 
        To update this, delete and recreate the bucket."
    )]
    pub replicas: usize,
    #[env_config(
        name = "ZO_NATS_HISTORY",
        default = 3,
        help = "in the context of KV to configure how many historical entries to keep for a given bucket. 
        Can not be modified after bucket is initialized. 
        To update this, delete and recreate the bucket."
    )]
    pub history: i64,
    #[env_config(name = "ZO_NATS_CONNECT_TIMEOUT", default = 5)]
    pub connect_timeout: u64,
    #[env_config(name = "ZO_NATS_COMMAND_TIMEOUT", default = 10)]
    pub command_timeout: u64,
    #[env_config(name = "ZO_NATS_LOCK_WAIT_TIMEOUT", default = 3600)]
    pub lock_wait_timeout: u64,
    #[env_config(name = "ZO_NATS_QUEUE_MAX_AGE", default = 60)] // days
    pub queue_max_age: u64,
}

#[derive(Debug, EnvConfig)]
pub struct S3 {
    #[env_config(name = "ZO_S3_PROVIDER", default = "")]
    pub provider: String,
    #[env_config(name = "ZO_S3_SERVER_URL", default = "")]
    pub server_url: String,
    #[env_config(name = "ZO_S3_REGION_NAME", default = "")]
    pub region_name: String,
    #[env_config(name = "ZO_S3_ACCESS_KEY", default = "")]
    pub access_key: String,
    #[env_config(name = "ZO_S3_SECRET_KEY", default = "")]
    pub secret_key: String,
    #[env_config(name = "ZO_S3_BUCKET_NAME", default = "")]
    pub bucket_name: String,
    #[env_config(name = "ZO_S3_BUCKET_PREFIX", default = "")]
    pub bucket_prefix: String,
    #[env_config(name = "ZO_S3_CONNECT_TIMEOUT", default = 10)] // seconds
    pub connect_timeout: u64,
    #[env_config(name = "ZO_S3_REQUEST_TIMEOUT", default = 3600)] // seconds
    pub request_timeout: u64,
    // Deprecated, use ZO_S3_FEATURE_FORCE_HOSTED_STYLE instead
    // #[deprecated(since = "0.6.5", note = "use `ZO_S3_FEATURE_FORCE_HOSTED_STYLE` instead")]
    #[env_config(name = "ZO_S3_FEATURE_FORCE_PATH_STYLE", default = false)]
    pub feature_force_path_style: bool,
    #[env_config(name = "ZO_S3_FEATURE_FORCE_HOSTED_STYLE", default = false)]
    pub feature_force_hosted_style: bool,
    #[env_config(name = "ZO_S3_FEATURE_HTTP1_ONLY", default = false)]
    pub feature_http1_only: bool,
    #[env_config(name = "ZO_S3_FEATURE_HTTP2_ONLY", default = false)]
    pub feature_http2_only: bool,
    #[env_config(name = "ZO_S3_ALLOW_INVALID_CERTIFICATES", default = false)]
    pub allow_invalid_certificates: bool,
    #[env_config(name = "ZO_S3_SYNC_TO_CACHE_INTERVAL", default = 600)] // seconds
    pub sync_to_cache_interval: u64,
}

#[derive(Debug, EnvConfig)]
pub struct Prometheus {
    #[env_config(name = "ZO_PROMETHEUS_HA_CLUSTER", default = "cluster")]
    pub ha_cluster_label: String,
    #[env_config(name = "ZO_PROMETHEUS_HA_REPLICA", default = "__replica__")]
    pub ha_replica_label: String,
}

#[derive(Debug, EnvConfig)]
pub struct RUM {
    #[env_config(name = "ZO_RUM_ENABLED", default = false)]
    pub enabled: bool,
    #[env_config(name = "ZO_RUM_CLIENT_TOKEN", default = "")]
    pub client_token: String,
    #[env_config(name = "ZO_RUM_APPLICATION_ID", default = "")]
    pub application_id: String,
    #[env_config(name = "ZO_RUM_SITE", default = "")]
    pub site: String,
    #[env_config(name = "ZO_RUM_SERVICE", default = "")]
    pub service: String,
    #[env_config(name = "ZO_RUM_ENV", default = "")]
    pub env: String,
    #[env_config(name = "ZO_RUM_VERSION", default = "")]
    pub version: String,
    #[env_config(name = "ZO_RUM_ORGANIZATION_IDENTIFIER", default = "")]
    pub organization_identifier: String,
    #[env_config(name = "ZO_RUM_API_VERSION", default = "")]
    pub api_version: String,
    #[env_config(name = "ZO_RUM_INSECURE_HTTP", default = false)]
    pub insecure_http: bool,
}

pub fn init() -> Config {
    dotenv_override().ok();
    let mut cfg = Config::init().unwrap();
    // set cpu num
    let cpu_num = cgroup::get_cpu_limit();
    cfg.limit.cpu_num = cpu_num;
    if cfg.limit.http_worker_num == 0 {
        cfg.limit.http_worker_num = cpu_num;
    }
    if cfg.limit.http_worker_max_blocking == 0 {
        cfg.limit.http_worker_max_blocking = 1024;
    }
    // HACK for thread_num equal to CPU core * 4
    if cfg.limit.query_thread_num == 0 {
        cfg.limit.query_thread_num = cpu_num * 4;
    }
    // HACK for move_file_thread_num equal to CPU core
    if cfg.limit.file_move_thread_num == 0 {
        cfg.limit.file_move_thread_num = cpu_num;
    }
    // HACK for file_merge_thread_num equal to CPU core
    if cfg.limit.file_merge_thread_num == 0 {
        cfg.limit.file_merge_thread_num = cpu_num;
    }
    // HACK for mem_dump_thread_num equal to CPU core
    if cfg.limit.mem_dump_thread_num == 0 {
        cfg.limit.mem_dump_thread_num = cpu_num;
    }
    if cfg.limit.file_push_interval == 0 {
        cfg.limit.file_push_interval = 10;
    }
    if cfg.limit.file_push_limit == 0 {
        cfg.limit.file_push_limit = 10000;
    }

    if cfg.limit.sql_min_db_connections == 0 {
        cfg.limit.sql_min_db_connections = cpu_num as u32
    }

    if cfg.limit.sql_max_db_connections == 0 {
        cfg.limit.sql_max_db_connections = cfg.limit.sql_min_db_connections * 2
    }

    if cfg.limit.consistent_hash_vnodes == 0 {
        cfg.limit.consistent_hash_vnodes = 3;
    }

    // check common config
    if let Err(e) = check_common_config(&mut cfg) {
        panic!("common config error: {e}");
    }

    // check data path config
    if let Err(e) = check_path_config(&mut cfg) {
        panic!("data path config error: {e}");
    }

    // check memory cache
    if let Err(e) = check_memory_config(&mut cfg) {
        panic!("memory cache config error: {e}");
    }

    // check disk cache
    if let Err(e) = check_disk_cache_config(&mut cfg) {
        panic!("disk cache config error: {e}");
    }

    // check etcd config
    if let Err(e) = check_etcd_config(&mut cfg) {
        panic!("etcd config error: {e}");
    }

    // check s3 config
    if let Err(e) = check_s3_config(&mut cfg) {
        panic!("s3 config error: {e}");
    }

    cfg
}

fn check_common_config(cfg: &mut Config) -> Result<(), anyhow::Error> {
    if cfg.limit.file_push_interval == 0 {
        cfg.limit.file_push_interval = 60;
    }
    if cfg.limit.req_cols_per_record_limit == 0 {
        cfg.limit.req_cols_per_record_limit = 1000;
    }

    // check max_file_size_on_disk to MB
    if cfg.limit.max_file_size_on_disk == 0 {
        cfg.limit.max_file_size_on_disk = 64 * 1024 * 1024; // 64MB
    } else {
        cfg.limit.max_file_size_on_disk *= 1024 * 1024;
    }
    // check max_file_size_in_memory to MB
    if cfg.limit.max_file_size_in_memory == 0 {
        cfg.limit.max_file_size_in_memory = 256 * 1024 * 1024; // 256MB
    } else {
        cfg.limit.max_file_size_in_memory *= 1024 * 1024;
    }

    // HACK instance_name
    if cfg.common.instance_name.is_empty() {
        cfg.common.instance_name = sysinfo::System::new().host_name().unwrap();
    }
    cfg.common.instance_name_short = cfg
        .common
        .instance_name
        .split('.')
        .next()
        .unwrap()
        .to_string();

    // HACK for tracing, always disable tracing except ingester and querier
    let local_node_role: Vec<cluster::Role> = cfg
        .common
        .node_role
        .clone()
        .split(',')
        .map(|s| s.parse().unwrap())
        .collect();
    if !local_node_role.contains(&cluster::Role::All)
        && !local_node_role.contains(&cluster::Role::Ingester)
        && !local_node_role.contains(&cluster::Role::Querier)
    {
        cfg.common.tracing_enabled = false;
    }

    // format local_mode_storage
    cfg.common.local_mode_storage = cfg.common.local_mode_storage.to_lowercase();

    // format metadata storage
    if cfg.common.meta_store.is_empty() {
        if cfg.common.local_mode {
            cfg.common.meta_store = "sqlite".to_string();
        } else {
            cfg.common.meta_store = "etcd".to_string();
        }
    }
    cfg.common.meta_store = cfg.common.meta_store.to_lowercase();
    if cfg.common.local_mode
        || (cfg.common.meta_store != "sqlite" && cfg.common.meta_store != "etcd")
    {
        cfg.common.meta_store_external = true;
    }
    if cfg.common.meta_store.starts_with("postgres") && cfg.common.meta_postgres_dsn.is_empty() {
        return Err(anyhow::anyhow!(
            "Meta store is PostgreSQL, you must set ZO_META_POSTGRES_DSN"
        ));
    }
    if cfg.common.meta_store.starts_with("mysql") && cfg.common.meta_mysql_dsn.is_empty() {
        return Err(anyhow::anyhow!(
            "Meta store is MySQL, you must set ZO_META_MYSQL_DSN"
        ));
    }

    // check compact_max_file_size to MB
    cfg.compact.max_file_size *= 1024 * 1024;
    if cfg.compact.interval == 0 {
        cfg.compact.interval = 60;
    }
    // check compact_step_secs, min value is 600s
    if cfg.compact.step_secs == 0 {
        cfg.compact.step_secs = 3600;
    } else if cfg.compact.step_secs <= 600 {
        cfg.compact.step_secs = 600;
    }
    if cfg.compact.data_retention_days > 0 && cfg.compact.data_retention_days < 3 {
        return Err(anyhow::anyhow!(
            "Data retention is not allowed to be less than 3 days."
        ));
    }
    if cfg.compact.delete_files_delay_hours < 1 {
        return Err(anyhow::anyhow!(
            "Delete files delay is not allowed to be less than 1 hour."
        ));
    }
    if cfg.compact.batch_size < 1 {
        cfg.compact.batch_size = 100;
    }

    // If the default scrape interval is less than 5s, raise an error
    if cfg.common.default_scrape_interval < 5 {
        return Err(anyhow::anyhow!(
            "Default scrape interval can not be set to lesser than 5s ."
        ));
    }

    // check bloom filter ndv ratio
    if cfg.common.bloom_filter_ndv_ratio == 0 {
        cfg.common.bloom_filter_ndv_ratio = 100;
    }
    Ok(())
}

fn check_path_config(cfg: &mut Config) -> Result<(), anyhow::Error> {
    // for web
    if cfg.common.web_url.ends_with('/') {
        cfg.common.web_url = cfg.common.web_url.trim_end_matches('/').to_string();
    }
    if cfg.common.base_uri.ends_with('/') {
        cfg.common.base_uri = cfg.common.base_uri.trim_end_matches('/').to_string();
    }
    // for data
    if cfg.common.data_dir.is_empty() {
        cfg.common.data_dir = "./data/openobserve/".to_string();
    }
    if !cfg.common.data_dir.ends_with('/') {
        cfg.common.data_dir = format!("{}/", cfg.common.data_dir);
    }
    if cfg.common.data_wal_dir.is_empty() {
        cfg.common.data_wal_dir = format!("{}wal/", cfg.common.data_dir);
    }
    if !cfg.common.data_wal_dir.ends_with('/') {
        cfg.common.data_wal_dir = format!("{}/", cfg.common.data_wal_dir);
    }
    if cfg.common.data_idx_dir.is_empty() {
        cfg.common.data_idx_dir = format!("{}idx/", cfg.common.data_dir);
    }
    if !cfg.common.data_idx_dir.ends_with('/') {
        cfg.common.data_idx_dir = format!("{}/", cfg.common.data_idx_dir);
    }
    if cfg.common.data_stream_dir.is_empty() {
        cfg.common.data_stream_dir = format!("{}stream/", cfg.common.data_dir);
    }
    if !cfg.common.data_stream_dir.ends_with('/') {
        cfg.common.data_stream_dir = format!("{}/", cfg.common.data_stream_dir);
    }
    if cfg.common.data_db_dir.is_empty() {
        cfg.common.data_db_dir = format!("{}db/", cfg.common.data_dir);
    }
    if !cfg.common.data_db_dir.ends_with('/') {
        cfg.common.data_db_dir = format!("{}/", cfg.common.data_db_dir);
    }
    if cfg.common.data_cache_dir.is_empty() {
        cfg.common.data_cache_dir = format!("{}cache/", cfg.common.data_dir);
    }
    if !cfg.common.data_cache_dir.ends_with('/') {
        cfg.common.data_cache_dir = format!("{}/", cfg.common.data_cache_dir);
    }
    if cfg.common.mmdb_data_dir.is_empty() {
        cfg.common.mmdb_data_dir = format!("{}mmdb/", cfg.common.data_dir);
    }
    if !cfg.common.mmdb_data_dir.ends_with('/') {
        cfg.common.mmdb_data_dir = format!("{}/", cfg.common.mmdb_data_dir);
    }
    Ok(())
}

fn check_etcd_config(cfg: &mut Config) -> Result<(), anyhow::Error> {
    if !cfg.etcd.prefix.is_empty() && !cfg.etcd.prefix.ends_with('/') {
        cfg.etcd.prefix = format!("{}/", cfg.etcd.prefix);
    }

    if !cfg.etcd.cert_auth {
        return Ok(());
    }
    if let Err(e) = get_file_meta(&cfg.etcd.ca_file) {
        return Err(anyhow::anyhow!("ZO_ETCD_TRUSTED_CA_FILE check err: {}", e));
    }
    if let Err(e) = get_file_meta(&cfg.etcd.cert_file) {
        return Err(anyhow::anyhow!("ZO_ETCD_TRUSTED_CA_FILE check err: {}", e));
    }
    if let Err(e) = get_file_meta(&cfg.etcd.key_file) {
        return Err(anyhow::anyhow!("ZO_ETCD_TRUSTED_CA_FILE check err: {}", e));
    }

    // check domain name
    if cfg.etcd.domain_name.is_empty() {
        let mut name = cfg.etcd.addr.clone();
        if name.contains("//") {
            name = name.split("//").collect::<Vec<&str>>()[1].to_string();
        }
        if name.contains(':') {
            name = name.split(':').collect::<Vec<&str>>()[0].to_string();
        }
        cfg.etcd.domain_name = name;
    }

    Ok(())
}

fn check_memory_config(cfg: &mut Config) -> Result<(), anyhow::Error> {
    let mem_total = cgroup::get_memory_limit();
    cfg.limit.mem_total = mem_total;
    if cfg.memory_cache.max_size == 0 {
        cfg.memory_cache.max_size = mem_total / 2; // 50%
    } else {
        cfg.memory_cache.max_size *= 1024 * 1024;
    }
    if cfg.memory_cache.skip_size == 0 {
        // will skip the cache when a query need cache great than this value, default is
        // 80% of max_size
        cfg.memory_cache.skip_size = cfg.memory_cache.max_size / 10 * 8;
    } else {
        cfg.memory_cache.skip_size *= 1024 * 1024;
    }
    if cfg.memory_cache.release_size == 0 {
        // when cache is full will release how many data once time, default is 1% of
        // max_size
        cfg.memory_cache.release_size = cfg.memory_cache.max_size / 100;
    } else {
        cfg.memory_cache.release_size *= 1024 * 1024;
    }
    if cfg.memory_cache.gc_size == 0 {
        cfg.memory_cache.gc_size = 10 * 1024 * 1024; // 10 MB
    } else {
        cfg.memory_cache.gc_size *= 1024 * 1024;
    }
    if cfg.memory_cache.datafusion_max_size == 0 {
        cfg.memory_cache.datafusion_max_size = mem_total - cfg.memory_cache.max_size;
    } else {
        cfg.memory_cache.datafusion_max_size *= 1024 * 1024;
    }

    if cfg.memory_cache.bucket_num == 0 {
        cfg.memory_cache.bucket_num = 1;
    }
    cfg.memory_cache.max_size /= cfg.memory_cache.bucket_num;
    cfg.memory_cache.release_size /= cfg.memory_cache.bucket_num;
    cfg.memory_cache.gc_size /= cfg.memory_cache.bucket_num;

    // for memtable limit check
    if cfg.limit.mem_table_max_size == 0 {
        cfg.limit.mem_table_max_size = mem_total / 2; // 50%
    } else {
        cfg.limit.mem_table_max_size *= 1024 * 1024;
    }
    if cfg.limit.mem_table_bucket_num == 0 {
        cfg.limit.mem_table_bucket_num = 1;
    }

    // check query settings
    if cfg.limit.query_group_base_speed == 0 {
        cfg.limit.query_group_base_speed = SIZE_IN_GB as usize;
    } else {
        cfg.limit.query_group_base_speed *= 1024 * 1024;
    }
    if cfg.limit.query_partition_by_secs == 0 {
        cfg.limit.query_partition_by_secs = 30;
    }
    if cfg.limit.query_partition_min_secs == 0 {
        cfg.limit.query_partition_min_secs = 600;
    }
    if cfg.limit.query_default_limit == 0 {
        cfg.limit.query_default_limit = 1000;
    }
    Ok(())
}

fn check_disk_cache_config(cfg: &mut Config) -> Result<(), anyhow::Error> {
    let mut system = sysinfo::System::new();
    system.refresh_disks_list();
    let mut disks: Vec<(&str, u64, u64)> = system
        .disks()
        .iter()
        .map(|d| {
            (
                d.mount_point().to_str().unwrap(),
                d.total_space(),
                d.available_space(),
            )
        })
        .collect();
    disks.sort_by(|a, b| b.0.cmp(a.0));

    std::fs::create_dir_all(&cfg.common.data_cache_dir).expect("create cache dir success");
    let cache_dir = Path::new(&cfg.common.data_cache_dir)
        .canonicalize()
        .unwrap();
    let cache_dir = cache_dir.to_str().unwrap();
    let disk = disks.iter().find(|d| cache_dir.starts_with(d.0));
    let (disk_total, disk_free) = match disk {
        Some(d) => (d.1, d.2),
        None => (0, 0),
    };
    cfg.limit.disk_total = disk_total as usize;
    cfg.limit.disk_free = disk_free as usize;
    if cfg.disk_cache.max_size == 0 {
        cfg.disk_cache.max_size = cfg.limit.disk_free / 2; // 50%
        if cfg.disk_cache.max_size > 1024 * 1024 * 1024 * 100 {
            cfg.disk_cache.max_size = 1024 * 1024 * 1024 * 100; // 100GB
        }
    } else {
        cfg.disk_cache.max_size *= 1024 * 1024;
    }
    if cfg.disk_cache.skip_size == 0 {
        // will skip the cache when a query need cache great than this value, default is
        // 80% of max_size
        cfg.disk_cache.skip_size = cfg.disk_cache.max_size / 10 * 8;
    } else {
        cfg.disk_cache.skip_size *= 1024 * 1024;
    }
    if cfg.disk_cache.release_size == 0 {
        // when cache is full will release how many data once time, default is 1% of
        // max_size
        cfg.disk_cache.release_size = cfg.disk_cache.max_size / 100;
    } else {
        cfg.disk_cache.release_size *= 1024 * 1024;
    }
    if cfg.disk_cache.gc_size == 0 {
        cfg.disk_cache.gc_size = 10 * 1024 * 1024; // 10 MB
    } else {
        cfg.disk_cache.gc_size *= 1024 * 1024;
    }

    if cfg.disk_cache.multi_dir.contains('/') {
        return Err(anyhow::anyhow!(
            "ZO_DISK_CACHE_MULTI_DIR only supports a single directory level, can not contains / "
        ));
    }

    if cfg.disk_cache.bucket_num == 0 {
        cfg.disk_cache.bucket_num = 1;
    }
    cfg.disk_cache.bucket_num = max(
        cfg.disk_cache.bucket_num,
        cfg.disk_cache
            .multi_dir
            .split(',')
            .filter(|s| !s.trim().is_empty())
            .count(),
    );
    cfg.disk_cache.max_size /= cfg.disk_cache.bucket_num;
    cfg.disk_cache.release_size /= cfg.disk_cache.bucket_num;
    cfg.disk_cache.gc_size /= cfg.disk_cache.bucket_num;

    Ok(())
}

fn check_s3_config(cfg: &mut Config) -> Result<(), anyhow::Error> {
    if !cfg.s3.bucket_prefix.is_empty() && !cfg.s3.bucket_prefix.ends_with('/') {
        cfg.s3.bucket_prefix = format!("{}/", cfg.s3.bucket_prefix);
    }
    if cfg.s3.provider.is_empty() {
        if cfg.s3.server_url.contains(".googleapis.com") {
            cfg.s3.provider = "gcs".to_string();
        } else if cfg.s3.server_url.contains(".aliyuncs.com") {
            cfg.s3.provider = "oss".to_string();
            if !cfg
                .s3
                .server_url
                .contains(&format!("://{}.", cfg.s3.bucket_name))
            {
                cfg.s3.server_url = cfg
                    .s3
                    .server_url
                    .replace("://", &format!("://{}.", cfg.s3.bucket_name));
            }
        } else {
            cfg.s3.provider = "aws".to_string();
        }
    }
    cfg.s3.provider = cfg.s3.provider.to_lowercase();
    if cfg.s3.provider.eq("swift") {
        std::env::set_var("AWS_EC2_METADATA_DISABLED", "true");
    }

    Ok(())
}

#[inline]
pub fn is_local_disk_storage() -> bool {
    let cfg = get_config();
    cfg.common.local_mode
        && (cfg.common.local_mode_storage == "disk" || cfg.common.local_mode_storage == "local")
}

#[inline]
pub fn get_cluster_name() -> String {
    let cfg = get_config();
    if !cfg.common.cluster_name.is_empty() {
        cfg.common.cluster_name.to_string()
    } else {
        INSTANCE_ID.get("instance_id").unwrap().to_string()
    }
}

#[cfg(test)]
mod tests {
    use super::*;

    #[test]
    fn test_get_config() {
        let mut cfg = Config::init().unwrap();
        cfg.s3.server_url = "https://storage.googleapis.com".to_string();
        cfg.s3.provider = "".to_string();
        check_s3_config(&mut cfg).unwrap();
        assert_eq!(cfg.s3.provider, "gcs");
        cfg.s3.server_url = "https://oss-cn-beijing.aliyuncs.com".to_string();
        cfg.s3.provider = "".to_string();
        check_s3_config(&mut cfg).unwrap();
        assert_eq!(cfg.s3.provider, "oss");
        cfg.s3.server_url = "".to_string();
        cfg.s3.provider = "".to_string();
        check_s3_config(&mut cfg).unwrap();
        assert_eq!(cfg.s3.provider, "aws");

        cfg.memory_cache.max_size = 1024;
        cfg.memory_cache.release_size = 1024;
        check_memory_config(&mut cfg).unwrap();
        assert_eq!(cfg.memory_cache.max_size, 1024 * 1024 * 1024);
        assert_eq!(cfg.memory_cache.release_size, 1024 * 1024 * 1024);

        cfg.limit.file_push_interval = 0;
        cfg.limit.req_cols_per_record_limit = 0;
        cfg.compact.interval = 0;
        cfg.compact.data_retention_days = 10;
        let ret = check_common_config(&mut cfg);
        assert!(ret.is_ok());
        assert_eq!(cfg.compact.data_retention_days, 10);
        assert_eq!(cfg.limit.req_cols_per_record_limit, 1000);

        cfg.compact.data_retention_days = 2;
        let ret = check_common_config(&mut cfg);
        assert!(ret.is_err());

        cfg.common.data_dir = "".to_string();
        let ret = check_path_config(&mut cfg);
        assert!(ret.is_ok());

        cfg.common.data_dir = "/abc".to_string();
        cfg.common.data_wal_dir = "/abc".to_string();
        cfg.common.data_stream_dir = "/abc".to_string();
        cfg.common.base_uri = "/abc/".to_string();
        let ret = check_path_config(&mut cfg);
        assert!(ret.is_ok());
        assert_eq!(cfg.common.data_dir, "/abc/".to_string());
        assert_eq!(cfg.common.data_wal_dir, "/abc/".to_string());
        assert_eq!(cfg.common.data_stream_dir, "/abc/".to_string());
        assert_eq!(cfg.common.data_dir, "/abc/".to_string());
        assert_eq!(cfg.common.base_uri, "/abc".to_string());
    }
}<|MERGE_RESOLUTION|>--- conflicted
+++ resolved
@@ -696,7 +696,6 @@
     )]
     pub mem_table_individual_streams: String,
     #[env_config(
-<<<<<<< HEAD
         name = "ZO_TRACES_SPAN_METRICS_ENABLED",
         default = false,
         help = "enable span metrics for traces"
@@ -714,13 +713,11 @@
         help = "traces span metrics channel send buffer"
     )]
     pub traces_span_metrics_channel_buffer: usize,
-=======
         name = "ZO_RESULT_CACHE_ENABLED",
         default = "false",
         help = "Enable result cache for query results"
     )]
     pub result_cache_enabled: bool,
->>>>>>> 91eccf7b
 }
 
 #[derive(EnvConfig)]
