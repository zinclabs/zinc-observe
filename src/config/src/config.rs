--- conflicted
+++ resolved
@@ -2243,9 +2243,6 @@
     }
 
     if cfg.disk_cache.bucket_num == 0 {
-<<<<<<< HEAD
-        cfg.disk_cache.bucket_num = cfg.limit.real_cpu_num;
-=======
         // because we validate thread_query_num before this
         // we can be sure here that that value is sane.
 
@@ -2268,7 +2265,6 @@
             // reasoning for 1.5
             cfg.disk_cache.bucket_num = (threads as f64 * 1.5) as usize;
         }
->>>>>>> bc850b13
     }
     cfg.disk_cache.bucket_num = max(
         cfg.disk_cache.bucket_num,
