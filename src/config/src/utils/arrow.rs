--- conflicted
+++ resolved
@@ -38,11 +38,7 @@
     let json_data = writer.into_inner();
     let ret: Vec<JsonMap<String, Value>> = serde_json::from_reader(json_data.as_slice())?;
 
-<<<<<<< HEAD
-    // This effect other function, comment it for now
-=======
     // This effects other function, comment it for now
->>>>>>> 1117c871
     //
     // Hack for uint64, because Chrome V8 does not support uint64
     // for field in schema.fields() {
