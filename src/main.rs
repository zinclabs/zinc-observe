// Copyright 2024 OpenObserve Inc.
//
// This program is free software: you can redistribute it and/or modify
// it under the terms of the GNU Affero General Public License as published by
// the Free Software Foundation, either version 3 of the License, or
// (at your option) any later version.
//
// This program is distributed in the hope that it will be useful
// but WITHOUT ANY WARRANTY; without even the implied warranty of
// MERCHANTABILITY or FITNESS FOR A PARTICULAR PURPOSE.  See the
// GNU Affero General Public License for more details.
//
// You should have received a copy of the GNU Affero General Public License
// along with this program.  If not, see <http://www.gnu.org/licenses/>.

use std::{
    cmp::max,
    collections::HashMap,
    net::SocketAddr,
    str::FromStr,
    sync::{
        atomic::{AtomicU16, Ordering},
        Arc,
    },
    time::Duration,
};

use actix_web::{dev::ServerHandle, http::KeepAlive, middleware, web, App, HttpServer};
use actix_web_opentelemetry::RequestTracing;
use arrow_flight::flight_service_server::FlightServiceServer;
use config::get_config;
use log::LevelFilter;
use openobserve::{
    cli::basic::cli,
    common::{
        infra::{self as common_infra, cluster, config::VERSION},
        meta, migration,
        utils::zo_logger,
    },
    handler::{
        grpc::{
            auth::check_auth,
            flight::FlightServiceImpl,
            request::{
                event::Eventer,
                ingest::Ingester,
                logs::LogsServer,
                metrics::{ingester::MetricsIngester, querier::MetricsQuerier},
                query_cache::QueryCacheServerImpl,
                traces::TraceServer,
            },
        },
        http::{
            auth::script_server::validator as script_server_validator, request::script_server,
            router::*,
        },
    },
    job, router,
    service::{db, metadata, search::SEARCH_SERVER, self_reporting},
};
use opentelemetry::{global, trace::TracerProvider, KeyValue};
use opentelemetry_otlp::WithExportConfig;
use opentelemetry_proto::tonic::collector::{
    logs::v1::logs_service_server::LogsServiceServer,
    metrics::v1::metrics_service_server::MetricsServiceServer,
    trace::v1::trace_service_server::TraceServiceServer,
};
use opentelemetry_sdk::{propagation::TraceContextPropagator, Resource};
use proto::cluster_rpc::{
    event_server::EventServer, ingest_server::IngestServer, metrics_server::MetricsServer,
    query_cache_server::QueryCacheServer, search_server::SearchServer,
};
#[cfg(feature = "profiling")]
use pyroscope::PyroscopeAgent;
#[cfg(feature = "profiling")]
use pyroscope_pprofrs::{pprof_backend, PprofConfig};
use tokio::sync::oneshot;
use tonic::{
    codec::CompressionEncoding,
    metadata::{MetadataKey, MetadataMap, MetadataValue},
    transport::{Identity, ServerTlsConfig},
};
use tracing_appender::non_blocking::WorkerGuard;
use tracing_opentelemetry::OpenTelemetryLayer;
use tracing_subscriber::Registry;

#[cfg(feature = "mimalloc")]
#[global_allocator]
static GLOBAL: mimalloc::MiMalloc = mimalloc::MiMalloc;

#[cfg(feature = "jemalloc")]
#[global_allocator]
static GLOBAL: tikv_jemallocator::Jemalloc = tikv_jemallocator::Jemalloc;

use openobserve::service::tls::http_tls_config;
use tracing_subscriber::{
    filter::LevelFilter as TracingLevelFilter, fmt::Layer, prelude::*, EnvFilter,
};

#[tokio::main]
async fn main() -> Result<(), anyhow::Error> {
    let cfg = get_config();
    #[cfg(feature = "tokio-console")]
    console_subscriber::ConsoleLayer::builder()
        .retention(Duration::from_secs(
            cfg.tokio_console.tokio_console_retention,
        ))
        .server_addr(
            format!(
                "{}:{}",
                cfg.tokio_console.tokio_console_server_addr,
                cfg.tokio_console.tokio_console_server_port
            )
            .as_str()
            .parse::<SocketAddr>()?,
        )
        .init();

    // setup profiling
    #[cfg(feature = "profiling")]
    let agent = if !cfg.profiling.enabled {
        None
    } else {
        let agent = PyroscopeAgent::builder(&cfg.profiling.server_url, &cfg.profiling.project_name)
            .tags(
                [
                    ("role", cfg.common.node_role.as_str()),
                    ("instance", cfg.common.instance_name.as_str()),
                    ("version", VERSION),
                ]
                .to_vec(),
            )
            .backend(pprof_backend(PprofConfig::new().sample_rate(100)))
            .build()
            .expect("Failed to setup pyroscope agent");
        #[cfg(feature = "profiling")]
        let agent_running = agent.start().expect("Failed to start pyroscope agent");
        Some(agent_running)
    };

    // cli mode
    if cli::cli().await? {
        return Ok(());
    }

    // setup logs
    #[cfg(feature = "tokio-console")]
    let enable_tokio_console = true;
    #[cfg(not(feature = "tokio-console"))]
    let enable_tokio_console = false;
    let _guard: Option<WorkerGuard> = if enable_tokio_console {
        None
    } else if cfg.log.events_enabled {
        let logger = zo_logger::ZoLogger {
            sender: zo_logger::EVENT_SENDER.clone(),
        };
        log::set_boxed_logger(Box::new(logger)).map(|()| {
            log::set_max_level(LevelFilter::from_str(&cfg.log.level).unwrap_or(LevelFilter::Info))
        })?;
        None
    } else if cfg.common.tracing_enabled || cfg.common.tracing_search_enabled {
        enable_tracing()?;
        None
    } else {
        Some(setup_logs())
    };

    log::info!("Starting OpenObserve {}", VERSION);
    log::info!(
        "System info: CPU cores {}, MEM total {:.2} GB, Disk total {:.2} GB, free {:.2} GB",
        cfg.limit.real_cpu_num,
        cfg.limit.mem_total as f64 / 1024.0 / 1024.0 / 1024.0,
        cfg.limit.disk_total as f64 / 1024.0 / 1024.0 / 1024.0,
        cfg.limit.disk_free as f64 / 1024.0 / 1024.0 / 1024.0,
    );
    log::info!(
        "Caches info: Disk max size {:.2} GB, MEM max size {:.2} GB, Datafusion pool size: {:.2} GB",
        cfg.disk_cache.max_size as f64 / 1024.0 / 1024.0 / 1024.0,
        cfg.memory_cache.max_size as f64 / 1024.0 / 1024.0 / 1024.0,
        cfg.memory_cache.datafusion_max_size as f64 / 1024.0 / 1024.0 / 1024.0,
    );

    // init script server
    if config::cluster::LOCAL_NODE.is_script_server() && config::cluster::LOCAL_NODE.is_standalone()
    {
        log::info!("Starting script server");
        return init_script_server().await;
    }

    // init backend jobs
    let (job_init_tx, job_init_rx) = oneshot::channel();
    let (job_shutudown_tx, job_shutdown_rx) = oneshot::channel();
    let (job_stopped_tx, job_stopped_rx) = oneshot::channel();
    let job_rt_handle = std::thread::spawn(move || {
        let cfg = get_config();
        let Ok(rt) = tokio::runtime::Builder::new_multi_thread()
            .worker_threads(cfg.limit.job_runtime_worker_num)
            .enable_all()
            .thread_name("job_runtime")
            .max_blocking_threads(cfg.limit.job_runtime_blocking_worker_num)
            .build()
        else {
            job_init_tx.send(false).ok();
            panic!("job runtime init failed")
        };
        let _guard = rt.enter();
        rt.block_on(async move {
            // it must be initialized before the server starts
            if let Err(e) = cluster::register_and_keep_alive().await {
                job_init_tx.send(false).ok();
                panic!("cluster init failed: {}", e);
            }
            // init config
            if let Err(e) = config::init().await {
                job_init_tx.send(false).ok();
                panic!("config init failed: {}", e);
            }
            // init infra
            if let Err(e) = infra::init().await {
                job_init_tx.send(false).ok();
                panic!("infra init failed: {}", e);
            }
            if let Err(e) = common_infra::init().await {
                job_init_tx.send(false).ok();
                panic!("common infra init failed: {}", e);
            }

            // init enterprise
            #[cfg(feature = "enterprise")]
            if let Err(e) = crate::init_enterprise().await {
                job_init_tx.send(false).ok();
                panic!("enerprise init failed: {}", e);
            }

            // check version upgrade
            let old_version = db::version::get().await.unwrap_or("v0.0.0".to_string());
            if let Err(e) = migration::check_upgrade(&old_version, VERSION).await {
                job_init_tx.send(false).ok();
                panic!("check upgrade failed: {}", e);
            }

            #[allow(deprecated)]
            migration::upgrade_resource_names()
                .await
                .expect("migrate resource names into supported ofga format failed");

            // migrate infra_sea_orm
            if let Err(e) = infra::table::migrate().await {
                job_init_tx.send(false).ok();
                panic!("infra sea_orm migrate failed: {}", e);
            }

            // migrate dashboards
            if let Err(e) = migration::dashboards::run().await {
                job_init_tx.send(false).ok();
                panic!("migrate dashboards failed: {}", e);
            }

            // ingester init
            if let Err(e) = ingester::init().await {
                job_init_tx.send(false).ok();
                panic!("ingester init failed: {}", e);
            }

            // init job
            if let Err(e) = job::init().await {
                job_init_tx.send(false).ok();
                panic!("job init failed: {}", e);
            }

            // init meter provider
            let Ok(meter_provider) = job::metrics::init_meter_provider().await else {
                job_init_tx.send(false).ok();
                panic!("meter provider init failed");
            };

            job_init_tx.send(true).ok();
            job_shutdown_rx.await.ok();
            job_stopped_tx.send(()).ok();

            // shutdown meter provider
            let _ = meter_provider.shutdown();

            // flush distinct values
            _ = metadata::close().await;
            // flush WAL cache to disk
            _ = ingester::flush_all().await;
            common_infra::wal::flush_all_to_disk().await;
            // flush compact offset cache to disk disk
            _ = db::compact::files::sync_cache_to_db().await;
            // flush db
            let db = infra::db::get_db().await;
            _ = db.close().await;
        });
    });

    // wait for job init
    match job_init_rx.await {
        Ok(true) => log::info!("backend job init success"),
        Ok(false) => {
            return Err(anyhow::anyhow!("backend job init failed, exiting"));
        }
        Err(e) => {
            return Err(anyhow::anyhow!("backend job init failed: {}", e));
        }
    }

    // init gRPC server
    let (grpc_init_tx, grpc_init_rx) = oneshot::channel();
    let (grpc_shutudown_tx, grpc_shutdown_rx) = oneshot::channel();
    let (grpc_stopped_tx, grpc_stopped_rx) = oneshot::channel();
    let grpc_rt_handle = std::thread::spawn(move || {
        let cfg = get_config();
        let rt = tokio::runtime::Builder::new_multi_thread()
            .worker_threads(cfg.limit.grpc_runtime_worker_num)
            .enable_all()
            .thread_name("grpc_runtime")
            .max_blocking_threads(cfg.limit.grpc_runtime_blocking_worker_num)
            .build()
            .expect("grpc runtime init failed");
        let _guard = rt.enter();
        rt.block_on(async move {
            if config::cluster::LOCAL_NODE.is_router() {
                init_router_grpc_server(grpc_init_tx, grpc_shutdown_rx, grpc_stopped_tx)
                    .await
                    .expect("router gRPC server init failed");
            } else {
                init_common_grpc_server(grpc_init_tx, grpc_shutdown_rx, grpc_stopped_tx)
                    .await
                    .expect("router gRPC server init failed");
            }
        });
    });

    // wait for gRPC init
    grpc_init_rx.await.ok();

    // let node online
    let _ = cluster::set_online(false).await;

    // This is specifically for enrichment tables, as caching is happening using
    // search service
    db::schema::cache_enrichment_tables()
        .await
        .expect("EnrichmentTables cache failed");

    if cfg.log.events_enabled {
        tokio::task::spawn(async move { zo_logger::send_logs().await });
    }
    if cfg.common.telemetry_enabled {
        tokio::task::spawn(async move {
            meta::telemetry::Telemetry::new()
                .event("OpenObserve - Starting server", None, false)
                .await;
        });
    }

    // init http server
    if !cfg.common.tracing_enabled && cfg.common.tracing_search_enabled {
        if let Err(e) = init_http_server_without_tracing().await {
            log::error!("HTTP server runs failed: {}", e);
        }
    } else if let Err(e) = init_http_server().await {
        log::error!("HTTP server runs failed: {}", e);
    }
    log::info!("HTTP server stopped");

    // flush usage report
    self_reporting::flush().await;

    // leave the cluster
    _ = cluster::leave().await;
    log::info!("Node left cluster");

    // stop gRPC server
    grpc_shutudown_tx.send(()).ok();
    grpc_stopped_rx.await.ok();
    grpc_rt_handle.join().ok();
    log::info!("gRPC server stopped");

    // stop backend jobs
    job_shutudown_tx.send(()).ok();
    job_stopped_rx.await.ok();
    job_rt_handle.join().ok();
    log::info!("backend job stopped");

    // stop telemetry
    if cfg.common.telemetry_enabled {
        meta::telemetry::Telemetry::new()
            .event("OpenObserve - Server stopped", None, false)
            .await;
    }

    #[cfg(feature = "profiling")]
    if let Some(agent) = agent {
        let agent_ready = agent.stop().unwrap();
        agent_ready.shutdown();
    }

    log::info!("server stopped");

    Ok(())
}

async fn init_common_grpc_server(
    init_tx: oneshot::Sender<()>,
    shutdown_rx: oneshot::Receiver<()>,
    stopped_tx: oneshot::Sender<()>,
) -> Result<(), anyhow::Error> {
    let cfg = get_config();
    let ip = if !cfg.grpc.addr.is_empty() {
        cfg.grpc.addr.clone()
    } else {
        "0.0.0.0".to_string()
    };
    let gaddr: SocketAddr = format!("{}:{}", ip, cfg.grpc.port).parse()?;
    let event_svc = EventServer::new(Eventer)
        .send_compressed(CompressionEncoding::Gzip)
        .accept_compressed(CompressionEncoding::Gzip);
    let search_svc = SearchServer::new(SEARCH_SERVER.clone())
        .send_compressed(CompressionEncoding::Gzip)
        .accept_compressed(CompressionEncoding::Gzip)
        .max_decoding_message_size(cfg.grpc.max_message_size * 1024 * 1024)
        .max_encoding_message_size(cfg.grpc.max_message_size * 1024 * 1024);
    let metrics_svc = MetricsServer::new(MetricsQuerier)
        .send_compressed(CompressionEncoding::Gzip)
        .accept_compressed(CompressionEncoding::Gzip)
        .max_decoding_message_size(cfg.grpc.max_message_size * 1024 * 1024)
        .max_encoding_message_size(cfg.grpc.max_message_size * 1024 * 1024);
    let metrics_ingest_svc = MetricsServiceServer::new(MetricsIngester)
        .send_compressed(CompressionEncoding::Gzip)
        .accept_compressed(CompressionEncoding::Gzip);
    let logs_svc = LogsServiceServer::new(LogsServer)
        .send_compressed(CompressionEncoding::Gzip)
        .accept_compressed(CompressionEncoding::Gzip);
    let trace_svc = TraceServiceServer::new(TraceServer)
        .send_compressed(CompressionEncoding::Gzip)
        .accept_compressed(CompressionEncoding::Gzip)
        .max_decoding_message_size(cfg.grpc.max_message_size * 1024 * 1024)
        .max_encoding_message_size(cfg.grpc.max_message_size * 1024 * 1024);
    let query_cache_svc = QueryCacheServer::new(QueryCacheServerImpl)
        .send_compressed(CompressionEncoding::Gzip)
        .accept_compressed(CompressionEncoding::Gzip);
    let ingest_svc = IngestServer::new(Ingester)
        .send_compressed(CompressionEncoding::Gzip)
        .accept_compressed(CompressionEncoding::Gzip);
    let flight_svc = FlightServiceServer::new(FlightServiceImpl)
        .send_compressed(CompressionEncoding::Gzip)
        .accept_compressed(CompressionEncoding::Gzip);

    log::info!(
        "starting gRPC server {} at {}",
        if cfg.grpc.tls_enabled { "with TLS" } else { "" },
        gaddr
    );
    init_tx.send(()).ok();
    let builder = if cfg.grpc.tls_enabled {
        let cert = std::fs::read_to_string(&cfg.grpc.tls_cert_path)?;
        let key = std::fs::read_to_string(&cfg.grpc.tls_key_path)?;
        let identity = Identity::from_pem(cert, key);
        tonic::transport::Server::builder().tls_config(ServerTlsConfig::new().identity(identity))?
    } else {
        tonic::transport::Server::builder()
    };
    builder
        .layer(tonic::service::interceptor(check_auth))
        .add_service(event_svc)
        .add_service(search_svc)
        .add_service(metrics_svc)
        .add_service(metrics_ingest_svc)
        .add_service(trace_svc)
        .add_service(logs_svc)
        .add_service(query_cache_svc)
        .add_service(ingest_svc)
        .add_service(flight_svc)
        .serve_with_shutdown(gaddr, async {
            shutdown_rx.await.ok();
            log::info!("gRPC server starts shutting down");
        })
        .await
        .expect("gRPC server init failed");
    stopped_tx.send(()).ok();
    Ok(())
}

async fn init_router_grpc_server(
    init_tx: oneshot::Sender<()>,
    shutdown_rx: oneshot::Receiver<()>,
    stopped_tx: oneshot::Sender<()>,
) -> Result<(), anyhow::Error> {
    let cfg = get_config();
    let gaddr: SocketAddr = format!("0.0.0.0:{}", cfg.grpc.port).parse()?;
    let logs_svc = LogsServiceServer::new(router::grpc::ingest::logs::LogsServer)
        .send_compressed(CompressionEncoding::Gzip)
        .accept_compressed(CompressionEncoding::Gzip)
        .max_decoding_message_size(cfg.grpc.max_message_size * 1024 * 1024)
        .max_encoding_message_size(cfg.grpc.max_message_size * 1024 * 1024);
    let metrics_svc = MetricsServiceServer::new(router::grpc::ingest::metrics::MetricsServer)
        .send_compressed(CompressionEncoding::Gzip)
        .accept_compressed(CompressionEncoding::Gzip)
        .max_decoding_message_size(cfg.grpc.max_message_size * 1024 * 1024)
        .max_encoding_message_size(cfg.grpc.max_message_size * 1024 * 1024);
    let traces_svc = TraceServiceServer::new(router::grpc::ingest::traces::TraceServer)
        .send_compressed(CompressionEncoding::Gzip)
        .accept_compressed(CompressionEncoding::Gzip)
        .max_decoding_message_size(cfg.grpc.max_message_size * 1024 * 1024)
        .max_encoding_message_size(cfg.grpc.max_message_size * 1024 * 1024);

    log::info!(
        "starting gRPC server {} at {}",
        if cfg.grpc.tls_enabled { "with TLS" } else { "" },
        gaddr
    );
    init_tx.send(()).ok();
    let builder = if cfg.grpc.tls_enabled {
        let cert = std::fs::read_to_string(&cfg.grpc.tls_cert_path)?;
        let key = std::fs::read_to_string(&cfg.grpc.tls_key_path)?;
        let identity = Identity::from_pem(cert, key);
        tonic::transport::Server::builder().tls_config(ServerTlsConfig::new().identity(identity))?
    } else {
        tonic::transport::Server::builder()
    };
    builder
        .layer(tonic::service::interceptor(check_auth))
        .add_service(logs_svc)
        .add_service(metrics_svc)
        .add_service(traces_svc)
        .serve_with_shutdown(gaddr, async {
            shutdown_rx.await.ok();
            log::info!("gRPC server starts shutting down");
        })
        .await
        .expect("gRPC server init failed");
    stopped_tx.send(()).ok();
    Ok(())
}

async fn init_http_server() -> Result<(), anyhow::Error> {
    let cfg = get_config();
    // metrics
    let prometheus = config::metrics::create_prometheus_handler();

    let thread_id = Arc::new(AtomicU16::new(0));
    let haddr: SocketAddr = if cfg.http.ipv6_enabled {
        format!("[::]:{}", cfg.http.port).parse()?
    } else {
        let ip = if !cfg.http.addr.is_empty() {
            cfg.http.addr.clone()
        } else {
            "0.0.0.0".to_string()
        };
        format!("{}:{}", ip, cfg.http.port).parse()?
    };

    let server = HttpServer::new(move || {
        let cfg = get_config();
        let local_id = thread_id.load(Ordering::SeqCst) as usize;
        if cfg.common.feature_per_thread_lock {
            thread_id.fetch_add(1, Ordering::SeqCst);
        }
        let scheme = if cfg.http.tls_enabled {
            "HTTPS"
        } else {
            "HTTP"
        };
        log::info!(
            "Starting {} server at: {}, thread_id: {}",
            scheme,
            haddr,
            local_id
        );
        let mut app = App::new().wrap(prometheus.clone());
        if config::cluster::LOCAL_NODE.is_router() {
            let http_client =
                router::http::create_http_client().expect("Failed to create http tls client");
            app = app
                .service(
                    // if `cfg.common.base_uri` is empty, scope("") still works as expected.
                    web::scope(&cfg.common.base_uri)
                        .service(router::http::config)
                        .service(router::http::config_paths)
                        .service(router::http::api)
                        .service(router::http::aws)
                        .service(router::http::gcp)
                        .service(router::http::rum)
                        .configure(get_basic_routes)
                        .configure(get_proxy_routes),
                )
                .app_data(web::Data::new(http_client))
        } else {
            app = app.service(
                web::scope(&cfg.common.base_uri)
                    .configure(get_config_routes)
                    .configure(get_service_routes)
                    .configure(get_other_service_routes)
                    .configure(get_basic_routes)
                    .configure(get_proxy_routes)
                    .configure(get_script_server_routes),
            )
        }
        app.app_data(web::JsonConfig::default().limit(cfg.limit.req_json_limit))
            .app_data(web::PayloadConfig::new(cfg.limit.req_payload_limit)) // size is in bytes
            .app_data(web::Data::new(local_id))
            .wrap(middleware::Compress::default())
            .wrap(middleware::Logger::new(
                r#"%a "%r" %s %b "%{Content-Length}i" "%{Referer}i" "%{User-Agent}i" %T"#,
            ))
            .wrap(RequestTracing::new())
    })
    .keep_alive(if cfg.limit.keep_alive_disabled {
        KeepAlive::Disabled
    } else {
        KeepAlive::Timeout(Duration::from_secs(max(1, cfg.limit.keep_alive)))
    })
    .client_request_timeout(Duration::from_secs(max(1, cfg.limit.request_timeout)))
    .shutdown_timeout(max(1, cfg.limit.http_shutdown_timeout));
    let server = if cfg.http.tls_enabled {
        let sc = http_tls_config()?;
        server.bind_rustls_0_23(haddr, sc)?
    } else {
        server.bind(haddr)?
    };

    let server = server
        .workers(cfg.limit.http_worker_num)
        .worker_max_blocking_threads(cfg.limit.http_worker_num * cfg.limit.http_worker_max_blocking)
        .disable_signals()
        .run();
    let handle = server.handle();
    tokio::task::spawn(async move {
        graceful_shutdown(handle).await;
    });
    server.await?;
    Ok(())
}

async fn init_http_server_without_tracing() -> Result<(), anyhow::Error> {
    let cfg = get_config();
    // metrics
    let prometheus = config::metrics::create_prometheus_handler();

    let thread_id = Arc::new(AtomicU16::new(0));
    let haddr: SocketAddr = if cfg.http.ipv6_enabled {
        format!("[::]:{}", cfg.http.port).parse()?
    } else {
        let ip = if !cfg.http.addr.is_empty() {
            cfg.http.addr.clone()
        } else {
            "0.0.0.0".to_string()
        };
        format!("{}:{}", ip, cfg.http.port).parse()?
    };

    let server = HttpServer::new(move || {
        let cfg = get_config();
        let local_id = thread_id.load(Ordering::SeqCst) as usize;
        if cfg.common.feature_per_thread_lock {
            thread_id.fetch_add(1, Ordering::SeqCst);
        }

        let scheme = if cfg.http.tls_enabled {
            "HTTPS"
        } else {
            "HTTP"
        };
        log::info!(
            "Starting {} server at: {}, thread_id: {}",
            scheme,
            haddr,
            local_id
        );

        let mut app = App::new().wrap(prometheus.clone());
        if config::cluster::LOCAL_NODE.is_router() {
            let http_client =
                router::http::create_http_client().expect("Failed to create http tls client");
            app = app
                .service(
                    // if `cfg.common.base_uri` is empty, scope("") still works as expected.
                    web::scope(&cfg.common.base_uri)
                        .service(router::http::config)
                        .service(router::http::config_paths)
                        .service(router::http::api)
                        .service(router::http::aws)
                        .service(router::http::gcp)
                        .service(router::http::rum)
                        .configure(get_basic_routes)
                        .configure(get_proxy_routes),
                )
                .app_data(web::Data::new(http_client))
        } else {
            app = app.service(
                web::scope(&cfg.common.base_uri)
                    .configure(get_config_routes)
                    .configure(get_service_routes)
                    .configure(get_other_service_routes)
                    .configure(get_basic_routes)
                    .configure(get_proxy_routes)
                    .configure(get_script_server_routes),
            )
        }
        app.app_data(web::JsonConfig::default().limit(cfg.limit.req_json_limit))
            .app_data(web::PayloadConfig::new(cfg.limit.req_payload_limit)) // size is in bytes
            .app_data(web::Data::new(local_id))
            .wrap(middleware::Compress::default())
            .wrap(middleware::Logger::new(
                r#"%a "%r" %s %b "%{Content-Length}i" "%{Referer}i" "%{User-Agent}i" %T"#,
            ))
    })
    .keep_alive(if cfg.limit.keep_alive_disabled {
        KeepAlive::Disabled
    } else {
        KeepAlive::Timeout(Duration::from_secs(max(1, cfg.limit.keep_alive)))
    })
    .client_request_timeout(Duration::from_secs(max(1, cfg.limit.request_timeout)))
    .shutdown_timeout(max(1, cfg.limit.http_shutdown_timeout));
    let server = if cfg.http.tls_enabled {
        let sc = http_tls_config()?;
        server.bind_rustls_0_23(haddr, sc)?
    } else {
        server.bind(haddr)?
    };

    let server = server
        .workers(cfg.limit.http_worker_num)
        .worker_max_blocking_threads(cfg.limit.http_worker_num * cfg.limit.http_worker_max_blocking)
        .disable_signals()
        .run();
    let handle = server.handle();
    tokio::task::spawn(async move {
        graceful_shutdown(handle).await;
    });
    server.await?;
    Ok(())
}

async fn graceful_shutdown(handle: ServerHandle) {
    #[cfg(unix)]
    {
        use tokio::signal::unix::{signal, SignalKind};

        let mut sigquit = signal(SignalKind::quit()).unwrap();
        let mut sigterm = signal(SignalKind::terminate()).unwrap();
        let mut sigint = signal(SignalKind::interrupt()).unwrap();

        tokio::select! {
            _ = sigquit.recv() =>  log::info!("SIGQUIT received"),
            _ = sigterm.recv() =>  log::info!("SIGTERM received"),
            _ = sigint.recv() =>   log::info!("SIGINT received"),
        }
    }

    #[cfg(not(unix))]
    {
        use tokio::signal::windows::*;

        let mut sigbreak = ctrl_break().unwrap();
        let mut sigint = ctrl_c().unwrap();
        let mut sigquit = ctrl_close().unwrap();
        let mut sigterm = ctrl_shutdown().unwrap();

        tokio::select! {
            _ = sigbreak.recv() =>  log::info!("ctrl-break received"),
            _ = sigquit.recv() =>  log::info!("ctrl-c received"),
            _ = sigterm.recv() =>  log::info!("ctrl-close received"),
            _ = sigint.recv() =>   log::info!("ctrl-shutdown received"),
        }
    }
    // tokio::signal::ctrl_c().await.unwrap();
    // println!("ctrl-c received!");

    // offline the node
    if !config::cluster::LOCAL_NODE.is_standalone() {
        if let Err(e) = cluster::set_offline(true).await {
            log::error!("set offline failed: {}", e);
        }
    }
    log::info!("Node is offline");

    handle.stop(true).await;
}

/// Setup the tracing related components
pub(crate) fn setup_logs() -> tracing_appender::non_blocking::WorkerGuard {
    use tracing_subscriber::fmt::writer::BoxMakeWriter;

    let cfg = get_config();
    let (writer, guard) = if cfg.log.file_dir.is_empty() {
        let (non_blocking, _guard) = tracing_appender::non_blocking(std::io::stdout());
        (BoxMakeWriter::new(non_blocking), _guard)
    } else {
        let file_name_prefix = if cfg.log.file_name_prefix.is_empty() {
            format!("o2.{}.log", cfg.common.instance_name.as_str())
        } else {
            cfg.log.file_name_prefix.to_string()
        };
        let file_appender = tracing_appender::rolling::daily(&cfg.log.file_dir, file_name_prefix);
        let (non_blocking, _guard) = tracing_appender::non_blocking(file_appender);
        (BoxMakeWriter::new(non_blocking), _guard)
    };
    let layer = if cfg.log.json_format {
        Layer::default()
            .with_writer(writer)
            .with_timer(config::meta::logger::CustomTimeFormat)
            .with_ansi(false)
            .json()
            .with_current_span(false)
            .with_span_list(false)
            .boxed()
    } else {
        Layer::default()
            .with_writer(writer)
            .with_ansi(false)
            .with_target(true)
            .event_format(config::meta::logger::O2Formatter::default())
            .boxed()
    };

    tracing_subscriber::registry()
        .with(
            EnvFilter::builder()
                .with_default_directive(TracingLevelFilter::INFO.into())
                .from_env_lossy(),
        )
        .with(layer)
        .init();
    guard
}

fn enable_tracing() -> Result<(), anyhow::Error> {
    let cfg = get_config();
    opentelemetry::global::set_text_map_propagator(TraceContextPropagator::new());
    let tracer = opentelemetry_otlp::new_pipeline().tracing();
    let tracer = if cfg.common.otel_otlp_grpc_url.is_empty() {
        tracer.with_exporter({
            let mut headers = HashMap::new();
            headers.insert(
                cfg.common.tracing_header_key.clone(),
                cfg.common.tracing_header_value.clone(),
            );
            opentelemetry_otlp::new_exporter()
                .http()
                .with_http_client(
                    reqwest::Client::builder()
                        .danger_accept_invalid_certs(true)
                        .build()?,
                )
                .with_endpoint(&cfg.common.otel_otlp_url)
                .with_headers(headers)
        })
    } else {
        tracer.with_exporter({
            let mut metadata = MetadataMap::new();
            metadata.insert(
                MetadataKey::from_str(&cfg.common.tracing_header_key).unwrap(),
                MetadataValue::from_str(&cfg.common.tracing_header_value).unwrap(),
            );
            metadata.insert(
                MetadataKey::from_str(&cfg.grpc.org_header_key).unwrap(),
                MetadataValue::from_str(&cfg.common.tracing_grpc_header_org).unwrap(),
            );
            metadata.insert(
                MetadataKey::from_str(&cfg.grpc.stream_header_key).unwrap(),
                MetadataValue::from_str(&cfg.common.tracing_grpc_header_stream_name).unwrap(),
            );
            opentelemetry_otlp::new_exporter()
                .tonic()
                .with_endpoint(&cfg.common.otel_otlp_grpc_url)
                .with_metadata(metadata)
                .with_protocol(opentelemetry_otlp::Protocol::Grpc)
        })
    };
    let tracer = tracer
        .with_trace_config(opentelemetry_sdk::trace::Config::default().with_resource(
            Resource::new(vec![
                KeyValue::new("service.name", cfg.common.node_role.to_string()),
                KeyValue::new("service.instance", cfg.common.instance_name.to_string()),
                KeyValue::new("service.version", VERSION),
            ]),
        ))
        .install_batch(opentelemetry_sdk::runtime::Tokio)?;

    let layer = if cfg.log.json_format {
        tracing_subscriber::fmt::layer()
            .with_ansi(false)
            .json()
            .boxed()
    } else {
        tracing_subscriber::fmt::layer().with_ansi(false).boxed()
    };

    global::set_tracer_provider(tracer.clone());
    Registry::default()
        .with(tracing_subscriber::EnvFilter::new(&cfg.log.level))
        .with(layer)
        .with(OpenTelemetryLayer::new(
            tracer.tracer("tracing-otel-subscriber"),
        ))
        .init();
    Ok(())
}

<<<<<<< HEAD
async fn init_script_server() -> Result<(), anyhow::Error> {
    let cfg = get_config();
    // metrics
    let prometheus = config::metrics::create_prometheus_handler();

    let thread_id = Arc::new(AtomicU16::new(0));
    let haddr: SocketAddr = if cfg.http.ipv6_enabled {
        format!("[::]:{}", cfg.http.port).parse()?
    } else {
        let ip = if !cfg.http.addr.is_empty() {
            cfg.http.addr.clone()
        } else {
            "0.0.0.0".to_string()
        };
        format!("{}:{}", ip, cfg.http.port).parse()?
    };

    // following command will setup the namespace
    #[cfg(feature = "enterprise")]
    o2_enterprise::enterprise::actions::app_deployer::init().await?;

    let server = HttpServer::new(move || {
        let cfg = get_config();
        let local_id = thread_id.load(Ordering::SeqCst) as usize;
        if cfg.common.feature_per_thread_lock {
            thread_id.fetch_add(1, Ordering::SeqCst);
        }
        let scheme = if cfg.http.tls_enabled {
            "HTTPS"
        } else {
            "HTTP"
        };
        log::info!(
            "Starting Script Server {} server at: {}, thread_id: {}",
            scheme,
            haddr,
            local_id
        );
        let mut app = App::new().wrap(prometheus.clone());

        app = app.service(web::scope(&cfg.common.base_uri).configure(get_script_server_routes));

        app.app_data(web::JsonConfig::default().limit(cfg.limit.req_json_limit))
            .app_data(web::PayloadConfig::new(cfg.limit.req_payload_limit)) // size is in bytes
            .app_data(web::Data::new(local_id))
            .wrap(middleware::Compress::default())
            .wrap(middleware::Logger::new(
                r#"%a "%r" %s %b "%{Content-Length}i" "%{Referer}i" "%{User-Agent}i" %T"#,
            ))
            .wrap(RequestTracing::new())
    })
    .keep_alive(if cfg.limit.keep_alive_disabled {
        KeepAlive::Disabled
    } else {
        KeepAlive::Timeout(Duration::from_secs(max(1, cfg.limit.keep_alive)))
    })
    .client_request_timeout(Duration::from_secs(max(1, cfg.limit.request_timeout)))
    .shutdown_timeout(max(1, cfg.limit.http_shutdown_timeout));
    let server = if cfg.http.tls_enabled {
        let sc = http_tls_config()?;
        server.bind_rustls_0_23(haddr, sc)?
    } else {
        server.bind(haddr)?
    };

    let server = server
        .workers(cfg.limit.http_worker_num)
        .worker_max_blocking_threads(cfg.limit.http_worker_num * cfg.limit.http_worker_max_blocking)
        .disable_signals()
        .run();
    let handle = server.handle();
    tokio::task::spawn(async move {
        graceful_shutdown(handle).await;
    });
    server.await?;

    log::info!("HTTP server stopped");

    // flush usage report
    self_reporting::flush().await;

    // stop telemetry
    if cfg.common.telemetry_enabled {
        meta::telemetry::Telemetry::new()
            .event("OpenObserve - Server stopped", None, false)
            .await;
    }

    #[cfg(feature = "profiling")]
    if let Some(agent) = agent {
        let agent_ready = agent.stop().unwrap();
        agent_ready.shutdown();
    }

    log::info!("server stopped");

    Ok(())
}

pub fn get_script_server_routes(cfg: &mut web::ServiceConfig) {
    let cors = get_cors();
    cfg.service(
        web::scope("/api")
            .wrap(actix_web_httpauth::middleware::HttpAuthentication::with_fn(
                script_server_validator,
            ))
            .wrap(cors)
            .service(script_server::create_job)
            .service(script_server::delete_job)
            .service(script_server::get_app_details)
            .service(script_server::list_deployed_apps),
    );
=======
/// Initializes enterprise features.
#[cfg(feature = "enterprise")]
async fn init_enterprise() -> Result<(), anyhow::Error> {
    o2_enterprise::enterprise::search::init().await?;

    if o2_enterprise::enterprise::common::infra::config::get_config()
        .super_cluster
        .enabled
    {
        log::info!("init super cluster");
        o2_enterprise::enterprise::super_cluster::kv::init().await?;
        openobserve::super_cluster_queue::init().await?;
    }

    openobserve::service::pipeline::pipeline_file_server::PipelineFileServer::run().await?;

    Ok(())
>>>>>>> d24d405b
}<|MERGE_RESOLUTION|>--- conflicted
+++ resolved
@@ -770,10 +770,8 @@
     // println!("ctrl-c received!");
 
     // offline the node
-    if !config::cluster::LOCAL_NODE.is_standalone() {
-        if let Err(e) = cluster::set_offline(true).await {
-            log::error!("set offline failed: {}", e);
-        }
+    if let Err(e) = cluster::set_offline(true).await {
+        log::error!("set offline failed: {}", e);
     }
     log::info!("Node is offline");
 
@@ -900,7 +898,6 @@
     Ok(())
 }
 
-<<<<<<< HEAD
 async fn init_script_server() -> Result<(), anyhow::Error> {
     let cfg = get_config();
     // metrics
@@ -1013,7 +1010,8 @@
             .service(script_server::get_app_details)
             .service(script_server::list_deployed_apps),
     );
-=======
+}
+
 /// Initializes enterprise features.
 #[cfg(feature = "enterprise")]
 async fn init_enterprise() -> Result<(), anyhow::Error> {
@@ -1031,5 +1029,4 @@
     openobserve::service::pipeline::pipeline_file_server::PipelineFileServer::run().await?;
 
     Ok(())
->>>>>>> d24d405b
 }