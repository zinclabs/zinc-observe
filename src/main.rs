--- conflicted
+++ resolved
@@ -145,36 +145,8 @@
         enable_tracing()?;
         None
     } else {
-<<<<<<< HEAD
-        let mut log_builder = env_logger::Builder::from_env(
-            env_logger::Env::new().default_filter_or(&CONFIG.log.level),
-        );
-        if !CONFIG.log.file.is_empty() {
-            let target = std::fs::OpenOptions::new()
-                .create(true)
-                .append(true)
-                .open(&CONFIG.log.file)
-                .unwrap_or_else(|_| panic!("open log file [{}] error", CONFIG.log.file));
-            log_builder.target(env_logger::Target::Pipe(Box::new(target)));
-        }
-        if !CONFIG.common.log_local_time_format.trim().is_empty() {
-            log_builder.format(|buf, record| {
-                writeln!(
-                    buf,
-                    "[{} {} {}] {}",
-                    Local::now().format(CONFIG.common.log_local_time_format.as_str()),
-                    CONFIG.common.app_name,
-                    record.level(),
-                    record.args()
-                )
-            });
-        }
-        log_builder.init();
-    }
-=======
         Some(setup_logs())
     };
->>>>>>> c17ddab3
 
     log::info!("Starting OpenObserve {}", VERSION);
     log::info!(
