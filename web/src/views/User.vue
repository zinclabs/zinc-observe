<!-- Copyright 2022 Zinc Labs Inc. and Contributors

 Licensed under the Apache License, Version 2.0 (the "License");
 you may not use this file except in compliance with the License.
 You may obtain a copy of the License at

     http:www.apache.org/licenses/LICENSE-2.0

 Unless required by applicable law or agreed to in writing, software
 distributed under the License is distributed on an "AS IS" BASIS,
 WITHOUT WARRANTIES OR CONDITIONS OF ANY KIND, either express or implied.
 See the License for the specific language governing permissions and
 limitations under the License. 
-->

<!-- eslint-disable vue/v-on-event-hyphenation -->
<!-- eslint-disable vue/attribute-hyphenation -->
<template>
  <q-page class="q-pa-none" style="min-height: inherit">
    <q-table
      ref="qTable"
      :rows="orgMembers"
      :columns="columns"
      row-key="id"
      :pagination="pagination"
      :filter="filterQuery"
      :filter-method="filterData"
    >
      <!-- 
      <template v-slot:body-cell-actions="props">
        <q-td :props="props">
          <q-btn
            v-if="props.row.email != store.state.userInfo.email"
            icon="perm_identity"
            class="iconHoverBtn"
            dense
            unelevated
            size="sm"
            color="blue-5"
            @click="updateUser(props)"
            :title="t('organization.invite')"
          ></q-btn>
        </q-td>
      </template>
       -->
      <template #no-data>
        <NoData></NoData>
      </template>
      <template #body-cell-role="props">
        <q-td
          :props="props"
          v-if="
<<<<<<< HEAD
            (currentUserRole == 'admin' || currentUserRole == 'root') &&
=======
            ((currentUserRole == 'admin' && props.row.role !== 'root') ||
              currentUserRole == 'root') &&
>>>>>>> 7d993592
            !props.row.isLoggedinUser
          "
        >
          <q-select
            dense
            borderless
            v-model="props.row.role"
            :options="options"
            style="width: 70px"
            @update:model-value="updateUserRole(props.row)"
          />
        </q-td>
        <q-td :props="props" v-else>
          {{ props.row.role }}
        </q-td>
      </template>
      <template #body-cell-actions="props">
        <q-td :props="props" side>
          <q-btn
            v-if="props.row.email == `false_condition_to_hide_delete_button`"
            icon="img:/src/assets/images/common/delete_icon.svg"
            :title="t('user.delete')"
            class="q-ml-xs iconHoverBtn"
            padding="sm"
            unelevated
            size="sm"
            round
            flat
            @click="deleteUser(props)"
          />
          <q-btn
            v-if="
              props.row.isLoggedinUser ||
              currentUserRole == 'root' ||
<<<<<<< HEAD
              currentUserRole == 'admin'
=======
              (currentUserRole == 'admin' && props.row.role !== 'root')
>>>>>>> 7d993592
            "
            icon="edit"
            :title="t('user.update')"
            class="q-ml-xs iconHoverBtn"
            padding="sm"
            unelevated
            size="sm"
            round
            flat
            @click="addUser(props, true)"
          />
        </q-td>
      </template>
      <template #top="scope">
        <div class="q-table__title full-width q-mb-md">
          {{ t("user.header") }}
        </div>
        <div class="full-width row q-mb-xs items-start">
          <q-input
            v-model="filterQuery"
            filled
            dense
            class="col-6 q-pr-sm"
            :placeholder="t('user.search')"
          >
            <template #prepend>
              <q-icon name="search" />
            </template>
          </q-input>

          <div
            class="col-5 q-pr-sm"
            v-if="
              currentUserRole == 'admin' && config.isZincObserveCloud == 'true'
            "
          >
            <div class="row invite-user">
              <q-input
                v-model="userEmail"
                class="col-9 q-pl-md"
                borderless
                dense
                :placeholder="t('user.inviteByEmail')"
              >
              </q-input>
              <q-separator vertical class="col-1 q-mx-md separator" />
              <div class="col-2 flex justify-center">
                <q-select
                  dense
                  borderless
                  v-model="selectedRole"
                  :options="options"
                  style="width: 70px"
                />
              </div>
            </div>
            <label class="inputHint">{{ t("user.inviteByEmailHint") }}</label>
            <q-btn
              v-if="currentUserRole == 'admin'"
              class="col-1 text-bold no-border"
              padding="sm 0"
              color="secondary"
              no-caps
              :label="t(`user.sendInvite`)"
              @click="inviteUser()"
              :disable="userEmail == ''"
            />
          </div>
          <div v-else class="col-6">
            <q-btn
              v-if="currentUserRole == 'admin' || currentUserRole == 'root'"
              class="q-ml-md q-mb-xs text-bold no-border"
              style="float: right; cursor: pointer !important"
              padding="sm lg"
              color="secondary"
              no-caps
              icon="add"
              dense
              :label="t(`user.add`)"
              @click="addUser({}, false)"
            />
          </div>
        </div>
        <QTablePagination
          :scope="scope"
          :pageTitle="t('user.header')"
          :resultTotal="resultTotal"
          :perPageOptions="perPageOptions"
          position="top"
          @update:changeRecordPerPage="changePagination"
        />
      </template>

      <template #bottom="scope">
        <QTablePagination
          :scope="scope"
          :resultTotal="resultTotal"
          :perPageOptions="perPageOptions"
          position="bottom"
          @update:changeRecordPerPage="changePagination"
        />
      </template>
    </q-table>
    <q-dialog
      v-model="showUpdateUserDialog"
      position="right"
      full-height
      maximized
    >
      <update-user-role v-model="selectedUser" @updated="updateMember" />
    </q-dialog>

    <q-dialog
      v-model="showAddUserDialog"
      position="right"
      full-height
      maximized
    >
      <add-user
        style="width: 35vw"
        v-model="selectedUser"
        :isUpdated="isUpdated"
        :userRole="currentUserRole"
        @updated="addMember"
      />
    </q-dialog>

    <q-dialog v-model="confirmDelete">
      <q-card style="width: 240px">
        <q-card-section class="confirmBody">
          <div class="head">{{ t("user.confirmDeleteHead") }}</div>
          <div class="para">{{ t("user.confirmDeleteMsg") }}</div>
        </q-card-section>

        <q-card-actions class="confirmActions">
          <q-btn v-close-popup unelevated no-caps class="q-mr-sm">
            {{ t("user.cancel") }}
          </q-btn>
          <q-btn
            v-close-popup
            unelevated
            no-caps
            class="no-border"
            color="primary"
          >
            {{ t("user.ok") }}
          </q-btn>
        </q-card-actions>
      </q-card>
    </q-dialog>
  </q-page>
</template>

<script lang="ts">
import { defineComponent, onMounted, ref, watch } from "vue";
import { useStore } from "vuex";
import { useRouter } from "vue-router";
import { useQuasar, type QTableProps, date } from "quasar";
import { useI18n } from "vue-i18n";
import config from "../aws-exports";
import QTablePagination from "../components/shared/grid/Pagination.vue";
import usersService from "../services/users";
import UpdateUserRole from "../components/users/UpdateRole.vue"
import AddUser from "../components/users/add.vue"
import NoData from "../components/shared/grid/NoData.vue";
import { validateEmail } from "../utils/zincutils";
import organizationsService from "../services/organizations";

export default defineComponent({
  name: "PageUser",
  components: { QTablePagination, UpdateUserRole, NoData, AddUser },
  emits: [
    "updated:fields",
    "deleted:fields",
    "updated:dates",
    "update:changeRecordPerPage",
    "update:maxRecordToReturn",
  ],
  setup(props, { emit }) {
    const store = useStore();
    const router = useRouter();
    const { t } = useI18n();
    const $q = useQuasar();
    const orgMembers: any = ref([]);
    const resultTotal = ref<number>(0);
    const showUpdateUserDialog: any = ref(false);
    const showAddUserDialog: any = ref(false);
    const confirmDelete = ref<boolean>(false);
    const selectedUser: any = ref({});
    const orgData: any = ref(store.state.selectedOrganization);
    const isUpdated: any = ref(false);
    const qTable: any = ref(null);
    const columns: any = ref<QTableProps["columns"]>([
      {
        name: "#",
        label: "#",
        field: "#",
        align: "left",
      },
      {
        name: "email",
        field: "email",
        label: t("user.email"),
        align: "left",
        sortable: true,
      },
      {
        name: "firstName",
        field: "firstName",
        label: t("user.firstName"),
        align: "left",
        sortable: true,
      },
      {
        name: "lastName",
        field: "lastName",
        label: t("user.lastName"),
        align: "left",
        sortable: true,
      },
      {
        name: "role",
        field: "role",
        label: t("user.role"),
        align: "left",
        sortable: true,
      },
      {
        name: "actions",
        field: "actions",
        label: t("user.actions"),
        align: "left",
      },
    ]);
    const userEmail: any = ref('');
    const options = [t("user.admin"), t("user.member")]
    const selectedRole = ref(options[0]);
    const currentUserRole = ref('')

    const getOrgMembers = () => {

      const dismiss = $q.notify({
        spinner: true,
        message: "Please wait while loading users...",
      });

      usersService.orgUsers(0, 1000, "email", false, "", store.state.selectedOrganization.identifier).then((res) => {
        resultTotal.value = res.data.data.length;
        // columns.value = columns.value.filter((v: any) => v.name !== "actions");
        let counter = 1;
        orgMembers.value = res.data.data.map((data: any) => {
          if (store.state.userInfo.email == data.email) {
            currentUserRole.value = data.role
          }
          
          return {
            "#": counter <= 9 ? `0${counter++}` : counter++,
            email: data.email,
            firstName: data.firstName,
            lastName: data.lastName,
            role: data.role,
            member_created: date.formatDate(parseInt(data.member_created), "YYYY-MM-DDTHH:mm:ssZ"),
            member_updated: date.formatDate(parseInt(data.member_updated), "YYYY-MM-DDTHH:mm:ssZ"),
            org_member_id: data.org_member_id,
            isLoggedinUser: store.state.userInfo.email == data.email
          };
        });

        dismiss();
      });

    };

    if (orgMembers.value.length == 0) {
      getOrgMembers();
    }

    interface OptionType {
      label: String;
      value: number | String;
    }
    const perPageOptions: any = [
      { label: "5", value: 5 },
      { label: "10", value: 10 },
      { label: "20", value: 20 },
      { label: "50", value: 50 },
      { label: "100", value: 100 },
      { label: "All", value: 0 },
    ];
    const maxRecordToReturn = ref<number>(100);
    const selectedPerPage = ref<number>(20);
    const pagination: any = ref({
      rowsPerPage: 20,
    });
    const changePagination = (val: { label: string; value: any }) => {
      selectedPerPage.value = val.value;
      pagination.value.rowsPerPage = val.value;
      qTable.value.setPagination(pagination.value);
    };
    const changeMaxRecordToReturn = (val: any) => {
      maxRecordToReturn.value = val;
    };

    const updateUser = (props: any) => {
      selectedUser.value = props.row;
      showUpdateUserDialog.value = true;
    }

    const addUser = (props: any, is_updated: boolean) => {
      isUpdated.value = is_updated;
      if (props.row != undefined) {
        selectedUser.value = props.row;
      } else {
        selectedUser.value = {};
      }

      showAddUserDialog.value = true;
    }

    const updateMember = (data: any) => {
      if (data.data != undefined) {
        orgMembers.value.forEach((member: any, key: number) => {
          if (member.org_member_id == data.data.id) {
            orgMembers.value[key].role = data.data.role;
          }
        });
        showUpdateUserDialog.value = false;
      }
    }

    const addMember = (res:any, data: any, operationType: string) => {
      showAddUserDialog.value = false;
      alert(JSON.stringify(data))
      if (res.code == 200) {
        $q.notify({
          color: "positive",
          message: "User added successfully.",
        });
        
        if (operationType == "created") {
          orgMembers.value.push({
            "#": orgMembers.value.length + 1,
            email: data.email,
            firstName: data.firstName,
            lastName: data.lastName,
            role: data.role,
          });
        } else {
          orgMembers.value.forEach((member: any, key: number) => {
            if (member.email == data.email) {
              orgMembers.value[key] = {
                ...orgMembers.value[key],
                ...data,
              };
            }
          });
        }
      }
    }

    const deleteUser = (props: any) => {
      confirmDelete.value = true;
    };

    const inviteUser = () => {
      const emailArray = userEmail.value.split(';').filter((email: any) => email).map((email: any) => email.trim())
      const validationArray = emailArray.map((email: any) => validateEmail(email))

      if (!validationArray.includes(false)) {
        const dismiss = $q.notify({
          spinner: true,
          message: "Please wait...",
          timeout: 2000,
        });

        organizationsService.add_members(
          { member_lists: emailArray, role: selectedRole.value },
          store.state.selectedOrganization.identifier
        )
          .then((res: { data: any }) => {
            const data = res.data;

            if (data.data.invalid_members != null) {
              const message = `Error while member invitation: ${data.data.invalid_members.toString()}`;

              $q.notify({
                type: "negative",
                message: message,
                timeout: 15000,
              });
            } else {
              $q.notify({
                type: "positive",
                message: data.message,
                timeout: 5000,
              });
            }

            // this.$emit("updated");
            dismiss();
          }).catch(error => {
            dismiss();
            $q.notify({
              type: "negative",
              message: error.message,
              timeout: 5000,
            });
          })

        userEmail.value = "";
      } else {
        $q.notify({
          type: "negative",
          message: `Please enter correct email id.`,
        });
      }
    }
    const updateUserRole = (row: any) => {

      const dismiss = $q.notify({
        spinner: true,
        message: "Please wait...",
        timeout: 2000,
      });

      organizationsService.update_member_role(
        {
          id: parseInt(row.orgMemberId),
          role: row.role,
          email: row.email,
          organization_id: parseInt(store.state.selectedOrganization.id),
        },
        store.state.selectedOrganization.identifier
      ).then((res: { data: any }) => {
        if (res.data.error_members != null) {
          const message = `Error while updating organization member`;
          $q.notify({
            type: "negative",
            message: message,
            timeout: 15000,
          });
        } else {
          $q.notify({
            type: "positive",
            message: "Organization member updated successfully.",
            timeout: 3000,
          });
        }
        dismiss();
      }).catch(error => {
        dismiss();
        console.log(error);
      });
    }
    return {
      t,
      qTable,
      router,
      store,
      config,
      orgMembers,
      columns,
      orgData,
      confirmDelete,
      deleteUser,
      getOrgMembers,
      updateUser,
      updateMember,
      addUser,
      addMember,
      isUpdated,
      showAddUserDialog,
      pagination,
      resultTotal,
      selectedUser,
      perPageOptions,
      selectedPerPage,
      changePagination,
      maxRecordToReturn,
      showUpdateUserDialog,
      changeMaxRecordToReturn,
      filterQuery: ref(""),
      filterData(rows: any, terms: any) {
        var filtered = [];
        terms = terms.toLowerCase();
        for (var i = 0; i < rows.length; i++) {
          if (rows[i]["firstName"]?.toLowerCase().includes(terms) || rows[i]["lastName"]?.toLowerCase().includes(terms) || rows[i]["email"]?.toLowerCase().includes(terms) || rows[i]["role"].toLowerCase().includes(terms)) {
            filtered.push(rows[i]);
          }
        }
        return filtered;
      },
      userEmail,
      selectedRole,
      options,
      inviteUser,
      currentUserRole,
      updateUserRole
    };
  },
  computed: {
    selectedOrg() {
      return this.store.state.selectedOrganization.identifier
    }
  },
  watch: {
    selectedOrg(newVal: any, oldVal: any) {
      this.orgData = newVal;
      if ((newVal != oldVal || this.orgMembers.value == undefined) && this.router.currentRoute.value.name == "users") {
        this.getOrgMembers();
      }
    }
  }
});
</script>

<style lang="scss" scoped>
.q-table {
  &__top {
    border-bottom: 1px solid $border-color;
    justify-content: flex-end;
  }
}

.iconHoverBtn {
  cursor: pointer !important;
}

.confirmBody {
  padding: 11px 1.375rem 0;
  font-size: 0.875rem;
  text-align: center;
  font-weight: 700;

  .head {
    line-height: 2.125rem;
    margin-bottom: 0.5rem;
    color: $dark-page;
  }

  .para {
    color: $light-text;
  }
}

.confirmActions {
  justify-content: center;
  padding: 1.25rem 1.375rem 1.625rem;
  display: flex;

  .q-btn {
    font-size: 0.75rem;
    font-weight: 700;
  }
}

.non-selectable {
  cursor: default !important;
}

.invite-user {
  background: $input-bg;
  border-radius: 4px;

  .separator {
    width: 1px;
  }
}

.inputHint {
  font-size: 11px;
  color: $light-text;
}
</style><|MERGE_RESOLUTION|>--- conflicted
+++ resolved
@@ -17,56 +17,40 @@
 <!-- eslint-disable vue/attribute-hyphenation -->
 <template>
   <q-page class="q-pa-none" style="min-height: inherit">
-    <q-table
-      ref="qTable"
-      :rows="orgMembers"
-      :columns="columns"
-      row-key="id"
-      :pagination="pagination"
-      :filter="filterQuery"
-      :filter-method="filterData"
-    >
+    <q-table ref="qTable" :rows="orgMembers" :columns="columns" row-key="id" :pagination="pagination"
+      :filter="filterQuery" :filter-method="filterData">
       <!-- 
-      <template v-slot:body-cell-actions="props">
-        <q-td :props="props">
-          <q-btn
-            v-if="props.row.email != store.state.userInfo.email"
-            icon="perm_identity"
-            class="iconHoverBtn"
-            dense
-            unelevated
-            size="sm"
-            color="blue-5"
-            @click="updateUser(props)"
-            :title="t('organization.invite')"
-          ></q-btn>
-        </q-td>
-      </template>
-       -->
+        <template v-slot:body-cell-actions="props">
+          <q-td :props="props">
+            <q-btn
+              v-if="props.row.email != store.state.userInfo.email"
+              icon="perm_identity"
+              class="iconHoverBtn"
+              dense
+              unelevated
+              size="sm"
+              color="blue-5"
+              @click="updateUser(props)"
+              :title="t('organization.invite')"
+            ></q-btn>
+          </q-td>
+        </template>
+         -->
       <template #no-data>
         <NoData></NoData>
       </template>
       <template #body-cell-role="props">
-        <q-td
-          :props="props"
-          v-if="
-<<<<<<< HEAD
-            (currentUserRole == 'admin' || currentUserRole == 'root') &&
-=======
-            ((currentUserRole == 'admin' && props.row.role !== 'root') ||
-              currentUserRole == 'root') &&
->>>>>>> 7d993592
-            !props.row.isLoggedinUser
-          "
-        >
-          <q-select
-            dense
-            borderless
-            v-model="props.row.role"
-            :options="options"
-            style="width: 70px"
-            @update:model-value="updateUserRole(props.row)"
-          />
+        <q-td :props="props" v-if="
+          <<<<<< <HEAD
+                      (currentUserRole == 'admin' || currentUserRole == 'root') &&
+          =======
+          ((currentUserRole == 'admin' && props.row.role !== 'root') ||
+            currentUserRole == 'root') &&
+          >>>>>>> 7d993592b47a3e5c1f0198566f4c50ac5a3454e0
+        !props.row.isLoggedinUser
+                    ">
+          <q-select dense borderless v-model="props.row.role" :options="options" style="width: 70px"
+            @update:model-value="updateUserRole(props.row)" />
         </q-td>
         <q-td :props="props" v-else>
           {{ props.row.role }}
@@ -74,38 +58,15 @@
       </template>
       <template #body-cell-actions="props">
         <q-td :props="props" side>
-          <q-btn
-            v-if="props.row.email == `false_condition_to_hide_delete_button`"
-            icon="img:/src/assets/images/common/delete_icon.svg"
-            :title="t('user.delete')"
-            class="q-ml-xs iconHoverBtn"
-            padding="sm"
-            unelevated
-            size="sm"
-            round
-            flat
-            @click="deleteUser(props)"
-          />
-          <q-btn
-            v-if="
-              props.row.isLoggedinUser ||
-              currentUserRole == 'root' ||
-<<<<<<< HEAD
-              currentUserRole == 'admin'
-=======
-              (currentUserRole == 'admin' && props.row.role !== 'root')
->>>>>>> 7d993592
-            "
-            icon="edit"
-            :title="t('user.update')"
-            class="q-ml-xs iconHoverBtn"
-            padding="sm"
-            unelevated
-            size="sm"
-            round
-            flat
-            @click="addUser(props, true)"
-          />
+          <q-btn v-if="props.row.email == `false_condition_to_hide_delete_button`"
+            icon="img:/src/assets/images/common/delete_icon.svg" :title="t('user.delete')" class="q-ml-xs iconHoverBtn"
+            padding="sm" unelevated size="sm" round flat @click="deleteUser(props)" />
+          <q-btn v-if="
+            props.row.isLoggedinUser ||
+            currentUserRole == 'root' ||
+            (currentUserRole == 'admin' && props.row.role !== 'root')
+          " icon="edit" :title="t('user.update')" class="q-ml-xs iconHoverBtn" padding="sm" unelevated size="sm"
+            round flat @click="addUser(props, true)" />
         </q-td>
       </template>
       <template #top="scope">
@@ -113,113 +74,49 @@
           {{ t("user.header") }}
         </div>
         <div class="full-width row q-mb-xs items-start">
-          <q-input
-            v-model="filterQuery"
-            filled
-            dense
-            class="col-6 q-pr-sm"
-            :placeholder="t('user.search')"
-          >
+          <q-input v-model="filterQuery" filled dense class="col-6 q-pr-sm" :placeholder="t('user.search')">
             <template #prepend>
               <q-icon name="search" />
             </template>
           </q-input>
 
-          <div
-            class="col-5 q-pr-sm"
-            v-if="
-              currentUserRole == 'admin' && config.isZincObserveCloud == 'true'
-            "
-          >
+          <div class="col-5 q-pr-sm" v-if="
+            currentUserRole == 'admin' && config.isZincObserveCloud == 'true'
+          ">
             <div class="row invite-user">
-              <q-input
-                v-model="userEmail"
-                class="col-9 q-pl-md"
-                borderless
-                dense
-                :placeholder="t('user.inviteByEmail')"
-              >
+              <q-input v-model="userEmail" class="col-9 q-pl-md" borderless dense :placeholder="t('user.inviteByEmail')">
               </q-input>
               <q-separator vertical class="col-1 q-mx-md separator" />
               <div class="col-2 flex justify-center">
-                <q-select
-                  dense
-                  borderless
-                  v-model="selectedRole"
-                  :options="options"
-                  style="width: 70px"
-                />
+                <q-select dense borderless v-model="selectedRole" :options="options" style="width: 70px" />
               </div>
             </div>
             <label class="inputHint">{{ t("user.inviteByEmailHint") }}</label>
-            <q-btn
-              v-if="currentUserRole == 'admin'"
-              class="col-1 text-bold no-border"
-              padding="sm 0"
-              color="secondary"
-              no-caps
-              :label="t(`user.sendInvite`)"
-              @click="inviteUser()"
-              :disable="userEmail == ''"
-            />
+            <q-btn v-if="currentUserRole == 'admin'" class="col-1 text-bold no-border" padding="sm 0" color="secondary"
+              no-caps :label="t(`user.sendInvite`)" @click="inviteUser()" :disable="userEmail == ''" />
           </div>
           <div v-else class="col-6">
-            <q-btn
-              v-if="currentUserRole == 'admin' || currentUserRole == 'root'"
-              class="q-ml-md q-mb-xs text-bold no-border"
-              style="float: right; cursor: pointer !important"
-              padding="sm lg"
-              color="secondary"
-              no-caps
-              icon="add"
-              dense
-              :label="t(`user.add`)"
-              @click="addUser({}, false)"
-            />
+            <q-btn v-if="currentUserRole == 'admin' || currentUserRole == 'root'"
+              class="q-ml-md q-mb-xs text-bold no-border" style="float: right; cursor: pointer !important" padding="sm lg"
+              color="secondary" no-caps icon="add" dense :label="t(`user.add`)" @click="addUser({}, false)" />
           </div>
         </div>
-        <QTablePagination
-          :scope="scope"
-          :pageTitle="t('user.header')"
-          :resultTotal="resultTotal"
-          :perPageOptions="perPageOptions"
-          position="top"
-          @update:changeRecordPerPage="changePagination"
-        />
+        <QTablePagination :scope="scope" :pageTitle="t('user.header')" :resultTotal="resultTotal"
+          :perPageOptions="perPageOptions" position="top" @update:changeRecordPerPage="changePagination" />
       </template>
 
       <template #bottom="scope">
-        <QTablePagination
-          :scope="scope"
-          :resultTotal="resultTotal"
-          :perPageOptions="perPageOptions"
-          position="bottom"
-          @update:changeRecordPerPage="changePagination"
-        />
+        <QTablePagination :scope="scope" :resultTotal="resultTotal" :perPageOptions="perPageOptions" position="bottom"
+          @update:changeRecordPerPage="changePagination" />
       </template>
     </q-table>
-    <q-dialog
-      v-model="showUpdateUserDialog"
-      position="right"
-      full-height
-      maximized
-    >
+    <q-dialog v-model="showUpdateUserDialog" position="right" full-height maximized>
       <update-user-role v-model="selectedUser" @updated="updateMember" />
     </q-dialog>
 
-    <q-dialog
-      v-model="showAddUserDialog"
-      position="right"
-      full-height
-      maximized
-    >
-      <add-user
-        style="width: 35vw"
-        v-model="selectedUser"
-        :isUpdated="isUpdated"
-        :userRole="currentUserRole"
-        @updated="addMember"
-      />
+    <q-dialog v-model="showAddUserDialog" position="right" full-height maximized>
+      <add-user style="width: 35vw" v-model="selectedUser" :isUpdated="isUpdated" :userRole="currentUserRole"
+        @updated="addMember" />
     </q-dialog>
 
     <q-dialog v-model="confirmDelete">
@@ -233,19 +130,13 @@
           <q-btn v-close-popup unelevated no-caps class="q-mr-sm">
             {{ t("user.cancel") }}
           </q-btn>
-          <q-btn
-            v-close-popup
-            unelevated
-            no-caps
-            class="no-border"
-            color="primary"
-          >
+          <q-btn v-close-popup unelevated no-caps class="no-border" color="primary">
             {{ t("user.ok") }}
           </q-btn>
         </q-card-actions>
       </q-card>
     </q-dialog>
-  </q-page>
+</q-page>
 </template>
 
 <script lang="ts">
@@ -349,7 +240,7 @@
           if (store.state.userInfo.email == data.email) {
             currentUserRole.value = data.role
           }
-          
+
           return {
             "#": counter <= 9 ? `0${counter++}` : counter++,
             email: data.email,
@@ -425,7 +316,7 @@
       }
     }
 
-    const addMember = (res:any, data: any, operationType: string) => {
+    const addMember = (res: any, data: any, operationType: string) => {
       showAddUserDialog.value = false;
       alert(JSON.stringify(data))
       if (res.code == 200) {
@@ -433,7 +324,7 @@
           color: "positive",
           message: "User added successfully.",
         });
-        
+
         if (operationType == "created") {
           orgMembers.value.push({
             "#": orgMembers.value.length + 1,
