--- conflicted
+++ resolved
@@ -17,8 +17,15 @@
 <!-- eslint-disable vue/attribute-hyphenation -->
 <template>
   <q-page class="q-pa-none" style="min-height: inherit">
-    <q-table ref="qTable" :rows="orgMembers" :columns="columns" row-key="id" :pagination="pagination"
-      :filter="filterQuery" :filter-method="filterData">
+    <q-table
+      ref="qTable"
+      :rows="orgMembers"
+      :columns="columns"
+      row-key="id"
+      :pagination="pagination"
+      :filter="filterQuery"
+      :filter-method="filterData"
+    >
       <!-- 
         <template v-slot:body-cell-actions="props">
           <q-td :props="props">
@@ -40,7 +47,6 @@
         <NoData></NoData>
       </template>
       <template #body-cell-role="props">
-<<<<<<< HEAD
         <q-td
           :props="props"
           v-if="
@@ -57,19 +63,6 @@
             style="width: 70px"
             @update:model-value="updateUserRole(props.row)"
           />
-=======
-        <q-td :props="props" v-if="
-          <<<<<< <HEAD
-                      (currentUserRole == 'admin' || currentUserRole == 'root') &&
-          =======
-          ((currentUserRole == 'admin' && props.row.role !== 'root') ||
-            currentUserRole == 'root') &&
-          >>>>>>> 7d993592b47a3e5c1f0198566f4c50ac5a3454e0
-        !props.row.isLoggedinUser
-                    ">
-          <q-select dense borderless v-model="props.row.role" :options="options" style="width: 70px"
-            @update:model-value="updateUserRole(props.row)" />
->>>>>>> 457efe04
         </q-td>
         <q-td :props="props" v-else>
           {{ props.row.role }}
@@ -77,7 +70,6 @@
       </template>
       <template #body-cell-actions="props">
         <q-td :props="props" side>
-<<<<<<< HEAD
           <q-btn
             v-if="props.row.email == `false_condition_to_hide_delete_button`"
             icon="img:/src/assets/images/common/delete_icon.svg"
@@ -106,17 +98,6 @@
             flat
             @click="addUser(props, true)"
           />
-=======
-          <q-btn v-if="props.row.email == `false_condition_to_hide_delete_button`"
-            icon="img:/src/assets/images/common/delete_icon.svg" :title="t('user.delete')" class="q-ml-xs iconHoverBtn"
-            padding="sm" unelevated size="sm" round flat @click="deleteUser(props)" />
-          <q-btn v-if="
-            props.row.isLoggedinUser ||
-            currentUserRole == 'root' ||
-            (currentUserRole == 'admin' && props.row.role !== 'root')
-          " icon="edit" :title="t('user.update')" class="q-ml-xs iconHoverBtn" padding="sm" unelevated size="sm"
-            round flat @click="addUser(props, true)" />
->>>>>>> 457efe04
         </q-td>
       </template>
       <template #top="scope">
@@ -124,49 +105,113 @@
           {{ t("user.header") }}
         </div>
         <div class="full-width row q-mb-xs items-start">
-          <q-input v-model="filterQuery" filled dense class="col-6 q-pr-sm" :placeholder="t('user.search')">
+          <q-input
+            v-model="filterQuery"
+            filled
+            dense
+            class="col-6 q-pr-sm"
+            :placeholder="t('user.search')"
+          >
             <template #prepend>
               <q-icon name="search" />
             </template>
           </q-input>
 
-          <div class="col-5 q-pr-sm" v-if="
-            currentUserRole == 'admin' && config.isZincObserveCloud == 'true'
-          ">
+          <div
+            class="col-5 q-pr-sm"
+            v-if="
+              currentUserRole == 'admin' && config.isZincObserveCloud == 'true'
+            "
+          >
             <div class="row invite-user">
-              <q-input v-model="userEmail" class="col-9 q-pl-md" borderless dense :placeholder="t('user.inviteByEmail')">
+              <q-input
+                v-model="userEmail"
+                class="col-9 q-pl-md"
+                borderless
+                dense
+                :placeholder="t('user.inviteByEmail')"
+              >
               </q-input>
               <q-separator vertical class="col-1 q-mx-md separator" />
               <div class="col-2 flex justify-center">
-                <q-select dense borderless v-model="selectedRole" :options="options" style="width: 70px" />
+                <q-select
+                  dense
+                  borderless
+                  v-model="selectedRole"
+                  :options="options"
+                  style="width: 70px"
+                />
               </div>
             </div>
             <label class="inputHint">{{ t("user.inviteByEmailHint") }}</label>
-            <q-btn v-if="currentUserRole == 'admin'" class="col-1 text-bold no-border" padding="sm 0" color="secondary"
-              no-caps :label="t(`user.sendInvite`)" @click="inviteUser()" :disable="userEmail == ''" />
+            <q-btn
+              v-if="currentUserRole == 'admin'"
+              class="col-1 text-bold no-border"
+              padding="sm 0"
+              color="secondary"
+              no-caps
+              :label="t(`user.sendInvite`)"
+              @click="inviteUser()"
+              :disable="userEmail == ''"
+            />
           </div>
           <div v-else class="col-6">
-            <q-btn v-if="currentUserRole == 'admin' || currentUserRole == 'root'"
-              class="q-ml-md q-mb-xs text-bold no-border" style="float: right; cursor: pointer !important" padding="sm lg"
-              color="secondary" no-caps icon="add" dense :label="t(`user.add`)" @click="addUser({}, false)" />
+            <q-btn
+              v-if="currentUserRole == 'admin' || currentUserRole == 'root'"
+              class="q-ml-md q-mb-xs text-bold no-border"
+              style="float: right; cursor: pointer !important"
+              padding="sm lg"
+              color="secondary"
+              no-caps
+              icon="add"
+              dense
+              :label="t(`user.add`)"
+              @click="addUser({}, false)"
+            />
           </div>
         </div>
-        <QTablePagination :scope="scope" :pageTitle="t('user.header')" :resultTotal="resultTotal"
-          :perPageOptions="perPageOptions" position="top" @update:changeRecordPerPage="changePagination" />
+        <QTablePagination
+          :scope="scope"
+          :pageTitle="t('user.header')"
+          :resultTotal="resultTotal"
+          :perPageOptions="perPageOptions"
+          position="top"
+          @update:changeRecordPerPage="changePagination"
+        />
       </template>
 
       <template #bottom="scope">
-        <QTablePagination :scope="scope" :resultTotal="resultTotal" :perPageOptions="perPageOptions" position="bottom"
-          @update:changeRecordPerPage="changePagination" />
+        <QTablePagination
+          :scope="scope"
+          :resultTotal="resultTotal"
+          :perPageOptions="perPageOptions"
+          position="bottom"
+          @update:changeRecordPerPage="changePagination"
+        />
       </template>
     </q-table>
-    <q-dialog v-model="showUpdateUserDialog" position="right" full-height maximized>
+    <q-dialog
+      v-model="showUpdateUserDialog"
+      position="right"
+      full-height
+      maximized
+    >
       <update-user-role v-model="selectedUser" @updated="updateMember" />
     </q-dialog>
 
-    <q-dialog v-model="showAddUserDialog" position="right" full-height maximized>
-      <add-user style="width: 35vw" v-model="selectedUser" :isUpdated="isUpdated" :userRole="currentUserRole"
-        @updated="addMember" />
+    <q-dialog
+      v-model="showAddUserDialog"
+      position="right"
+      full-height
+      maximized
+    >
+      <add-user
+        style="width: 35vw"
+        v-model="selectedUser"
+        :isUpdated="isUpdated"
+        :userRole="currentUserRole"
+        @updated="addMember"
+      />
     </q-dialog>
 
     <q-dialog v-model="confirmDelete">
@@ -180,13 +225,19 @@
           <q-btn v-close-popup unelevated no-caps class="q-mr-sm">
             {{ t("user.cancel") }}
           </q-btn>
-          <q-btn v-close-popup unelevated no-caps class="no-border" color="primary">
+          <q-btn
+            v-close-popup
+            unelevated
+            no-caps
+            class="no-border"
+            color="primary"
+          >
             {{ t("user.ok") }}
           </q-btn>
         </q-card-actions>
       </q-card>
     </q-dialog>
-</q-page>
+  </q-page>
 </template>
 
 <script lang="ts">
