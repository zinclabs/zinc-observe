--- conflicted
+++ resolved
@@ -158,10 +158,10 @@
     }
     case "default":
     default: {
-      if (isNaN(value)) {
-        return { value, unit: "" };
+      if (isNaN(value) || value == "") {
+        return { value: value == "" ? "-" : value, unit: "" };
       }
-      
+
       let unitIndex = units.largeNumbers.length - 1;
       while (unitIndex > 0 && absValue < units.largeNumbers[unitIndex].divisor) {
         unitIndex--;
@@ -174,17 +174,8 @@
       const finalUnit = units.largeNumbers[unitIndex].unit;
 
       return {
-<<<<<<< HEAD
         value: finalValue,
         unit: finalUnit || "",
-=======
-        value: isNaN(value)
-          ? value
-          : value == ""
-          ? "-"
-          : (+value)?.toFixed(decimals) ?? 0,
-        unit: "",
->>>>>>> e4082292
       };
     }
   }
