--- conflicted
+++ resolved
@@ -962,12 +962,11 @@
   return true;
 };
 
-<<<<<<< HEAD
+export const deepCopy = (value: any) => {
+  return JSON.parse(JSON.stringify(value));
+};
+
 export const getWebSocketUrl = (request_id: string, org_identifier: string) => {
   const protocol = window.location.protocol === "https:" ? "wss:" : "ws:";
   return `${protocol}//${store.state.API_ENDPOINT.split("//")[1]}/api/${org_identifier}/ws/${request_id}`;
-=======
-export const deepCopy = (value: any) => {
-  return JSON.parse(JSON.stringify(value));
->>>>>>> 988b1472
 };