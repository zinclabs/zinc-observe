<!-- Copyright 2023 Zinc Labs Inc.

This program is free software: you can redistribute it and/or modify
it under the terms of the GNU Affero General Public License as published by
the Free Software Foundation, either version 3 of the License, or
(at your option) any later version.

This program is distributed in the hope that it will be useful
but WITHOUT ANY WARRANTY; without even the implied warranty of
MERCHANTABILITY or FITNESS FOR A PARTICULAR PURPOSE.  See the
GNU Affero General Public License for more details.

You should have received a copy of the GNU Affero General Public License
along with this program.  If not, see <http://www.gnu.org/licenses/>.
-->

<template>
  <div v-if="currentRouteName === 'pipelines'">
    <div class="full-wdith">
      <q-table
        data-test="pipeline-list-table"
        ref="qTableRef"
        :rows="pipelines"
        :columns="columns"
        row-key="name"
        :pagination="pagination"
        :filter="filterQuery"
        :filter-method="filterData"
        style="width: 100%"
      >
        <template #no-data>
          <no-data />
        </template>
        <template v-slot:body-cell-actions="props">
          <q-td :props="props">
            <q-btn
              :data-test="`pipeline-list-${props.row.name}-update-pipeline`"
              icon="edit"
              class="q-ml-xs"
              padding="sm"
              unelevated
              size="sm"
              round
              flat
              :title="t('alerts.edit')"
              @click="editPipeline(props.row)"
            ></q-btn>
            <q-btn
              :data-test="`pipeline-list-${props.row.name}-delete-pipeline`"
              :icon="outlinedDelete"
              class="q-ml-xs"
              padding="sm"
              unelevated
              size="sm"
              round
              flat
              :title="t('alerts.delete')"
              @click="openDeleteDialog(props.row)"
            ></q-btn>
            <q-btn
              :data-test="`alert-list-${props.row.name}-pause-start-alert`"
              :icon="props.row.isEnabled ? outlinedPause : outlinedPlayArrow"
              class="q-ml-xs material-symbols-outlined"
              padding="sm"
              unelevated
              size="sm"
              :color="props.row.isEnabled ? 'negative' : 'positive'"
              round
              flat
              :title="props.row.isEnabled ? t('alerts.pause') : t('alerts.start')"
              @click="toggleAlertState(props.row)"
            />
          </q-td>
        </template>

        <template v-slot:body-cell-function="props">
          <q-td :props="props">
            <q-tooltip>
              <pre>{{ props.row.sql }}</pre>
            </q-tooltip>
            <pre style="white-space: break-spaces">{{ props.row.sql }}</pre>
          </q-td>
        </template>
        <template #top="scope">
          <div class="q-table__title" data-test="pipeline-list-title">
            {{ t("pipeline.header") }}
          </div>
          <q-input
            data-test="pipeline-list-search-input"
            v-model="filterQuery"
            borderless
            filled
            dense
            class="q-ml-auto q-mb-xs no-border"
            :placeholder="t('pipeline.search')"
          >
            <template #prepend>
              <q-icon name="search" class="cursor-pointer" />
            </template>
          </q-input>
          <q-btn
            data-test="pipeline-list-add-pipeline-btn"
            class="q-ml-md q-mb-xs text-bold no-border"
            padding="sm lg"
            color="secondary"
            no-caps
            :label="t(`pipeline.addPipeline`)"
            :to="{ name: 'createPipeline' }"
          />

          <q-table-pagination
            :scope="scope"
            :pageTitle="t('pipeline.header')"
            :position="'top'"
            :resultTotal="resultTotal"
            :perPageOptions="perPageOptions"
            @update:changeRecordPerPage="changePagination"
          />
        </template>

        <template #bottom="scope">
          <q-table-pagination
            :scope="scope"
            :position="'bottom'"
            :resultTotal="resultTotal"
            :perPageOptions="perPageOptions"
            @update:changeRecordPerPage="changePagination"
          />
        </template>
      </q-table>
    </div>
  </div>

  <router-view v-else />

  <q-dialog v-model="showCreatePipeline" position="right" full-height maximized>
    <stream-selection @save="savePipeline" />
  </q-dialog>

  <confirm-dialog
    :title="confirmDialogMeta.title"
    :message="confirmDialogMeta.message"
    @update:ok="confirmDialogMeta.onConfirm()"
    @update:cancel="resetConfirmDialog"
    v-model="confirmDialogMeta.show"
  />
</template>
<script setup lang="ts">
import { ref, onBeforeMount, computed, watch } from "vue";
import { useI18n } from "vue-i18n";
import { useRouter } from "vue-router";
import StreamSelection from "./StreamSelection.vue";
import pipelineService from "@/services/pipelines";
import { useStore } from "vuex";
import { useQuasar, type QTableProps } from "quasar";
import NoData from "../shared/grid/NoData.vue";
import { outlinedDelete , outlinedPause , outlinedPlayArrow } from "@quasar/extras/material-icons-outlined";
import QTablePagination from "@/components/shared/grid/Pagination.vue";
import ConfirmDialog from "@/components/ConfirmDialog.vue";
import useDragAndDrop from "@/plugins/pipelines/useDnD";


const { t } = useI18n();
const router = useRouter();

const qTableRef: any = ref({});

const q = useQuasar();

const filterQuery = ref("");

const showCreatePipeline = ref(false);

const pipelines = ref([]);

const store = useStore();
const isEnabled = ref(false);

const { pipelineObj } = useDragAndDrop();

watch(
  () => router.currentRoute.value,
  () => {
    getPipelines();
  },
);

const { pipelineObj } = useDragAndDrop();

watch(
  () => router.currentRoute.value,
  () => {
    getPipelines();
  },
);

const confirmDialogMeta: any = ref({
  show: false,
  title: "",
  message: "",
  data: null,
  onConfirm: () => {},
});

const perPageOptions: any = [
  { label: "5", value: 5 },
  { label: "10", value: 10 },
  { label: "20", value: 20 },
  { label: "50", value: 50 },
  { label: "100", value: 100 },
  { label: "All", value: 0 },
];
const resultTotal = ref<number>(0);
const maxRecordToReturn = ref<number>(100);
const selectedPerPage = ref<number>(20);
const pagination: any = ref({
  rowsPerPage: 20,
});
const changePagination = (val: { label: string; value: any }) => {
  selectedPerPage.value = val.value;
  pagination.value.rowsPerPage = val.value;
  qTableRef.value?.setPagination(pagination.value);
};

const currentRouteName = computed(() => {
  return router.currentRoute.value.name;
});

<<<<<<< HEAD
const toggleAlertState = (row) =>{
  row.isEnabled = !row.isEnabled;
}

=======
>>>>>>> 29ec851a
const editingPipeline = ref<any | null>(null);

const columns: any = ref<QTableProps["columns"]>([
  {
    name: "#",
    label: "#",
    field: "#",
    align: "left",
  },
  {
    name: "name",
    field: "name",
    label: t("common.name"),
    align: "left",
    sortable: true,
  },
  {
    name: "description",
    field: "description",
    label: t("common.description"),
    align: "left",
    sortable: true,
  },
  {
    name: "stream_name",
    field: "stream_name",
    label: t("alerts.stream_name"),
    align: "left",
    sortable: true,
  },
  {
    name: "stream_type",
    field: "stream_type",
    label: t("alerts.streamType"),
    align: "left",
    sortable: true,
  },
  {
    name: "actions",
    field: "actions",
    label: t("alerts.actions"),
    align: "center",
    sortable: false,
  },
]);

onBeforeMount(() => {
  getPipelines();
});

const createPipeline = () => {
  showCreatePipeline.value = true;
};

const getPipelines = () => {
  pipelineService
    .getPipelines(store.state.selectedOrganization.identifier)
    .then((response) => {
      resultTotal.value = response.data.list.length;
      pipelines.value = response.data.list.map(
        (pipeline: any, index: number) => {
          const updatedEdges = pipeline.edges.map(edge => ({
              ...edge,
              markerEnd: {
                type: "arrowclosed"
              }}))
              // pipeline.stream_name = pipeline.nodes[0].data.stream_name
              // pipeline.stream_type = pipeline.nodes[0].data.stream_type

          pipeline.edges = updatedEdges;
          return {
            ...pipeline,
            "#": index + 1,
          };
        },
      );
    })
    .catch((error) => {
      console.error(error);
    });
};

const editPipeline = (pipeline: any) => {
  pipeline.nodes.forEach(node => {
    node.type = node.io_type;
  });

  pipelineObj.currentSelectedPipeline = pipeline;
<<<<<<< HEAD
  pipelineObj.pipelineWithoutChange = pipeline;
=======
>>>>>>> 29ec851a
  router.push({
    name: "pipelineEditor",
    query: {
      id: pipeline.pipeline_id,
      name: pipeline.name,
      stream: pipeline.stream_name,
      stream_type: pipeline.stream_type,
      org_identifier: store.state.selectedOrganization.identifier,
    },
  });
};

const openDeleteDialog = (pipeline: any) => {
  confirmDialogMeta.value.show = true;
  confirmDialogMeta.value.title = t("pipeline.deletePipeline");
  confirmDialogMeta.value.message =
    "Are you sure you want to delete this pipeline?";
  confirmDialogMeta.value.onConfirm = deletePipeline;
  confirmDialogMeta.value.data = pipeline;
};

const savePipeline = (data: any) => {
  const dismiss = q.notify({
    message: "saving pipeline...",
    position: "bottom",
    spinner: true,
  });

  pipelineService
    .createPipeline({
      ...data,
      org_identifier: store.state.selectedOrganization.identifier,
    })
    .then(() => {
      getPipelines();
      showCreatePipeline.value = false;
      q.notify({
        message: "Pipeline created successfully",
        color: "positive",
        position: "bottom",
        timeout: 3000,
      });
    })
    .catch((error) => {
      q.notify({
        message: error.response?.data?.message || "Error while saving pipeline",
        color: "negative",
        position: "bottom",
        timeout: 3000,
      });
    })
    .finally(() => {
      dismiss();
    });
};

const deletePipeline = () => {
  console.log(confirmDialogMeta.value.data,"data");
  const dismiss = q.notify({
    message: "deleting pipeline...",
    position: "bottom",
    spinner: true,
  });
  const { pipeline_id} = confirmDialogMeta.value.data;
  const org_id = store.state.selectedOrganization.identifier;
  pipelineService
    .deletePipeline({
      pipeline_id,
      org_id
    })
    .then(() => {
      getPipelines();
      q.notify({
        message: "Pipeline deleted successfully",
        color: "positive",
        position: "bottom",
        timeout: 3000,
      });
    })
    .catch((error) => {
      q.notify({
        message: error.response?.data?.message || "Error while saving pipeline",
        color: "negative",
        position: "bottom",
        timeout: 3000,
      });
    })
    .finally(() => {
      dismiss();
    });

  resetConfirmDialog();
};

const resetConfirmDialog = () => {
  confirmDialogMeta.value.show = false;
  confirmDialogMeta.value.title = "";
  confirmDialogMeta.value.message = "";
  confirmDialogMeta.value.onConfirm = () => {};
  confirmDialogMeta.value.data = null;
};

const filterData = (rows: any, terms: any) => {
  var filtered = [];
  terms = terms.toLowerCase();
  for (var i = 0; i < rows.length; i++) {
    if (rows[i]["name"].toLowerCase().includes(terms)) {
      filtered.push(rows[i]);
    }
  }
  return filtered;
};
</script>
<style lang=""></style><|MERGE_RESOLUTION|>--- conflicted
+++ resolved
@@ -106,6 +106,7 @@
             no-caps
             :label="t(`pipeline.addPipeline`)"
             :to="{ name: 'createPipeline' }"
+            :to="{ name: 'createPipeline' }"
           />
 
           <q-table-pagination
@@ -147,6 +148,7 @@
 </template>
 <script setup lang="ts">
 import { ref, onBeforeMount, computed, watch } from "vue";
+import { ref, onBeforeMount, computed, watch } from "vue";
 import { useI18n } from "vue-i18n";
 import { useRouter } from "vue-router";
 import StreamSelection from "./StreamSelection.vue";
@@ -159,6 +161,8 @@
 import ConfirmDialog from "@/components/ConfirmDialog.vue";
 import useDragAndDrop from "@/plugins/pipelines/useDnD";
 
+import useDragAndDrop from "@/plugins/pipelines/useDnD";
+
 
 const { t } = useI18n();
 const router = useRouter();
@@ -175,15 +179,6 @@
 
 const store = useStore();
 const isEnabled = ref(false);
-
-const { pipelineObj } = useDragAndDrop();
-
-watch(
-  () => router.currentRoute.value,
-  () => {
-    getPipelines();
-  },
-);
 
 const { pipelineObj } = useDragAndDrop();
 
@@ -226,13 +221,10 @@
   return router.currentRoute.value.name;
 });
 
-<<<<<<< HEAD
 const toggleAlertState = (row) =>{
   row.isEnabled = !row.isEnabled;
 }
 
-=======
->>>>>>> 29ec851a
 const editingPipeline = ref<any | null>(null);
 
 const columns: any = ref<QTableProps["columns"]>([
@@ -291,6 +283,7 @@
   pipelineService
     .getPipelines(store.state.selectedOrganization.identifier)
     .then((response) => {
+      resultTotal.value = response.data.list.length;
       resultTotal.value = response.data.list.length;
       pipelines.value = response.data.list.map(
         (pipeline: any, index: number) => {
@@ -321,13 +314,11 @@
   });
 
   pipelineObj.currentSelectedPipeline = pipeline;
-<<<<<<< HEAD
   pipelineObj.pipelineWithoutChange = pipeline;
-=======
->>>>>>> 29ec851a
   router.push({
     name: "pipelineEditor",
     query: {
+      id: pipeline.pipeline_id,
       id: pipeline.pipeline_id,
       name: pipeline.name,
       stream: pipeline.stream_name,
@@ -338,6 +329,7 @@
 };
 
 const openDeleteDialog = (pipeline: any) => {
+const openDeleteDialog = (pipeline: any) => {
   confirmDialogMeta.value.show = true;
   confirmDialogMeta.value.title = t("pipeline.deletePipeline");
   confirmDialogMeta.value.message =
@@ -346,6 +338,7 @@
   confirmDialogMeta.value.data = pipeline;
 };
 
+const savePipeline = (data: any) => {
 const savePipeline = (data: any) => {
   const dismiss = q.notify({
     message: "saving pipeline...",
@@ -383,6 +376,7 @@
 
 const deletePipeline = () => {
   console.log(confirmDialogMeta.value.data,"data");
+  console.log(confirmDialogMeta.value.data,"data");
   const dismiss = q.notify({
     message: "deleting pipeline...",
     position: "bottom",
@@ -390,8 +384,12 @@
   });
   const { pipeline_id} = confirmDialogMeta.value.data;
   const org_id = store.state.selectedOrganization.identifier;
+  const { pipeline_id} = confirmDialogMeta.value.data;
+  const org_id = store.state.selectedOrganization.identifier;
   pipelineService
     .deletePipeline({
+      pipeline_id,
+      org_id
       pipeline_id,
       org_id
     })
