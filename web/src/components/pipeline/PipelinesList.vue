<!-- Copyright 2023 OpenObserve Inc.

This program is free software: you can redistribute it and/or modify
it under the terms of the GNU Affero General Public License as published by
the Free Software Foundation, either version 3 of the License, or
(at your option) any later version.

This program is distributed in the hope that it will be useful
but WITHOUT ANY WARRANTY; without even the implied warranty of
MERCHANTABILITY or FITNESS FOR A PARTICULAR PURPOSE.  See the
GNU Affero General Public License for more details.

You should have received a copy of the GNU Affero General Public License
along with this program.  If not, see <http://www.gnu.org/licenses/>.
-->

<template>
  <div v-if="currentRouteName === 'pipelines'">
    <div
      :class="store.state.theme === 'dark' ? 'dark-mode dark-theme' : 'light-theme light-mode'"
     class="full-wdith pipeline-list-table">
      <q-table
        data-test="pipeline-list-table"
        ref="qTableRef"
        :rows="filteredPipelines"
        :columns="columns"
        row-key="name"
        :pagination="pagination"
        :filter="filterQuery"
        :filter-method="filterData"
        style="width: 100%"
      >
      <template v-slot:body="props">
        <q-tr
          :data-test="`stream-association-table-${props.row.pipeline_id}-row`"
          :props="props"
          style="cursor: pointer"
          @click="triggerExpand(props)"
        >
        <q-tooltip position="bottom">
                <PipelineView :pipeline="props.row" />
              </q-tooltip>
          <q-td v-if="activeTab == 'scheduled' "  >
            
            <q-btn
              dense
              flat
              size="xs"
              :icon="
                expandedRow != props.row.pipeline_id
                  ? 'expand_more'
                  : 'expand_less'
              "
            />
          </q-td>
          <q-td v-for="col in filterColumns()" :key="col.name " :props="props">

          <template v-if="col.name  !== 'actions'">
            {{ props.row[col.field] }}
          </template>
          <template v-else>
            <!-- Actions Buttons -->
            <q-btn
              :data-test="`pipeline-list-${props.row.name}-pause-start-alert`"
              :icon="props.row.enabled ? outlinedPause : outlinedPlayArrow"
              class="q-ml-xs material-symbols-outlined"
              padding="sm"
              unelevated
              size="sm"
              :color="props.row.enabled ? 'negative' : 'positive'"
              round
              flat
              :title="props.row.enabled ? t('alerts.pause') : t('alerts.start')"
              @click.stop="toggleAlertState(props.row)"
            />
            <q-btn
              :data-test="`pipeline-list-${props.row.name}-update-pipeline`"
              icon="edit"
              class="q-ml-xs"
              padding="sm"
              unelevated
              size="sm"
              round
              flat
              :title="t('alerts.edit')"
              @click.stop="editPipeline(props.row)"
            ></q-btn>
            <q-btn
              :data-test="`pipeline-list-${props.row.name}-delete-pipeline`"
              :icon="outlinedDelete"
              class="q-ml-xs"
              padding="sm"
              unelevated
              size="sm"
              round
              flat
              :title="t('alerts.delete')"
              @click.stop="openDeleteDialog(props.row)"
            ></q-btn>
          </template>
        </q-td>

      
        </q-tr>
        <q-tr v-show="expandedRow === props.row.pipeline_id" :props="props" >
         
          <q-td v-if="props.row?.sql_query"  colspan="100%">

            <div  class="text-left tw-px-2 q-mb-sm  expanded-content">
            <div class="tw-flex tw-items-center q-py-sm  ">
              <strong >SQL Query : <span></span></strong>
            </div>
              <div class="tw-flex tw-items-start  tw-justify-center" >
            
              <div class="scrollable-content  expanded-sql ">
                <pre style="text-wrap: wrap;">{{ props.row?.sql_query  }} </pre>

              </div>
              
              
              </div>
            </div>

          </q-td>
        </q-tr>
      </template>
        <template #no-data>
          <no-data />
        </template>
 
        <template v-slot:body-cell-function="props">
          <q-td :props="props">
            <q-tooltip>
              <pre>{{ props.row.sql }}</pre>
            </q-tooltip>
            <pre style="white-space: break-spaces">{{ props.row.sql }}</pre>
          </q-td>
        </template>
        <template #top="scope">
          <div class="q-table__title" data-test="pipeline-list-title">
            {{ t("pipeline.header") }}
            
          </div>
          <div class="tw-flex tw-items-center report-list-tabs q-ml-auto">

          <app-tabs
                class="q-mr-md "
                :tabs="tabs"
                v-model:active-tab="activeTab"
                @update:active-tab="updateActiveTab"
              />
          <q-input
            data-test="pipeline-list-search-input"
            v-model="filterQuery"
            borderless
            filled
            dense
            class=" q-mb-xs no-border"
            :placeholder="t('pipeline.search')"
          >
            <template #prepend>
              <q-icon name="search" class="cursor-pointer" />
            </template>
          </q-input>
          <q-btn
            data-test="pipeline-list-add-pipeline-btn"
            class="q-ml-md q-mb-xs text-bold no-border"
            padding="sm lg"
            color="secondary"
            no-caps
            :label="t(`pipeline.addPipeline`)"
            :to="{ name: 'createPipeline' }"
          />
        </div>

          <q-table-pagination
            :scope="scope"
            :pageTitle="t('pipeline.header')"
            :position="'top'"
            :resultTotal="resultTotal"
            :perPageOptions="perPageOptions"
            @update:changeRecordPerPage="changePagination"
          />
        </template>

        <template #bottom="scope">
          <q-table-pagination
            :scope="scope"
            :position="'bottom'"
            :resultTotal="resultTotal"
            :perPageOptions="perPageOptions"
            @update:changeRecordPerPage="changePagination"
          />
        </template>
      </q-table>
    </div>
  </div>

  <router-view v-else />

  <q-dialog v-model="showCreatePipeline" position="right" full-height maximized>
    <stream-selection @save="savePipeline" />
  </q-dialog>

  <confirm-dialog
    :title="confirmDialogMeta.title"
    :message="confirmDialogMeta.message"
    @update:ok="confirmDialogMeta.onConfirm()"
    @update:cancel="resetConfirmDialog"
    v-model="confirmDialogMeta.show"
  />
</template>
<script setup lang="ts">
import { ref, onBeforeMount, computed, watch, reactive, onActivated, onMounted } from "vue";
import { useI18n } from "vue-i18n";
import { useRouter } from "vue-router";
import StreamSelection from "./StreamSelection.vue";
import pipelineService from "@/services/pipelines";
import { useStore } from "vuex";
import { useQuasar, type QTableProps  } from "quasar";
import type { QTableColumn } from 'quasar';

import NoData from "../shared/grid/NoData.vue";
import { outlinedDelete , outlinedPause , outlinedPlayArrow } from "@quasar/extras/material-icons-outlined";
import QTablePagination from "@/components/shared/grid/Pagination.vue";
import ConfirmDialog from "@/components/ConfirmDialog.vue";
import useDragAndDrop from "@/plugins/pipelines/useDnD";
import AppTabs from "@/components/common/AppTabs.vue";
import PipelineView from "./PipelineView.vue";

import { filter, update } from "lodash-es";

interface Column {
  name: string;
  field: string;
  label: string;
  align: string;
  sortable?: boolean;
}



const { t } = useI18n();
const router = useRouter();

const qTableRef: any = ref({});

const q = useQuasar();

const filterQuery = ref("");

const showCreatePipeline = ref(false);

const  expandedRow : any = ref( []); // Array to track expanded rows

const pipelines = ref([]);

const store = useStore();
const isEnabled = ref(false);

const { pipelineObj } = useDragAndDrop();

watch(
  () => router.currentRoute.value,
  async () => {
    await getPipelines();
    updateActiveTab();
  },
);

const confirmDialogMeta: any = ref({
  show: false,
  title: "",
  message: "",
  data: null,
  onConfirm: () => {},
});
const activeTab = ref("all");
const filteredPipelines : any = ref([]);
const columns = ref<Column[]>([]);

const tabs = reactive ([
{
    label: "All",
    value: "all",
  },
  {
    label: "Realtime",
    value: "realtime",
  },
  {
    label: "Scheduled",
    value: "scheduled",
  },
]);

const perPageOptions: any = [
  { label: "5", value: 5 },
  { label: "10", value: 10 },
  { label: "20", value: 20 },
  { label: "50", value: 50 },
  { label: "100", value: 100 },
  { label: "All", value: 0 },
];
const resultTotal = ref<number>(0);
const maxRecordToReturn = ref<number>(100);
const selectedPerPage = ref<number>(20);
const pagination: any = ref({
  rowsPerPage: 20,
});
const changePagination = (val: { label: string; value: any }) => {
  selectedPerPage.value = val.value;
  pagination.value.rowsPerPage = val.value;
  qTableRef.value?.setPagination(pagination.value);
};

const currentRouteName = computed(() => {
  return router.currentRoute.value.name;
});

const filterColumns   = () : Column[] => {
  if(activeTab.value === "realtime" || activeTab.value === "all"){
    return columns.value;
  }

  return columns.value.slice(1);
};

const updateActiveTab = () => {
  if (activeTab.value === "all") {
    filteredPipelines.value = pipelines.value.map((pipeline : any, index : any) => ({
      ...pipeline,
      "#": index + 1,
    }));
    filteredPipelines.value = pipelines.value;
    resultTotal.value = pipelines.value.length;
    columns.value = getColumnsForActiveTab(activeTab.value);
    return;
  }




  filteredPipelines.value = pipelines.value
    .filter((pipeline : any) => pipeline.source.source_type === activeTab.value)
    .map((pipeline : any, index) => ({
      ...pipeline,
      "#": index + 1,
    }));

  resultTotal.value = filteredPipelines.value.length;
  columns.value = getColumnsForActiveTab(activeTab.value);

};


const toggleAlertState = (row : any) =>{
  row.enabled = !row.enabled;
  pipelineService.toggleState(store.state.selectedOrganization.identifier,row.pipeline_id,row.enabled).then((response) => {
    const message = row.enabled 
    ? `${row.name} state resumed successfully` 
    : `${row.name} state paused successfully`;
    q.notify({
      message: message,
      color: "positive",
      position: "bottom",
      timeout: 3000,
    });
  }).catch((error) => {
    q.notify({
      message: error.response?.data?.message || "Error while updating pipeline state",
      color: "negative",
      position: "bottom",
      timeout: 3000,
    });
  });
}

const triggerExpand = (props : any) =>{
  if (expandedRow.value === props.row.pipeline_id) {
      expandedRow.value = null;
    } else {
      // Otherwise, expand the clicked row and collapse any other row
      expandedRow.value = props.row.pipeline_id;
  }
}

const editingPipeline = ref<any | null>(null);


// const updateActiveTab = (tab: string) => {
//   isRealTime.value = tab === "realTime";
// };


const getColumnsForActiveTab = (tab : any) => {
  let realTimeColumns = [
  { name: "#", label: "#", field: "#", align: "left" },

  { name: "name", field: "name", label: t("common.name"), align: "left", sortable: true },
    { name: "stream_name", field: "stream_name", label: t("alerts.stream_name"), align: "left", sortable: true },
    { name: "stream_type", field: "stream_type", label: t("alerts.streamType"), align: "left", sortable: true },
  ];

  let scheduledColumns = [
    { name: "#", label: "#", field: "#", align: "left" },

    { name: "name", field: "name", label: t("common.name"), align: "left", sortable: true },
    { name: "stream_type", field: "stream_type", label: "Stream Type", align: "left", sortable: true },
    { name: "frequency", field: "frequency", label: "Frequency", align: "left", sortable: true },
    { name: "period", field: "period", label: "Period", align: "left", sortable: true },
    { name: "silence", field: "silence", label: "Silence", align: "left", sortable: true },
    { name: "cron", field: "cron", label: "Cron", align: "left", sortable: false },
    { name: "sql_query", field: "sql_query", label: "SQL Query", align: "left", sortable: false
      ,
      style: "white-space: no-wrap; max-width: 200px; overflow: hidden; text-overflow: ellipsis;"

     },
  ];

  const actionsColumn = {
    name: "actions",
    field: "actions",
    label: t("alerts.actions"),
    align: "center",
    sortable: false,
  };
if(tab === "all"){

  
  const allColumns = [ ...scheduledColumns, actionsColumn];
  allColumns.splice(2,0 , { name: "type", field: "type", label: 'Type', align: "left", sortable: true });

  allColumns.splice(3,0 , { name: "stream_name", field: "stream_name", label: t("alerts.stream_name"), align: "left", sortable: true });

  return allColumns;
}
  return tab === "realtime"
    ? [ ...realTimeColumns, actionsColumn]
    : [ ...scheduledColumns, actionsColumn];
};


onMounted(async () => {
      await getPipelines(); // Ensure pipelines are fetched before updating
      updateActiveTab();
    });

const createPipeline = () => {
  showCreatePipeline.value = true;
};

const getPipelines = async () => {
      try {
        const response = await pipelineService.getPipelines(store.state.selectedOrganization.identifier);
        pipelines.value = [];
        // resultTotal.value = response.data.list.length;
        pipelines.value = response.data.list.map((pipeline : any, index : any) => {
          const updatedEdges = pipeline.edges.map((edge : any) => ({
            ...edge,
            markerEnd: {
              type: "arrowclosed"
            },
            updatable: true 
          }));
          pipeline.type = pipeline.source.source_type;
          if (pipeline.source.source_type === 'realtime') {
            pipeline.stream_name = pipeline.source.stream_name;
            pipeline.stream_type = pipeline.source.stream_type;
          } else {
            pipeline.stream_type = pipeline.source.stream_type;
            pipeline.frequency = pipeline.source.trigger_condition.frequency + " Mins";
            pipeline.period = pipeline.source.trigger_condition.period + " Mins";
            pipeline.silence = pipeline.source.trigger_condition.silence + " Mins";
            pipeline.cron = pipeline.cron && pipeline.cron !== "" ? pipeline.source.trigger_condition.cron : 'False';
            pipeline.sql_query = pipeline.source.query_condition.sql;
          }

          pipeline.edges = updatedEdges;
          return {
            ...pipeline,
            "#": index + 1,
          };
<<<<<<< HEAD
        });
      } catch (error) {
        console.error(error);
      }
    };
const editPipeline = (pipeline: any) => {
  pipeline.nodes.forEach((node : any) => {
    node.type = node.io_type;
  });
=======
        }
      );
    })
    .catch((error) => {
      console.error(error);
    });
};
>>>>>>> 9ace66ac

  pipelineObj.currentSelectedPipeline = pipeline;
  pipelineObj.pipelineWithoutChange = pipeline;
  router.push({
    name: "pipelineEditor",
    query: {
      id: pipeline.pipeline_id,
      name: pipeline.name,
      stream: pipeline.stream_name,
      stream_type: pipeline.stream_type,
      org_identifier: store.state.selectedOrganization.identifier,
    },
  });
};

const openDeleteDialog = (pipeline: any) => {
  confirmDialogMeta.value.show = true;
  confirmDialogMeta.value.title = t("pipeline.deletePipeline");
  confirmDialogMeta.value.message =
    "Are you sure you want to delete this pipeline?";
  confirmDialogMeta.value.onConfirm = deletePipeline;
  confirmDialogMeta.value.data = pipeline;
};

const savePipeline = (data: any) => {
  const dismiss = q.notify({
    message: "saving pipeline...",
    position: "bottom",
    spinner: true,
  });

  pipelineService
    .createPipeline({
      ...data,
      org_identifier: store.state.selectedOrganization.identifier,
    })
    .then(() => {
      getPipelines();
      showCreatePipeline.value = false;
      q.notify({
        message: "Pipeline created successfully",
        color: "positive",
        position: "bottom",
        timeout: 3000,
      });
    })
    .catch((error) => {
      q.notify({
        message: error.response?.data?.message || "Error while saving pipeline",
        color: "negative",
        position: "bottom",
        timeout: 3000,
      });
    })
    .finally(() => {
      dismiss();
    });
};

const deletePipeline = async () => {
  const dismiss = q.notify({
    message: "deleting pipeline...",
    position: "bottom",
    spinner: true,
  });
  const { pipeline_id} = confirmDialogMeta.value.data;
  const org_id = store.state.selectedOrganization.identifier;
  pipelineService
    .deletePipeline({
      pipeline_id,
      org_id
    })
    .then(async () => {
      await getPipelines();
      updateActiveTab();
      q.notify({
        message: "Pipeline deleted successfully",
        color: "positive",
        position: "bottom",
        timeout: 3000,
      });
    })
    .catch((error) => {
      q.notify({
        message: error.response?.data?.message || "Error while saving pipeline",
        color: "negative",
        position: "bottom",
        timeout: 3000,
      });
    })
    .finally(() => {
      getPipelines();
      updateActiveTab(); 
         dismiss();
    });

  resetConfirmDialog();
};

const resetConfirmDialog = () => {
  confirmDialogMeta.value.show = false;
  confirmDialogMeta.value.title = "";
  confirmDialogMeta.value.message = "";
  confirmDialogMeta.value.onConfirm = () => {};
  confirmDialogMeta.value.data = null;
};

const filterData = (rows: any, terms: any) => {
  var filtered = [];
  terms = terms.toLowerCase();
  for (var i = 0; i < rows.length; i++) {
    if (rows[i]["name"].toLowerCase().includes(terms)) {
      filtered.push(rows[i]);
    }
  }
  return filtered;
};
</script>
<style lang="scss" scoped>
.pipeline-list-table {
  th:last-child,
  td:last-child {
    position: sticky;
    right: 0;
    z-index: 1;
    box-shadow: -4px 0px 4px 0 rgba(0, 0, 0, 0.1);
    width: 100px;
    
  }
}

.dark-theme {
  th:last-child,
  td:last-child {
    background: var(--q-dark);
    box-shadow: -4px 0px 4px 0 rgba(144, 144, 144, 0.1);
    width: 100px;


  }
}

.light-theme {

  th:last-child,
  td:last-child {
    background: #ffffff;
    width: 100px;

  }
}
.dark-mode {
  background-color: $dark-page;

  .report-list-tabs {
    height: fit-content;

    :deep(.rum-tabs) {
      border: 1px solid #464646;
    }

    :deep(.rum-tab) {
      &:hover {
        background: #464646;
      }

      &.active {
        background: #5960b2;
        color: #ffffff !important;
      }
    }
  }
}
  .report-list-tabs {
  height: fit-content;

  :deep(.rum-tabs) {
    border: 1px solid #eaeaea;
    height: fit-content;
    border-radius: 4px;
    overflow: hidden;
  }

  :deep(.rum-tab) {
    width: fit-content !important;
    padding: 4px 12px !important;
    border: none !important;

    &:hover {
      background: #eaeaea;
    }

    &.active {
      background: #5960b2;
      color: #ffffff !important;
    }
  }
}

.expanded-content {
  padding: 0  3rem;
  max-height: 100vh; /* Set a fixed height for the container */
  overflow: hidden; /* Hide overflow by default */
}

.scrollable-content {
  width: 100%; /* Use the full width of the parent */
  overflow-y: auto; /* Enable vertical scrolling for long content */
  padding: 10px; /* Optional: padding for aesthetics */
  border: 1px solid #ddd; /* Optional: border for visibility */
  height: 100%;
  max-height: 200px;
   /* Use the full height of the parent */
  text-wrap: normal;
  background-color: #e8e8e8;
  color: black;
}
.expanded-sql{
  border-left: #7A54A2 3px solid;
}


:deep(.pipeline-list-table thead th:last-child) {
  position: sticky;
  right: 0;
    z-index: 1;
    box-shadow: -4px 0px 4px 0 rgba(0, 0, 0, 0.1);
    width: 100px;
}

:deep(.dark-theme.pipeline-list-table thead th:last-child) {
  background: var(--q-dark);
}
:deep(.light-theme.pipeline-list-table thead th:last-child) {
  background: #ffffff;
}




</style><|MERGE_RESOLUTION|>--- conflicted
+++ resolved
@@ -481,7 +481,6 @@
             ...pipeline,
             "#": index + 1,
           };
-<<<<<<< HEAD
         });
       } catch (error) {
         console.error(error);
@@ -491,15 +490,6 @@
   pipeline.nodes.forEach((node : any) => {
     node.type = node.io_type;
   });
-=======
-        }
-      );
-    })
-    .catch((error) => {
-      console.error(error);
-    });
-};
->>>>>>> 9ace66ac
 
   pipelineObj.currentSelectedPipeline = pipeline;
   pipelineObj.pipelineWithoutChange = pipeline;
