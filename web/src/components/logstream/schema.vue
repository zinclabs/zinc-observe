--- conflicted
+++ resolved
@@ -36,6 +36,7 @@
       </div>
     </q-card-section>
     <q-separator />
+
 
     <q-card-section class="q-ma-none q-pa-none">
       <q-form ref="updateSettingsForm" @submit.prevent="onSubmit">
@@ -251,7 +252,6 @@
                   @update:active-tab="updateActiveTab"
                 />
               </div>
-<<<<<<< HEAD
           </div>
           <div class="flex justify-between items-center full-width q-mb-md">
             <div>
@@ -281,27 +281,11 @@
                 debounce="1"
                 :placeholder="t('search.searchField')"
               >
-=======
-
-                <div class="flex items-center tw-gap-4">
-                <q-input
-                data-test="schema-field-search-input"
-                v-model="filterField"
-                data-cy="schema-index-field-search-input"
-                  filled
-                borderless
-                dense
-                debounce="1"
-                :placeholder="t('search.searchField')"
-              >
-
->>>>>>> 44661369
                 <template #prepend>
                   <q-icon name="search" />
                 </template>
               </q-input>
               <q-btn
-<<<<<<< HEAD
                 color="primary"
                 data-test="schema-add-fields-title"
                 @click="openDialog"
@@ -350,55 +334,6 @@
                   @remove="removeSchemaField"
                 />
               </q-card-section>
-=======
-              color="primary"
-              data-test="schema-add-fields-title"
-              @click="openDialog"
-              class="font-weight-bold"
-            >
-              Add Field(s)
-            </q-btn>
-            </div>    
-            </div>
-            <div class="q-mb-md" v-if="isDialogOpen">
-              <q-card class="add-fields-card" >
-          
-          <!-- Header Section -->
-                <q-card-section>
-                  <div class="tw-flex tw-justify-between tw-items-center">
-                    <div class="text-h6">Add Field(s)</div>
-                    <div>
-                      <q-btn
-                        data-test="add-stream-cancel-btn"
-                        icon="close"
-                        class="q-my-sm text-bold q-mr-md"
-                        text-color="light-text"
-                        padding="sm md"
-                        no-caps
-                        dense
-                        flat
-                        @click="closeDialog"
-                      />
-                    </div>
-                  </div>
-                </q-card-section>
-                <!-- Main Content (Scrollable if necessary) -->
-                <q-card-section class="q-pa-none" style="flex: 1; overflow-y: auto;">
-                  <StreamFieldsInputs
-                    :fields="newSchemaFields"
-                    :showHeader="false"
-                    :isInSchema = 'true'
-                    :visibleInputs="{
-                      name: true,
-                      type: false,
-                      index_type: false,
-                    }"
-                    @add="addSchemaField"
-                    @remove="removeSchemaField"
-                  />
-                </q-card-section>
-
->>>>>>> 44661369
             </q-card>
           </div>
 
@@ -427,29 +362,16 @@
               :rows-per-page-options="[]"
               dense
             >
-<<<<<<< HEAD
               <template v-slot:header="props">
                 <q-tr :props="props">
                   <q-th>
                     <q-checkbox v-model="props.selected" color="primary" />
                   </q-th>
-=======
-            <template v-slot:header="props">
-
-                <q-tr :props="props">
-                  <q-th>
-                      <q-checkbox
-                        v-model="props.selected"
-                        color="primary"
-                      />
-                    </q-th>
->>>>>>> 44661369
                   <q-th
                     v-for="col in props.cols"
                     :key="col.name"
                     :props="props"
                   >
-<<<<<<< HEAD
                     <span v-if="col.icon">
                       <q-icon color="primary" :name="outlinedPerson"></q-icon>
                       <q-icon color="primary" :name="outlinedSchema"></q-icon>
@@ -461,21 +383,6 @@
                 </q-tr>
               </template>
               <template v-slot:header-selection="scope">
-=======
-                  <span v-if="col.icon" >
-                    <q-icon color="primary" :name="outlinedPerson"></q-icon>
-                    <q-icon color="primary" :name="outlinedSchema"></q-icon>
-
-                </span>
-                <span v-else>
-                  {{ col.label }}
-                </span>
-                
-                </q-th>
-              </q-tr>
-          </template>
-          <template v-slot:header-selection="scope">
->>>>>>> 44661369
                 <q-td class="text-center">
                   <q-checkbox
                     v-if="
@@ -521,42 +428,6 @@
                   <q-icon color="primary" :name="outlinedPerson"></q-icon>
                   <q-icon color="primary" :name="outlinedSchema"></q-icon>
                 </q-td>
-<<<<<<< HEAD
-                <q-td v-else> </q-td>
-              </template>
-              <template v-slot:body-cell-index_type="props">
-                <q-td data-test="schema-stream-index-select">
-                  <q-select
-                    v-if="
-                      !(
-                        props.row.name ==
-                          store.state.zoConfig.timestamp_column ||
-                        props.row.name == allFieldsName
-                      )
-                    "
-                    v-model="props.row.index_type"
-                    :options="streamIndexType"
-                    :popup-content-style="{ textTransform: 'capitalize' }"
-                    color="input-border"
-                    bg-color="input-bg"
-                    class="stream-schema-index-select q-py-xs fit q-pa-xs"
-                    size="xs"
-                    :option-disable="
-                      (_option) => disableOptions(props.row, _option)
-                    "
-                    multiple
-                    :max-values="2"
-                    map-options
-                    emit-value
-                    autoclose
-                    clearable
-                    stack-label
-                    outlined
-                    filled
-                    dense
-                    style="min-width: 300px; max-width: 300px"
-                    @update:model-value="markFormDirty(props.row.name, 'fts')"
-=======
                 <q-td v-else>
 
                   </q-td>
@@ -612,7 +483,6 @@
 
 
 
-
             </div>
           </div>
           <!-- red button tab -->
@@ -664,58 +534,10 @@
                     :data-test="`schema-stream-delete-${scope.row.name}-field-fts-key-checkbox`"
                     v-model="scope.selected"
                     size="sm"
->>>>>>> 44661369
                   />
                 </q-td>
               </template>
 
-<<<<<<< HEAD
-              <template #bottom="scope">
-                <QTablePagination
-                  :scope="scope"
-                  :position="'bottom'"
-                  :resultTotal="resultTotal"
-                  :perPageOptions="perPageOptions"
-                  @update:changeRecordPerPage="changePagination"
-                />
-              </template>
-            </q-table>
-
-
-
-            </div>
-          </div>
-          <!-- red button tab -->
-          <div v-else>
-          <div class="q-mt-md">
-            <div class="mapping-warning-msg q-mb-sm" style="width: fit-content;" >
-              <span style="font-weight: 600;">
-              <q-icon name="info" class="q-mr-xs" size="16px" />
-              An additional {VALUE_FROM_CONFIG}10-day extension will be applied to the selected date ranges.</span>
-            </div>
-
-            <div class="text-center q-mt-sm tw-flex items-center ">
-             <span class="text-bold"> Select Date</span>
-              <date-time class="q-ml-sm" @on:date-change="dateChangeValue" :show-relative="false" :minDate="minDate" />
-            </div>
-
-            <div
-              class="q-mt-md"
-              style="margin-bottom: 30px"
-            >
-              <q-table
-              ref="qTable"
-                :row-key="(row,index) => 'tr_' + row.index "
-                data-test="schema-log-stream-field-mapping-table"
-                :rows="redBtnRows"
-                :columns="redBtnColumns"
-                :pagination="pagination"
-                selection="multiple"
-                v-model:selected="selectedDateFields"
-                class="q-table"
-                id="schemaFieldList"
-                :rows-per-page-options="[]"
-=======
                 <template #bottom="scope">
                   <QTablePagination
                     :scope="scope"
@@ -765,46 +587,11 @@
                 text-color="red"
                 padding="sm md"
                 no-caps
->>>>>>> 44661369
                 dense
+                flat
+                style="border: 1px red solid;"
+                @click="confirmQueryModeChangeDialog = true"
               >
-<<<<<<< HEAD
-
-              <template v-slot:header-selection="scope">
-                <q-td class="text-center">
-                  <q-checkbox
-                    :data-test="`schema-stream-delete-${scope.name}-field-fts-key-checkbox`"
-                    v-model="scope.selected"
-                    size="sm"
-                  />
-                </q-td>
-              </template>
-
-              <template v-slot:body-selection="scope">
-                <q-td class="text-center q-td--no-hover">
-                  <q-checkbox
-                    :data-test="`schema-stream-delete-${scope.row.name}-field-fts-key-checkbox`"
-                    v-model="scope.selected"
-                    size="sm"
-                  />
-                </q-td>
-              </template>
-
-                <template #bottom="scope">
-                  <QTablePagination
-                    :scope="scope"
-                    :position="'bottom'"
-                    :resultTotal="redBtnRows.length"
-                    :perPageOptions="perPageOptions"
-                    @update:changeRecordPerPage="changePagination"
-                  />
-                </template>
-              </q-table>
-
-
-
-
-=======
               <span class="flex items-center tw-gap-1">
                 <q-icon size="14px" :name="outlinedDelete" />
                 {{   t('logStream.delete') }}
@@ -835,88 +622,10 @@
                 type="submit"
                 no-caps
               />
->>>>>>> 44661369
             </div>
 
             </div>
           </div>
-<<<<<<< HEAD
-            <!-- floating footer for the table -->
-            <div
-              :class="
-                store.state.theme === 'dark' ? 'dark-theme' : 'light-theme'
-              "
-              class="floating-buttons q-px-md q-py-xs"
-            >
-              <div v-if="indexData.schema.length > 0" class="q-mt-sm">
-                <span class="q-px-sm q-py-md"
-                  ><strong> {{ selectedFields.length }}</strong> fields
-                  selected</span
-                >
-                <q-btn
-                  v-if="isSchemaEvolutionEnabled"
-                  data-test="schema-add-field-button"
-                  class="q-my-sm no-border text-bold q-mr-md"
-                  padding="sm md"
-                  color="primary"
-                  no-caps
-                  v-bind:disable="!selectedFields.length"
-                  @click="updateDefinedSchemaFields"
-                >
-                  <span class="flex items-center justify-start q-mr-sm">
-                    <q-icon size="14px" :name="outlinedPerson" />
-                    <q-icon size="14px" :name="outlinedSchema" />
-                  </span>
-                  {{
-                    activeTab === "schemaFields"
-                      ? t("logStream.removeSchemaField")
-                      : t("logStream.addSchemaField")
-                  }}
-                </q-btn>
-                <q-btn
-                  v-bind:disable="!selectedFields.length"
-                  data-test="schema-delete-button"
-                  class="q-my-sm text-bold btn-delete"
-                  text-color="red"
-                  padding="sm md"
-                  no-caps
-                  dense
-                  flat
-                  style="border: 1px red solid"
-                  @click="confirmQueryModeChangeDialog = true"
-                >
-                  <span class="flex items-center tw-gap-1">
-                    <q-icon size="14px" :name="outlinedDelete" />
-                    {{ t("logStream.delete") }}
-                  </span>
-                </q-btn>
-                <q-btn
-                  v-close-popup="true"
-                  data-test="schema-cancel-button"
-                  class="q-my-sm text-bold float-right q-ml-md btn-delete"
-                  :label="t('logStream.cancel')"
-                  text-color="red"
-                  padding="sm md"
-                  no-caps
-                  dense
-                  flat
-                  style="border: 1px red solid"
-                />
-                <q-btn
-                  v-bind:disable="!formDirtyFlag"
-                  data-test="schema-update-settings-button"
-                  :label="t('logStream.updateSettings')"
-                  class="q-my-sm text-bold no-border q-ml-md float-right"
-                  color="secondary"
-                  padding="sm xl"
-                  type="submit"
-                  no-caps
-                />
-              </div>
-            </div>
-          </div>
-=======
->>>>>>> 44661369
         </div>
       </q-form>
       <br /><br /><br />
@@ -952,19 +661,13 @@
 import AppTabs from "@/components/common/AppTabs.vue";
 
 import QTablePagination from "@/components/shared/grid/Pagination.vue";
-<<<<<<< HEAD
 import {
   outlinedSchema,
   outlinedPerson,
   outlinedDelete,
 } from "@quasar/extras/material-icons-outlined";
-=======
-import { outlinedSchema,outlinedPerson,outlinedDelete } from "@quasar/extras/material-icons-outlined";
 
 import DateTime from '@/components/DateTime.vue'
-
-
->>>>>>> 44661369
 
 import DateTime from '@/components/DateTime.vue'
 
@@ -1077,12 +780,73 @@
   }))
 );
 
-<<<<<<< HEAD
+    const minDate = ref(null);
+    const selectedDateFields = ref([]);
+    const redBtnRows = ref(
+  [
+    {
+      "start_time": "2024-12-06T16:44:43+05:30",
+      "end_time": "2024-12-06T13:44:43+05:30",
+    },
+    {
+      "start_time": "2024-12-06T11:44:43+05:30",
+      "end_time": "2024-12-06T10:44:43+05:30",
+    },
+    {
+      "start_time": "2024-12-06T09:44:43+05:30",
+      "end_time": "2024-12-06T08:44:43+05:30",
+    },
+    {
+      "start_time": "2024-12-06T10:44:43+05:30",
+      "end_time": "2024-12-06T12:44:43+05:30",
+    },
+    {
+      "start_time": "2024-12-06T12:44:43+05:30",
+      "end_time": "2024-12-06T11:44:43+05:30",
+    },
+    {
+      "start_time": "2024-12-06T13:44:43+05:30",
+      "end_time": "2024-12-06T12:44:43+05:30",
+    },
+    {
+      "start_time": "2024-12-06T10:44:43+05:30",
+      "end_time": "2024-12-06T09:44:43+05:30",
+    },
+    {
+      "start_time": "2024-12-06T16:44:43+05:30",
+      "end_time": "2024-12-06T13:44:43+05:30",
+    },
+    {
+      "start_time": "2024-12-06T11:44:43+05:30",
+      "end_time": "2024-12-06T10:44:43+05:30",
+    },
+    {
+      "start_time": "2024-12-06T09:44:43+05:30",
+      "end_time": "2024-12-06T08:44:43+05:30",
+    },
+    {
+      "start_time": "2024-12-06T10:44:43+05:30",
+      "end_time": "2024-12-06T12:44:43+05:30",
+    },
+    {
+      "start_time": "2024-12-06T12:44:43+05:30",
+      "end_time": "2024-12-06T11:44:43+05:30",
+    },
+    {
+      "start_time": "2024-12-06T13:44:43+05:30",
+      "end_time": "2024-12-06T12:44:43+05:30",
+    },
+    {
+      "start_time": "2024-12-06T10:44:43+05:30",
+      "end_time": "2024-12-06T09:44:43+05:30",
+    }
+  ].map((row, index) => ({
+    ...row,
+    index: index + 1,  // Add index starting from 1
+  }))
+);
+
     const newSchemaFields = ref([]);
-=======
-    const newSchemaFields = ref([
-    ]);
->>>>>>> 44661369
     const activeTab = ref("allFields");
     const activeMainTab = ref("schemaSettings");
     let previousSchemaVersion: any = null;
@@ -1098,12 +862,6 @@
       { label: "All", value: 0 },
     ];
 
-<<<<<<< HEAD
-=======
-
-
-
->>>>>>> 44661369
     const changePagination = (val: { label: string; value: any }) => {
       selectedPerPage.value = val.value;
       pagination.value.rowsPerPage = val.value;
@@ -1808,11 +1566,51 @@
       } else {
         resultTotal.value = streamResponse.schema?.length;
       }
-<<<<<<< HEAD
-    };
-=======
-    }
->>>>>>> 44661369
+    };
+    function convertUnixToQuasarFormat(unixMicroseconds: any) {
+      if (!unixMicroseconds) return "";
+      const unixSeconds = unixMicroseconds / 1e6;
+      const dateToFormat = new Date(unixSeconds * 1000);
+      const formattedDate = dateToFormat.toISOString();
+      return date.formatDate(formattedDate, "YYYY-MM-DDTHH:mm:ssZ");
+    } 
+    const dateChangeValue = (value) => {
+      if(value.relativeTimePeriod == null){      
+        redBtnRows.value.push(
+        {
+          "start_time": convertUnixToQuasarFormat(value.startTime),
+          "end_time": convertUnixToQuasarFormat(value.endTime),
+        }
+      )
+      q.notify({
+              color: "positive",
+              message: "Date added Successfully",
+              timeout: 2000,
+            });
+      
+      }
+    };
+    const calculateDateRange = () => {
+    const today = new Date();
+    const thirtyDaysAgo = new Date(today);
+    thirtyDaysAgo.setDate(today.getDate() - dataRetentionDays.value); // Adjust to the desired number of days (10 days in this case)
+
+  // If no min/max date is provided, default to 30 days ago and today
+      const formattedDate = timestampToTimezoneDate (
+        new Date().getTime(), // Current timestamp
+        store.state.timezone, // Get the timezone from the store
+        "yyyy/MM/dd" // Desired format
+      );
+      // Format minDate using timestampToTimezoneDate for a custom format
+      minDate.value = timestampToTimezoneDate(
+        thirtyDaysAgo.getTime(),
+        store.state.timezone,
+        "yyyy/MM/dd" // Desired format
+      );
+  };
+
+
+
     function convertUnixToQuasarFormat(unixMicroseconds: any) {
       if (!unixMicroseconds) return "";
       const unixSeconds = unixMicroseconds / 1e6;
