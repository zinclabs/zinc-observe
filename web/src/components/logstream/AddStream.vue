--- conflicted
+++ resolved
@@ -19,6 +19,7 @@
     class="q-pt-md"
     :class="store.state.theme === 'dark' ? 'bg-dark' : 'bg-white'"
   >
+    <div class="add-stream-header row items-center no-wrap q-px-md">
     <div class="add-stream-header row items-center no-wrap q-px-md">
       <div class="col">
         <div class="text-body1 text-bold" data-test="add-stream-title">
@@ -143,13 +144,10 @@
 ];
 
 const emits = defineEmits(["streamAdded", "close","added:stream-aded"]);
-<<<<<<< HEAD
 const props = defineProps<{
   isInPipeline: boolean;
 }>();
 
-=======
->>>>>>> 29ec851a
 
 const { addStream, getStream, getUpdatedSettings } = useStreams();
 
@@ -246,6 +244,8 @@
     });
 
     emits("added:stream-aded", streamInputs.value);
+
+    emits("added:stream-aded", streamInputs.value);
 };
 
 const getStreamPayload = () => {
