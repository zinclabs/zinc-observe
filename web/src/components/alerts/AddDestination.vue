--- conflicted
+++ resolved
@@ -311,18 +311,6 @@
 import { isValidResourceName } from "@/utils/zincutils";
 import AppTabs from "@/components/common/AppTabs.vue";
 
-<<<<<<< HEAD
-const props = withDefaults(
-  defineProps<{
-    templates: Template[] | [];
-    destination: DestinationPayload | null;
-    isAlerts: boolean;
-  }>(),
-  {
-    isAlerts: true,
-  }
-);
-=======
 const props = defineProps({
   templates: {
     type: Array as PropType<Template[]>,
@@ -337,7 +325,6 @@
     default: true
   }
 });
->>>>>>> 2d8d7b42
 const emit = defineEmits(["get:destinations", "cancel:hideform"]);
 const q = useQuasar();
 const apiMethods = ["get", "post", "put"];
@@ -351,7 +338,7 @@
   template: "",
   headers: {},
   emails: "",
-  type: props.isAlerts ? "http" : "remote_pipeline",
+  type: "http",
 });
 const isUpdatingDestination = ref(false);
 
@@ -475,15 +462,9 @@
       .map((email: string) => email.trim());
   }
 
-<<<<<<< HEAD
-  if (!props.isAlerts) {
-    payload["type"] = "remote_pipeline";
-  }
-=======
   // if (!props.isAlerts) {
   //   payload["type"] = "remote_pipeline";
   // }
->>>>>>> 2d8d7b42
 
   if (isUpdatingDestination.value) {
     destinationService
