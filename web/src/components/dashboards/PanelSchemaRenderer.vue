--- conflicted
+++ resolved
@@ -87,12 +87,8 @@
               ? panelData
               : { options: { backgroundColor: 'transparent' } }
           "
-<<<<<<< HEAD
+          :height="chartPanelHeight"
           @updated:data-zoom="onDataZoom"
-=======
-          :height="chartPanelHeight"
-          @updated:data-zoom="$emit('updated:data-zoom', $event)"
->>>>>>> cf5e9983
           @error="errorDetail = $event"
           @click="onChartClick"
         />
