--- conflicted
+++ resolved
@@ -750,11 +750,7 @@
     const errorData = ref("");
     const onError = (error: any) => {
       errorData.value = typeof error === "string" ? error : error?.value;
-<<<<<<< HEAD
-    }
-=======
-    };
->>>>>>> 9dc3e35b
+    };
 
     return {
       props,
@@ -785,15 +781,11 @@
       onRefreshPanel,
       variablesDataUpdated,
       onError,
-<<<<<<< HEAD
-      errorData
-=======
       errorData,
       isPanelLoading,
       handleLoadingStateChange,
       limitNumberOfSeriesWarningMessage,
       handleLimitNumberOfSeriesWarningMessageUpdate,
->>>>>>> 9dc3e35b
     };
   },
   methods: {
