--- conflicted
+++ resolved
@@ -45,11 +45,7 @@
       <q-separator />
       <div>
         <q-form ref="updateUserForm" @submit.prevent="onSubmit">
-<<<<<<< HEAD
-          <p class="q-pt-sm tw-truncate">{{t('user.organization')}} : <strong>{{formData.organization}}</strong></p>
-=======
           <!-- <p class="q-pt-sm tw-truncate">{{t('user.organization')}} : <strong>{{formData.organization}}</strong></p> -->
->>>>>>> a9673837
           <p class="q-pt-sm tw-truncate" v-if="!existingUser">{{t('user.email')}} : <strong>{{formData.email}}</strong></p>
           <p class="q-pt-sm tw-truncate" v-if="(!existingUser && !beingUpdated)">{{t('user.roles')}} : <strong>{{formData.role}}</strong></p>
           <p class="q-pt-sm tw-truncate" v-if="(!existingUser && !beingUpdated && formData?.custom_role?.length)">{{t('user.customRole')}} : <strong>{{formData.custom_role.join(', ')}}</strong></p>
@@ -612,10 +608,6 @@
 </script>
 <style scoped lang="scss">
   .add-user-dialog{
-<<<<<<< HEAD
-    width: 275px;
-=======
     width: 30vw;
->>>>>>> a9673837
   }
 </style>