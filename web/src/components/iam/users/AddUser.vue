--- conflicted
+++ resolved
@@ -160,10 +160,7 @@
               dense
               use-input
               @filter="filterFn"
-<<<<<<< HEAD
-=======
               :disable="filterdOption.length === 0"
->>>>>>> 1dd41f5a
             />
           <div v-if="beingUpdated">
             <q-toggle
