<!-- Copyright 2023 OpenObserve Inc.

This program is free software: you can redistribute it and/or modify
it under the terms of the GNU Affero General Public License as published by
the Free Software Foundation, either version 3 of the License, or
(at your option) any later version.

This program is distributed in the hope that it will be useful
but WITHOUT ANY WARRANTY; without even the implied warranty of
MERCHANTABILITY or FITNESS FOR A PARTICULAR PURPOSE.  See the
GNU Affero General Public License for more details.

You should have received a copy of the GNU Affero General Public License
along with this program.  If not, see <http://www.gnu.org/licenses/>.
-->

<template>
<<<<<<< HEAD
  <q-card class="add-user-dialog column full-height">
    <q-card-section class="q-px-md q-py-md">
=======
  <q-card class="add-user-dialog column full-height ">
    <q-card-section class="q-px-md q-py-md tw-w-full">
>>>>>>> e8553c83
      <div class="row items-center no-wrap">
        <div class="col">
          <div v-if="beingUpdated" class="text-h6">
            {{ t("user.editUser") }}
          </div>
          <div v-else class="text-h6">{{ t("user.add") }}</div>
        </div>
        <div class="col-auto">
          <q-btn
            v-close-popup="true"
            round
            flat
            icon="cancel"
            @click="
              router.push({
                name: 'users',
                query: {
                  org_identifier: store.state.selectedOrganization.identifier,
                },
              })
            "
          />
        </div>
      </div>

      <q-separator />
      <div>
        <q-form ref="updateUserForm" @submit.prevent="onSubmit">
<<<<<<< HEAD
          <p class="q-pt-sm">Organization : <strong>{{formData.organization}}</strong></p>
          <p  class="q-pt-sm" v-if="!existingUser">Email : <strong>{{formData.email}}</strong></p>
          <p  class="q-pt-sm" v-if="(!existingUser && !beingUpdated)">Role : <strong>{{formData.role}}</strong></p>
=======
          <p class="q-pt-sm tw-truncate">{{t('user.organization')}} : <strong>{{formData.organization}}</strong></p>
          <p class="q-pt-sm tw-truncate" v-if="!existingUser">{{t('user.email')}} : <strong>{{formData.email}}</strong></p>
          <p class="q-pt-sm tw-truncate" v-if="(!existingUser && !beingUpdated)">{{t('user.roles')}} : <strong>{{formData.role}}</strong></p>
          <p class="q-pt-sm tw-truncate" v-if="(!existingUser && !beingUpdated && formData?.custom_role?.length)">{{t('user.customRole')}} : <strong>{{formData.custom_role.join(', ')}}</strong></p>
>>>>>>> e8553c83
          <q-input
            v-if="existingUser && !beingUpdated"
            v-model="formData.email"
            :label="t('user.email') + ' *'"
            color="input-border"
            bg-color="input-bg"
            class="q-py-md showLabelOnTop"
            stack-label
            outlined
            filled
            dense
            :rules="[
              (val: any, rules: any) =>
                rules.email(val) || 'Please enter a valid email address',
            ]"
            maxlength="100"
          />

          <div v-if="!beingUpdated && !existingUser">
            <q-input
              :type="isPwd ? 'password' : 'text'"
              v-model="formData.password"
              :label="t('user.password') + ' *'"
              color="input-border"
              bg-color="input-bg"
              class="q-py-md showLabelOnTop"
              stack-label
              outlined
              filled
              dense
              :rules="[
                (val: any) => !!val || 'Field is required',
                (val: any) =>
                  (val && val.length >= 8) ||
                  'Password must be at least 8 characters long',
              ]"
            >
              <template v-slot:append>
                <q-icon
                  :name="isPwd ? 'visibility_off' : 'visibility'"
                  class="cursor-pointer"
                  @click="isPwd = !isPwd"
                />
              </template>
            </q-input>
          </div>

          <q-input
            v-if="!existingUser"
            v-model="formData.first_name"
            :label="t('user.firstName')"
            color="input-border"
            bg-color="input-bg"
            class="q-py-md showLabelOnTop q-mt-sm"
            stack-label
            outlined
            filled
            dense
          />

          <q-input
            v-if="!existingUser"
            v-model="formData.last_name"
            :label="t('user.lastName')"
            color="input-border"
            bg-color="input-bg"
            class="q-py-md showLabelOnTop"
            stack-label
            outlined
            filled
            dense
          />
          <q-select
            v-if="(existingUser || beingUpdated) && (
              (userRole !== 'member' &&
                store.state.userInfo.email !== formData.email) 
            )"
            v-model="formData.role"
            :label="t('user.role') + ' *'"
            :options="roles" 
            color="input-border"
            bg-color="input-bg"
            class="q-pt-md q-pb-md showLabelOnTop"
            emit-value
            map-options
            stack-label
            outlined
            filled
            dense
            :rules="[(val: any) => !!val || 'Field is required']"
            />
          <q-select
              v-if="(existingUser || beingUpdated) && (
                (userRole !== 'member' &&
                  store.state.userInfo.email !== formData.email) 
                )"
              v-model="formData.custom_role"
              :label="t('user.customRole')"
              :options="filterdOption"
              color="input-border"
              bg-color="input-bg"
              class="q-pt-md q-pb-md showLabelOnTop"
              multiple
              emit-value
              map-options
              stack-label
              outlined
              filled
              dense
              use-input
              @filter="filterFn"
            />
          <div v-if="beingUpdated">
            <q-toggle
              v-model="formData.change_password"
              :label="t('user.changePassword')"
              color="input-border"
              bg-color="input-bg"
              class="q-pt-md q-pb-sm showLabelOnTop"
              stack-label
              outlined
              filled
              dense
            />

            <q-input
              v-if="
                formData.change_password &&
                (userRole == 'member' ||
                  store.state.userInfo.email == formData.email)
              "
              :type="isOldPwd ? 'password' : 'text'"
              v-model="formData.old_password"
              :label="t('user.oldPassword') + ' *'"
              color="input-border"
              bg-color="input-bg"
              class="q-py-md showLabelOnTop"
              stack-label
              outlined
              filled
              dense
              :rules="[
                (val: any) => !!val || 'Field is required',
                (val: any) =>
                  (val && val.length >= 8) ||
                  'Password must be at least 8 characters long',
              ]"
            >
              <template v-slot:append>
                <q-icon
                  :name="isOldPwd ? 'visibility_off' : 'visibility'"
                  class="cursor-pointer"
                  @click="isOldPwd = !isOldPwd"
                />
              </template>
            </q-input>

            <q-input
              v-if="formData.change_password"
              :type="isNewPwd ? 'password' : 'text'"
              v-model="formData.new_password"
              :label="t('user.newPassword') + ' *'"
              color="input-border"
              bg-color="input-bg"
              class="q-py-md showLabelOnTop"
              stack-label
              outlined
              filled
              dense
              :rules="[
                (val: any) => !!val || 'Field is required',
                (val: any) =>
                  (val && val.length >= 8) ||
                  'Password must be at least 8 characters long',
              ]"
            >
              <template v-slot:append>
                <q-icon
                  :name="isNewPwd ? 'visibility_off' : 'visibility'"
                  class="cursor-pointer"
                  @click="isNewPwd = !isNewPwd"
                />
              </template>
            </q-input>
          </div>
          <!-- <q-select
            v-if="!beingUpdated && userRole != 'member'"
            v-model="formData.organization"
            :label="t('user.organization') + ' *'"
            emit-value
            :options="organizationOptions"
            color="input-border"
            bg-color="input-bg"
            class="q-pt-md q-pb-md showLabelOnTop q-mt-sm"
            stack-label
            outlined
            :loading="loadingOrganizations"
            filled
            dense
            :rules="[(val: any) => !!val || 'Field is required']"
          /> -->

          <q-input
            v-if="
              !beingUpdated &&
              userRole != 'member' &&
              formData.organization == 'other'
            "
            v-model="formData.other_organization"
            :label="t('user.otherOrganization')"
            color="input-border"
            bg-color="input-bg"
            class="q-py-md showLabelOnTop q-mt-sm"
            stack-label
            outlined
            filled
            dense
            :rules="[
              (val: any) =>
                /^[a-zA-Z][a-zA-Z0-9_-]*$/.test(val) ||
                'Input must start with a letter and be alphanumeric _ or -',
            ]"
            maxlength="100"
          />

          <div class="flex justify-end q-mt-md">
            <q-btn
              v-close-popup="true"
              class="q-mb-md text-bold"
              :label="t('user.cancel')"
              text-color="light-text"
              padding="sm md"
              no-caps
              @click="$emit('cancel:hideform')"
            />
            <q-btn
              :label="t('user.save')"
              class="q-mb-md text-bold no-border q-ml-md"
              color="secondary"
              padding="sm xl"
              type="submit"
              no-caps
            />
          </div>
        </q-form>
      </div>
    </q-card-section>
  </q-card>
  <q-dialog v-model="logout_confirm" persistent>
    <q-card>
      <q-card-section class="row items-center">
        <q-avatar icon="info" color="primary" text-color="white" />
        <span class="q-ml-sm"
          >As you've chosen to change your password, you'll be automatically
          logged out.</span
        >
      </q-card-section>

      <q-card-actions align="right">
        <q-btn flat label="Ok" color="primary" @click="signout" />
      </q-card-actions>
    </q-card>
  </q-dialog>
</template>

<script lang="ts">
import { defineComponent, ref, onActivated, onBeforeMount, watch } from "vue";
import { useI18n } from "vue-i18n";
import { useStore } from "vuex";
import { useRouter } from "vue-router";
import { useQuasar } from "quasar";
import userServiece from "@/services/users";
import {
  getImageURL,
  useLocalCurrentUser,
  useLocalUserInfo,
  getLogoutURL,
  invlidateLoginData,
} from "@/utils/zincutils";
import config from "@/aws-exports";

const defaultValue: any = () => {
  return {
    org_member_id: "",
    role: "admin",
    first_name: "",
    last_name: "",
    email: "",
    old_password: "",
    new_password: "",
    change_password: false,
    organization: "",
    other_organization: "",
  };
};

export default defineComponent({
  name: "ComponentAddUpdateUser",
  props: {
    modelValue: {
      type: Object,
      default: () => defaultValue(),
    },
    isUpdated: {
      type: Boolean,
      default: false,
    },
    userRole: {
      type: String,
      default: "admin",
    },
    roles: {
      type: Array,
      default: () => [
        {
          label: "Admin",
          value: "admin",
        },
      ],
    },
    customRoles: {
      type: Array,
      default: () => [],
    },
  },
  emits: ["update:modelValue", "updated", "cancel:hideform"],
  setup(props) {
    const store: any = useStore();
    const router: any = useRouter();
    const { t } = useI18n();
    const $q = useQuasar();
    const formData: any = ref(defaultValue());
    const existingUser = ref(true);
    const beingUpdated: any = ref(false);
    const userForm: any = ref(null);
    const isPwd: any = ref(true);
    const isNewPwd: any = ref(true);
    const isOldPwd: any = ref(true);
    let organizationOptions: any = ref([]);
    const loadingOrganizations = ref(true);
    const logout_confirm = ref(false);
    const loggedInUserEmail = ref(store.state.userInfo.email);
    const filterdOption = ref(props.customRoles);

    onActivated(() => {
      formData.value.organization = store.state.selectedOrganization.identifier;
    });

    onBeforeMount(() => setOrganizationOptions());

    watch(
      () => store.state.organizations,
      () => setOrganizationOptions(),
      { deep: true }
    );

    const setOrganizationOptions = () => {
      organizationOptions.value = [];
      loadingOrganizations.value = !store.state.organizations.length;
      store.state.organizations.forEach((org: any) => {
        organizationOptions.value.push({
          label: org.name,
          value: org.identifier,
        });
      });

      if (props.userRole == "root") {
        organizationOptions.value.push({
          label: "Other",
          value: "other",
        });
      }
      formData.value.organization = store.state.selectedOrganization.identifier;
    };

    return {
      t,
      $q,
      store,
      router,
      formData,
      beingUpdated,
      userForm,
      isPwd,
      isNewPwd,
      isOldPwd,
      organizationOptions,
      existingUser,
      getImageURL,
      loadingOrganizations,
      logout_confirm,
      loggedInUserEmail,
      filterdOption,
      filterFn (val:any, update:any) {
        if (val === '') {
          update(() => {
            filterdOption.value = props.customRoles
          })
          return
        }
        update(() => {
          const needle = val.toLowerCase()
          filterdOption.value = props.customRoles.filter((v:any) => v.toLowerCase().indexOf(needle) > -1)
        })
      }
    };
  },
  created() {
    this.formData = { ...defaultValue, ...this.modelValue };
    this.beingUpdated = this.isUpdated;

    if (
      this.modelValue &&
      this.modelValue.email != undefined &&
      this.modelValue.email != ""
    ) {
      this.existingUser = false;
      this.beingUpdated = true;
      this.formData = {...this.modelValue};
      this.formData.change_password = false;
      this.formData.password = "";
      this.fetchUserRoles(this.modelValue.email)
    }
  },
  methods: {
    signout() {
      if (config.isEnterprise == "true") {
        invlidateLoginData();
      }

      const logoutURL = getLogoutURL();
      this.store.dispatch("logout");

      useLocalCurrentUser("", true);
      useLocalUserInfo("", true);

      if (config.isCloud == "true") {
        window.location.href = logoutURL;
      }

      this.$router.push("/logout");
    },
    onSubmit() {
      const dismiss = this.$q.notify({
        spinner: true,
        message: "Please wait...",
        timeout: 2000,
      });

      let selectedOrg = this.formData.organization;
      if (selectedOrg == "other") {
        selectedOrg = encodeURIComponent(this.formData.other_organization);
      }
      if (this.beingUpdated) {
        const userEmail = this.formData.email;
        delete this.formData.email;

        if (this.formData.change_password == false) {
          delete this.formData.old_password;
          delete this.formData.new_password;
        }
        userServiece
          .update(this.formData, selectedOrg, userEmail)
          .then((res: any) => {
            if (this.formData.change_password == true && this.loggedInUserEmail === this.modelValue?.email) {
              this.logout_confirm = true;
            } else {
              dismiss();
              this.formData.email = userEmail;
              this.$emit("updated", res.data, this.formData, "updated");
            }
          })
          .catch((err: any) => {
            this.$q.notify({
              color: "negative",
              message: err.response.data.message,
              timeout: 2000,
            });
            dismiss();
            this.formData.email = userEmail;
          });
      } else {
        if (this.existingUser) {
          const userEmail = this.formData.email;
         
          userServiece
            .updateexistinguser(
              { 
                role: this.formData.role,
                custom_role: this.formData.custom_role 
              },
              selectedOrg,
              userEmail
            )
            .then((res: any) => {
              dismiss();
              this.formData.email = userEmail;
                this.existingUser = true;
                this.$emit("updated", res.data, this.formData, "created");
              // }
            })
            .catch((err: any) => {
              if(err.response.data.code === 422){
                // this.$q.notify({
                //   color: "positive",
                //   type: 'positive',
                //   message: "User added successfully.",
                // });
                dismiss();
                this.existingUser = false;
              }
              else{
                this.$q.notify({
                  color: "negative",
                  message: err.response.data.message,
                  timeout: 2000,
                });
                dismiss();
                this.formData.email = userEmail;
              }
            });
        } else {
          userServiece
            .create(this.formData, selectedOrg)
            .then((res: any) => {
              dismiss();
              this.$emit("updated", res.data, this.formData, "created");
            })
            .catch((err: any) => {
              this.$q.notify({
                color: "negative",
                message: err.response.data.message,
                timeout: 2000,
              });
              dismiss();
            });
        }
      }
    },
    async fetchUserRoles(userEmail:any) {
      const orgId = this.store.state.selectedOrganization.identifier;
      try {
        const response = await userServiece.getUserRoles(orgId, userEmail);
        const existingUserRoles = response.data; 
        this.formData.custom_role = existingUserRoles
      } catch (error) {
        console.error("Error fetching user roles:", error);
      }
    },
  },
  computed: {
    combinedRoles() {
      return [...this.roles, ...this.customRoles];
    },
  },
});
</script>
<style scoped lang="scss">
  .add-user-dialog{
    width: 275px;
  }
</style><|MERGE_RESOLUTION|>--- conflicted
+++ resolved
@@ -15,13 +15,8 @@
 -->
 
 <template>
-<<<<<<< HEAD
-  <q-card class="add-user-dialog column full-height">
-    <q-card-section class="q-px-md q-py-md">
-=======
   <q-card class="add-user-dialog column full-height ">
     <q-card-section class="q-px-md q-py-md tw-w-full">
->>>>>>> e8553c83
       <div class="row items-center no-wrap">
         <div class="col">
           <div v-if="beingUpdated" class="text-h6">
@@ -50,16 +45,10 @@
       <q-separator />
       <div>
         <q-form ref="updateUserForm" @submit.prevent="onSubmit">
-<<<<<<< HEAD
-          <p class="q-pt-sm">Organization : <strong>{{formData.organization}}</strong></p>
-          <p  class="q-pt-sm" v-if="!existingUser">Email : <strong>{{formData.email}}</strong></p>
-          <p  class="q-pt-sm" v-if="(!existingUser && !beingUpdated)">Role : <strong>{{formData.role}}</strong></p>
-=======
           <p class="q-pt-sm tw-truncate">{{t('user.organization')}} : <strong>{{formData.organization}}</strong></p>
           <p class="q-pt-sm tw-truncate" v-if="!existingUser">{{t('user.email')}} : <strong>{{formData.email}}</strong></p>
           <p class="q-pt-sm tw-truncate" v-if="(!existingUser && !beingUpdated)">{{t('user.roles')}} : <strong>{{formData.role}}</strong></p>
           <p class="q-pt-sm tw-truncate" v-if="(!existingUser && !beingUpdated && formData?.custom_role?.length)">{{t('user.customRole')}} : <strong>{{formData.custom_role.join(', ')}}</strong></p>
->>>>>>> e8553c83
           <q-input
             v-if="existingUser && !beingUpdated"
             v-model="formData.email"
