<!-- Copyright 2023 OpenObserve Inc.

This program is free software: you can redistribute it and/or modify
it under the terms of the GNU Affero General Public License as published by
the Free Software Foundation, either version 3 of the License, or
(at your option) any later version.

This program is distributed in the hope that it will be useful
but WITHOUT ANY WARRANTY; without even the implied warranty of
MERCHANTABILITY or FITNESS FOR A PARTICULAR PURPOSE.  See the
GNU Affero General Public License for more details.

You should have received a copy of the GNU Affero General Public License
along with this program.  If not, see <http://www.gnu.org/licenses/>.
-->

<!-- eslint-disable vue/v-on-event-hyphenation -->
<!-- eslint-disable vue/attribute-hyphenation -->
<template>
  <q-page class="q-pa-none" style="min-height: inherit">
    <q-table
      ref="qTable"
      :rows="usersState.users"
      :columns="columns"
      row-key="id"
      :pagination="pagination"
      :filter="filterQuery"
      :filter-method="filterData"
    >
      <template #no-data>
        <NoData></NoData>
      </template>
      <template v-slot:header="props">
        <q-tr :props="props">
          <q-th auto-width />
          <q-th v-for="col in props.cols" :key="col.name" :props="props">

            <span>{{ col.label }}</span>
          </q-th>
        </q-tr>
      </template>
      <template v-slot:body="props">
        <q-tr :props="props">
          <q-td auto-width>
            <q-btn
              size="xs" 
              flat 
              round 
              dense 
              @click="toggleExpand(props.row)"
              :icon="props.row.showGroups ? 'remove' : 'add'"
            />
          </q-td>
          <q-td v-for="col in props.cols" :key="col.name" :props="props">
            <template v-if="col.name === 'role'">
               <template v-if="props.row.role === 'root'">
                {{ props.row.role }}
              </template>
              <template v-else>
                <q-select
                  dense
                  borderless
                  v-model="props.row.role"
                  :options="options"
                  emit-value
                  map-options
                  style="width: 70px"
                  @update:model-value="updateUserRole(props.row)"
                />
              </template>
            </template>
            <template v-else-if="col.name === 'actions'">
              <q-btn
                v-if="props.row.enableDelete"
                :icon="outlinedDelete"
                :title="t('user.delete')"
                class="q-ml-xs"
                padding="sm"
                unelevated
                size="sm"
                round
                flat
                @click="confirmDeleteAction(props)"
                style="cursor: pointer !important"
              />
<<<<<<< HEAD
                <!-- v-if="props.row.enableEdit" -->
              <q-btn
=======
              <q-btn
                v-if="props.row.enableEdit"
>>>>>>> 64c7f756
                icon="edit"
                :title="t('user.update')"
                class="q-ml-xs"
                padding="sm"
                unelevated
                size="sm"
                round
                flat
                @click="addRoutePush(props);forceCloseRow(props.row)"
                style="cursor: pointer !important"
              />
<<<<<<< HEAD
=======
                <!-- v-if="props.row.role === 'root' && store.state.userInfo.email === props.row.email" -->
>>>>>>> 64c7f756
              </template>
            <template v-else>
              {{ col.value }}
            </template>
          </q-td>
        </q-tr>
        <q-tr v-show="props.row.showGroups" :props="props">
          <q-td colspan="100%">
            <div class="flex">
<<<<<<< HEAD
              <div class="q-px-lg" >
                <p class="q-mb-sm" v-if="props.row.user_groups "><strong>User Group : </strong> <span> {{props.row.user_groups}}</span></p>
                <p class="q-mb-sm" v-if="props.row.user_roles"><strong>Custom Roles : </strong><span> {{ props.row.user_roles }}</span></p>
              </div>
            </div>
          </q-td>
=======
              <div class="q-px-lg" v-if="props.row.user_groups || props.row.user_roles">
                <p class="q-mb-sm" v-if="props.row.user_groups">
                  <strong>User Group: </strong> <span>{{ props.row.user_groups }}</span>
                </p>
                <p class="q-mb-sm" v-if="props.row.user_roles">
                  <strong>Custom Roles: </strong> <span>{{ props.row.user_roles }}</span>
                </p>
              </div>
              <div 
                class="flex justify-center items-center q-px-lg" 
                v-else
                style="width: 100%; text-align: center;"
              >
                <p>No Data</p>
              </div>
            </div>
          </q-td>

>>>>>>> 64c7f756
        </q-tr>
      </template>
      <template #top="scope">
        <div
          class="q-table__title full-width q-mb-md"
          data-test="user-title-text"
        >
<<<<<<< HEAD
          {{ t("iam.users") }}
=======
          {{ t("iam.basicUsers") }}
>>>>>>> 64c7f756
        </div>
        <div class="full-width row q-mb-xs items-start">
          <q-input
            v-model="filterQuery"
            filled
            dense
            class="col-6 q-pr-sm"
            :placeholder="t('user.search')"
          >
            <template #prepend>
              <q-icon name="search" />
            </template>
          </q-input>

          <div class="col-6">
              <!-- v-if="showAddUserBtn" -->
            <q-btn
              class="q-ml-md q-mb-xs text-bold no-border"
              style="float: right; cursor: pointer !important"
              padding="sm lg"
              color="secondary"
              no-caps
              icon="add"
              dense
              :label="t(`user.add`)"
              @click="addRoutePush({})"
            />
          </div>
        </div>
        <QTablePagination
          :scope="scope"
<<<<<<< HEAD
          :pageTitle="t('iam.users')"
=======
          :pageTitle="t('iam.basicUsers')"
>>>>>>> 64c7f756
          :resultTotal="resultTotal"
          :perPageOptions="perPageOptions"
          position="top"
          @update:changeRecordPerPage="changePagination"
        />
      </template>
      <template #bottom="scope">
        <QTablePagination
          :scope="scope"
          :resultTotal="resultTotal"
          :perPageOptions="perPageOptions"
          position="bottom"
          @update:changeRecordPerPage="changePagination"
        />
      </template>
    </q-table>
    <q-dialog
      v-model="showUpdateUserDialog"
      position="right"
      full-height
      maximized
    >
      <update-user-role v-model="selectedUser" @updated="updateMember" />
    </q-dialog>

    <q-dialog
      v-model="showAddUserDialog"
      position="right"
      full-height
      maximized
    >
      <add-user
        style="width: 35vw"
        v-model="selectedUser"
        :isUpdated="isUpdated"
        :userRole="currentUserRole"
        :roles="options"
        :customRoles="customRoles"
        @updated="addMember"
        @cancel:hideform="hideForm"
      />
    </q-dialog>

    <q-dialog v-model="confirmDelete">
      <q-card style="width: 240px">
        <q-card-section class="confirmBody">
          <div class="head">{{ t("user.confirmDeleteHead") }}</div>
          <div class="para">{{ t("user.confirmDeleteMsg") }}</div>
        </q-card-section>

        <q-card-actions class="confirmActions">
          <q-btn v-close-popup="true" unelevated no-caps class="q-mr-sm">
            {{ t("user.cancel") }}
          </q-btn>
          <q-btn
            v-close-popup="true"
            unelevated
            no-caps
            class="no-border"
            color="primary"
            @click="deleteUser"
          >
            {{ t("user.ok") }}
          </q-btn>
        </q-card-actions>
      </q-card>
    </q-dialog>
  </q-page>
</template>

<script lang="ts">
import { defineComponent, ref, onActivated, onBeforeMount } from "vue";
import { useStore } from "vuex";
import { useRouter } from "vue-router";
import { useQuasar, type QTableProps, date } from "quasar";
import { useI18n } from "vue-i18n";
import config from "@/aws-exports";
import QTablePagination from "@/components/shared/grid/Pagination.vue";
import usersService from "@/services/users";
import UpdateUserRole from "@/components/iam/users/UpdateRole.vue";
import AddUser from "@/components/iam/users/AddUser.vue";
import NoData from "@/components/shared/grid/NoData.vue";
import organizationsService from "@/services/organizations";
import segment from "@/services/segment_analytics";
import {
  getImageURL,
  verifyOrganizationStatus,
  maskText,
} from "@/utils/zincutils";
import { outlinedDelete } from "@quasar/extras/material-icons-outlined";

// @ts-ignore
import usePermissions from "@/composables/iam/usePermissions";
import { computed, nextTick } from "vue";
import { getRoles } from "@/services/iam";

export default defineComponent({
  name: "UserPageOpenSource",
  components: { QTablePagination, UpdateUserRole, NoData, AddUser },
  emits: [
    "updated:fields",
    "deleted:fields",
    "updated:dates",
    "update:changeRecordPerPage",
    "update:maxRecordToReturn",
  ],
  setup(props, { emit }) {
    const store = useStore();
    const router = useRouter();
    const { t } = useI18n();
    const $q = useQuasar();
    const resultTotal = ref<number>(0);
    const showUpdateUserDialog: any = ref(false);
    const showAddUserDialog: any = ref(false);
    const confirmDelete = ref<boolean>(false);
    const selectedUser: any = ref({});
    const orgData: any = ref(store.state.selectedOrganization);
    const isUpdated: any = ref(false);
    const qTable: any = ref(null);
    const { usersState } = usePermissions();
    const isEnterprise = ref(false);
    const isCurrentUserInternal = ref(false);

    onActivated(() => {
      if (router.currentRoute.value.query.action == "add") {
        addUser({}, false);
      } else {
        usersState.users.map((member: any) => {
          if (member.email == router.currentRoute.value.query.email) {
            addUser({ row: member }, true);
          }
        });
      }
    });

    onBeforeMount(async () => {
      isEnterprise.value = config.isEnterprise == "true";
      await getOrgMembers();
      if (isEnterprise.value) 
      {
        getCustomRoles();
        await _getRoles();
<<<<<<< HEAD
      }

      if (
        (isEnterprise.value && isCurrentUserInternal.value) ||
        !isEnterprise.value
      ) {
        columns.value.push({
          name: "actions",
          field: "actions",
          label: t("user.actions"),
          align: "left",
        });
=======
>>>>>>> 64c7f756
      }

      // if (
      //   (isEnterprise.value && isCurrentUserInternal.value) ||
      //   !isEnterprise.value
      // ) {
      //   columns.value.push({
      //     name: "actions",
      //     field: "actions",
      //     label: t("user.actions"),
      //     align: "left",
      //   });
      // }

      updateUserActions();
    });

    const columns: any = ref<QTableProps["columns"]>([ 
      {
        name: "#",
        label: "#",
        field: "#",
        align: "left",
      },
      {
        name: "email",
        field: "email",
        label: t("user.email"),
        align: "left",
        sortable: true,
      },
      {
        name: "first_name",
        field: "first_name",
        label: t("user.firstName"),
        align: "left",
        sortable: true,
      },
      {
        name: "last_name",
        field: "last_name",
        label: t("user.lastName"),
        align: "left",
        sortable: true,
      },
      {
        name: "role",
        field: "role",
        label: t("user.role"),
        align: "left",
        sortable: true,
<<<<<<< HEAD
      }
    ]);
    const userEmail: any = ref("");
    const options = ref([{ label: "Admin", value: "admin" }]);
    const customRoles = ref([{ label: "Admin", value: "admin" }]);
    const selectedRole = ref(options.value[0].value);
=======
      },
      {
          name: "actions",
          field: "actions",
          label: t("user.actions"),
          align: "left",
        }
    ]);
    const userEmail: any = ref("");
    const options = ref([]);
    const customRoles = ref([]);
    const selectedRole = ref();
>>>>>>> 64c7f756
    const currentUserRole = ref("");
    let deleteUserEmail = "";
    
    const _getRoles = () => {
      return new Promise((resolve) => {
        usersService
          .getRoles(store.state.selectedOrganization.identifier)
          .then((res) => {
            options.value = res.data;
          })
          .finally(() => resolve(true));
      });
    };
    const getCustomRoles = async () => {
      await getRoles(store.state.selectedOrganization.identifier)
        .then((res) => {
          customRoles.value = res.data;
        })
        .catch((err) => {
          console.log(err);
        });
    };

    const getOrgMembers = () => {
      const dismiss = $q.notify({
        spinner: true,
        message: "Please wait while loading users...",
      });

      return new Promise((resolve, reject) => {
        usersService
          .orgUsers(
            0,
            1000,
            "email",
            false,
            "",
            store.state.selectedOrganization.identifier
          )
          .then((res) => {
            resultTotal.value = res.data.data.length;
            let counter = 1;
            currentUserRole.value = "";
            usersState.users = res.data.data.map((data: any) => {
              if (store.state.userInfo.email == data.email) {
                currentUserRole.value = data.role;
                isCurrentUserInternal.value = !data.is_external;
              }

              if (data.email == router.currentRoute.value.query.email) {
                addUser({ row: data }, true);
              }

              return {
                "#": counter <= 9 ? `0${counter++}` : counter++,
                email: maskText(data.email),
                first_name: data.first_name,
                last_name: data.last_name,
                role: data.role,
                member_created: date.formatDate(
                  parseInt(data.member_created),
                  "YYYY-MM-DDTHH:mm:ssZ"
                ),
                member_updated: date.formatDate(
                  parseInt(data.member_updated),
                  "YYYY-MM-DDTHH:mm:ssZ"
                ),
                org_member_id: data.org_member_id,
                isLoggedinUser: store.state.userInfo.email == data.email,
                isExternal: !!data.is_external,
                enableEdit: false,
                enableChangeRole: false,
                enableDelete: false,
              };
            });

            dismiss();

            resolve(true);
          })
          .catch(() => {
            dismiss();
            reject(false);
          });
      });
    };

    interface OptionType {
      label: String;
      value: number | String;
    }
    const perPageOptions: any = [
      { label: "25", value: 25 },
      { label: "50", value: 50 },
      { label: "100", value: 100 },
      { label: "250", value: 250 },
      { label: "500", value: 500 },
    ];
    const maxRecordToReturn = ref<number>(500);
    const selectedPerPage = ref<number>(25);
    const pagination: any = ref({
      rowsPerPage: 25,
    });

    const changePagination = (val: { label: string; value: any }) => {
      selectedPerPage.value = val.value;
      pagination.value.rowsPerPage = val.value;
      qTable.value.setPagination(pagination.value);
    };

    // const showAddUserBtn = computed(() => {
    //   if (isEnterprise.value) {
    //     return (
    //       isCurrentUserInternal.value &&
    //       (currentUserRole.value == "admin" || currentUserRole.value == "root")
    //     );
    //   } else {
    //     return (
    //       currentUserRole.value == "admin" || currentUserRole.value == "root"
    //     );
    //   }
    // });

    const currentUser = computed(() => store.state.userInfo.email);

    const updateUserActions = () => {
      usersState.users.forEach((member: any) => {
        member.enableEdit = shouldAllowEdit(member);
        member.enableChangeRole = shouldAllowChangeRole(member);
        member.enableDelete = shouldAllowDelete(member);
      });
    };

    // const shouldAllowEdit = (user: any) => {
    //   if (isEnterprise.value) {
    //     return (
    //       isCurrentUserInternal.value &&
    //       !user.isExternal &&
    //       (currentUserRole.value == "root" ||
    //         (currentUserRole.value == "admin" && user.role !== "root"))
    //     );
    //   } else {
    //     return (
    //       user.isLoggedinUser ||
    //       currentUserRole.value == "root" ||
    //       (currentUserRole.value == "admin" && user.role !== "root")
    //     );
    //   }
    // };
    const shouldAllowEdit = (user:any) => {
      // Allow editing for root users only if the current user is root
      if (user.role === "root") {
        return store.state.userInfo.email === user.email;
      }
      // Allow editing for all other users
      return true;
    };


    const shouldAllowChangeRole = (user: any) => {
      if (isEnterprise.value) {
        return (
          isCurrentUserInternal.value &&
          !user.isExternal &&
          user.role !== "root" &&
          (currentUserRole.value == "root" || currentUserRole.value == "admin")
        );
      } else {
        return (
          ((currentUserRole.value == "admin" && user.role !== "root") ||
            currentUserRole.value == "root") &&
          !user.isLoggedinUser
        );
      }
    };

    const shouldAllowDelete = (user: any) => {
      if (isEnterprise.value) {
        return (
          isCurrentUserInternal.value &&
          !user.isExternal &&
          user.role !== "root" &&
          (currentUserRole.value == "root" ||
            currentUserRole.value == "admin") &&
          !user.isLoggedinUser
        );
      } else {
        return (
          (currentUserRole.value == "admin" ||
            currentUserRole.value == "root") &&
          !user.isLoggedinUser &&
          user.role !== "root"
        );
      }
    };

    const changeMaxRecordToReturn = (val: any) => {
      maxRecordToReturn.value = val;
    };

    const updateUser = (props: any) => {
      selectedUser.value = props.row;
      showUpdateUserDialog.value = true;
    };

    const addUser = (props: any, is_updated: boolean) => {
      isUpdated.value = is_updated;
      selectedUser.value.organization =
        store.state.selectedOrganization.identifier;

      if (props.row != undefined) {
        selectedUser.value = props.row;
        segment.track("Button Click", {
          button: "Actions",
          user_org: store.state.selectedOrganization.identifier,
          user_id: store.state.userInfo.email,
          update_user: props.row.email,
          page: "Users",
        });
      } else {
        selectedUser.value = {};
      }
      setTimeout(() => {
        showAddUserDialog.value = true;
      }, 100);
    };

    const addRoutePush = (props: any) => {
      if (props.row != undefined) {
        router.push({
          name: "users",
          query: {
            action: "update",
            org_identifier: store.state.selectedOrganization.identifier,
            email: props.row.email,
          },
        });
        addUser(
          {
            row: props.row,
          },
          true
        );
      } else {
        addUser({}, false);
        router.push({
          name: "users",
          query: {
            action: "add",
            org_identifier: store.state.selectedOrganization.identifier,
          },
        });
      }
    };
    const toggleExpand = (row:any) => {
      if (!row.showGroups) {
        row.showGroups = true;
        fetchUserGroups(row.email);
        fetchUserRoles(row.email);
      } else {
        row.showGroups = false;
      }
    };
    const forceCloseRow = (row:any) => {
      if (row.showGroups) {
        row.showGroups = false;
      }
    };
    const fetchUserGroups = (userEmail:any) =>  {
      const orgId = store.state.selectedOrganization.identifier;
      usersService.getUserGroups(orgId, userEmail)
        .then((response) => {
          // Update the user_groups property in the row object
          const updatedUsers = usersState.users.map((user) => {
            if (user.email === userEmail) {
              return { 
                ...user, 
                user_groups: response.data.join(', ') 
                // user_groups: response.data
              };
            }
            return user;
          });
          usersState.users = updatedUsers; 
        })
    }
    const fetchUserRoles = (userEmail:any) =>  {
      const orgId = store.state.selectedOrganization.identifier;
      usersService.getUserRoles(orgId, userEmail)
        .then((response) => {
          // Update the user_roles property in the row object
          const updatedUsers = usersState.users.map((user) => {
            if (user.email === userEmail) {
              return { 
                ...user, 
                user_roles: response.data.join(', ') 
                // user_roles: response.data 
              };
            }
            return user;
          });
          usersState.users = updatedUsers; 
        })
    }
    
    const updateMember = (data: any) => {
      if (data.data != undefined) {
        usersState.users.forEach((member: any, key: number) => {
          if (member.org_member_id == data.data.id) {
            usersState.users[key].role = data.data.role;
          }
        });
        showUpdateUserDialog.value = false;
      }
    };

    const hideForm = () => {
      showAddUserDialog.value = false;
      router.replace({
        name: "users",
        query: {
          org_identifier: store.state.selectedOrganization.identifier,
        },
      });
    };

    const addMember = async (res: any, data: any, operationType: string) => {
      showAddUserDialog.value = false;
      if (res.code == 200) {
<<<<<<< HEAD
=======
        await getOrgMembers();
            updateUserActions();
>>>>>>> 64c7f756
        if (operationType == "created") {
          $q.notify({
            color: "positive",
            message: "User added successfully.",
          });
<<<<<<< HEAD
          if (
            store.state.selectedOrganization.identifier == data.organization
          ) {
            const user = {
              "#":
                usersState.users.length + 1 <= 9
                  ? `0${usersState.users.length + 1}`
                  : usersState.users.length + 1,
              email: data.email,
              first_name: data.first_name,
              last_name: data.last_name,
              role: data.role,
              isExternal: false,
              enableEdit: false,
              enableChangeRole: false,
              enableDelete: false,
            };

            user["enableEdit"] = shouldAllowEdit(user);
            user["enableChangeRole"] = shouldAllowChangeRole(user);
            user["enableDelete"] = shouldAllowDelete(user);

            usersState.users.push(user);
          }
=======
          // if (
          //   store.state.selectedOrganization.identifier == data.organization
          // ) {
          //   const user = {
          //     "#":
          //       usersState.users.length + 1 <= 9
          //         ? `0${usersState.users.length + 1}`
          //         : usersState.users.length + 1,
          //     email: data.email,
          //     first_name: data.first_name,
          //     last_name: data.last_name,
          //     role: data.role,
          //     isExternal: false,
          //     enableEdit: false,
          //     enableChangeRole: false,
          //     enableDelete: false,
          //   };

          //   user["enableEdit"] = shouldAllowEdit(user);
          //   user["enableChangeRole"] = shouldAllowChangeRole(user);
          //   user["enableDelete"] = shouldAllowDelete(user);

          //   usersState.users.push(user);
          // }
>>>>>>> 64c7f756
        } else {
          $q.notify({
            color: "positive",
            message: "User updated successfully.",
<<<<<<< HEAD
          });
          usersState.users.forEach((member: any, key: number) => {
            if (member.email == data.email) {
              usersState.users[key] = {
                ...usersState.users[key],
                ...data,
              };
            }
=======
>>>>>>> 64c7f756
          });
          // usersState.users.forEach((member: any, key: number) => {
          //   if (member.email == data.email) {
          //     usersState.users[key] = {
          //       ...usersState.users[key],
          //       ...data,
          //     };
          //   }
          // });
        }
      }
      router.replace({
        name: "users",
        query: {
          org_identifier: store.state.selectedOrganization.identifier,
        },
      });
    };

    const confirmDeleteAction = (props: any) => {
      confirmDelete.value = true;
      deleteUserEmail = props.row.email;
    };

    const deleteUser = async () => {
      usersService
        .delete(store.state.selectedOrganization.identifier, deleteUserEmail)
        .then(async (res: any) => {
          if (res.data.code == 200) {
            $q.notify({
              color: "positive",
              message: "User deleted successfully.",
            });
            await getOrgMembers();
            updateUserActions();
          }
        })
        .catch((err: any) => {
          if(err.response.status != 403){
            $q.notify({
              color: "negative",
              message: "Error while deleting user.",
            });
          }
        });
    };

    const updateUserRole = (row: any) => {
      const dismiss = $q.notify({
        spinner: true,
        message: "Please wait...",
        timeout: 2000,
      });

      organizationsService
        .update_member_role(
          {
            id: parseInt(row.orgMemberId ? row.orgMemberId : row.org_member_id),
            role: row.role,
            email: row.email,
            organization_id: parseInt(store.state.selectedOrganization.id),
          },
          store.state.selectedOrganization.identifier
        )
        .then((res: { data: any }) => {
          if (res.data.error_members != null) {
            const message = `Error while updating organization member`;
            $q.notify({
              type: "negative",
              message: message,
              timeout: 15000,
            });
          } else {
            $q.notify({
              type: "positive",
              message: "Organization member updated successfully.",
              timeout: 3000,
            });
          }
          dismiss();
        })
        .catch((error) => {
          dismiss();
          console.log(error);
        });

      segment.track("Button Click", {
        button: "Update Role",
        user_org: store.state.selectedOrganization.identifier,
        user_id: store.state.userInfo.email,
        update_user: row.email,
        page: "Users",
      });
    };
    return {
      t,
      qTable,
      router,
      store,
      config,
      usersState,
      columns,
      orgData,
      confirmDelete,
      deleteUser,
      confirmDeleteAction,
      getOrgMembers,
      updateUser,
      updateMember,
      addUser,
      addRoutePush,
      addMember,
      hideForm,
      isUpdated,
      showAddUserDialog,
      pagination,
      resultTotal,
      selectedUser,
      perPageOptions,
      selectedPerPage,
      changePagination,
      maxRecordToReturn,
      showUpdateUserDialog,
      changeMaxRecordToReturn,
      outlinedDelete,
      filterQuery: ref(""),
      fetchUserGroups,
      toggleExpand,
      forceCloseRow,
      filterData(rows: any, terms: any) {
        var filtered = [];
        terms = terms.toLowerCase();
        for (var i = 0; i < rows.length; i++) {
          if (
            rows[i]["first_name"]?.toLowerCase().includes(terms) ||
            rows[i]["last_name"]?.toLowerCase().includes(terms) ||
            rows[i]["email"]?.toLowerCase().includes(terms) ||
            rows[i]["role"].toLowerCase().includes(terms)
          ) {
            filtered.push(rows[i]);
          }
        }
        return filtered;
      },
      userEmail,
      selectedRole,
      options,
      customRoles,
      currentUserRole,
      updateUserRole,
      getImageURL,
      verifyOrganizationStatus,
      isEnterprise,
      isCurrentUserInternal,
      // showAddUserBtn,
    };
  },
});
</script>

<style lang="scss" scoped>
.q-table {
  &__top {
    border-bottom: 1px solid $border-color;
    justify-content: flex-end;
  }
}

.iconHoverBtn {
  cursor: pointer !important;
}

.confirmBody {
  padding: 11px 1.375rem 0;
  font-size: 0.875rem;
  text-align: center;
  font-weight: 700;

  .head {
    line-height: 2.125rem;
    margin-bottom: 0.5rem;
    color: $dark-page;
  }

  .para {
    color: $light-text;
  }
}

.confirmActions {
  justify-content: center;
  padding: 1.25rem 1.375rem 1.625rem;
  display: flex;

  .q-btn {
    font-size: 0.75rem;
    font-weight: 700;
  }
}

.non-selectable {
  cursor: default !important;
}

.invite-user {
  background: $input-bg;
  border-radius: 4px;

  .separator {
    width: 1px;
  }
}

.inputHint {
  font-size: 11px;
  color: $light-text;
}
</style><|MERGE_RESOLUTION|>--- conflicted
+++ resolved
@@ -83,13 +83,8 @@
                 @click="confirmDeleteAction(props)"
                 style="cursor: pointer !important"
               />
-<<<<<<< HEAD
-                <!-- v-if="props.row.enableEdit" -->
-              <q-btn
-=======
               <q-btn
                 v-if="props.row.enableEdit"
->>>>>>> 64c7f756
                 icon="edit"
                 :title="t('user.update')"
                 class="q-ml-xs"
@@ -101,10 +96,7 @@
                 @click="addRoutePush(props);forceCloseRow(props.row)"
                 style="cursor: pointer !important"
               />
-<<<<<<< HEAD
-=======
                 <!-- v-if="props.row.role === 'root' && store.state.userInfo.email === props.row.email" -->
->>>>>>> 64c7f756
               </template>
             <template v-else>
               {{ col.value }}
@@ -114,14 +106,6 @@
         <q-tr v-show="props.row.showGroups" :props="props">
           <q-td colspan="100%">
             <div class="flex">
-<<<<<<< HEAD
-              <div class="q-px-lg" >
-                <p class="q-mb-sm" v-if="props.row.user_groups "><strong>User Group : </strong> <span> {{props.row.user_groups}}</span></p>
-                <p class="q-mb-sm" v-if="props.row.user_roles"><strong>Custom Roles : </strong><span> {{ props.row.user_roles }}</span></p>
-              </div>
-            </div>
-          </q-td>
-=======
               <div class="q-px-lg" v-if="props.row.user_groups || props.row.user_roles">
                 <p class="q-mb-sm" v-if="props.row.user_groups">
                   <strong>User Group: </strong> <span>{{ props.row.user_groups }}</span>
@@ -140,7 +124,6 @@
             </div>
           </q-td>
 
->>>>>>> 64c7f756
         </q-tr>
       </template>
       <template #top="scope">
@@ -148,11 +131,7 @@
           class="q-table__title full-width q-mb-md"
           data-test="user-title-text"
         >
-<<<<<<< HEAD
-          {{ t("iam.users") }}
-=======
           {{ t("iam.basicUsers") }}
->>>>>>> 64c7f756
         </div>
         <div class="full-width row q-mb-xs items-start">
           <q-input
@@ -184,11 +163,7 @@
         </div>
         <QTablePagination
           :scope="scope"
-<<<<<<< HEAD
-          :pageTitle="t('iam.users')"
-=======
           :pageTitle="t('iam.basicUsers')"
->>>>>>> 64c7f756
           :resultTotal="resultTotal"
           :perPageOptions="perPageOptions"
           position="top"
@@ -331,21 +306,6 @@
       {
         getCustomRoles();
         await _getRoles();
-<<<<<<< HEAD
-      }
-
-      if (
-        (isEnterprise.value && isCurrentUserInternal.value) ||
-        !isEnterprise.value
-      ) {
-        columns.value.push({
-          name: "actions",
-          field: "actions",
-          label: t("user.actions"),
-          align: "left",
-        });
-=======
->>>>>>> 64c7f756
       }
 
       // if (
@@ -397,14 +357,6 @@
         label: t("user.role"),
         align: "left",
         sortable: true,
-<<<<<<< HEAD
-      }
-    ]);
-    const userEmail: any = ref("");
-    const options = ref([{ label: "Admin", value: "admin" }]);
-    const customRoles = ref([{ label: "Admin", value: "admin" }]);
-    const selectedRole = ref(options.value[0].value);
-=======
       },
       {
           name: "actions",
@@ -417,7 +369,6 @@
     const options = ref([]);
     const customRoles = ref([]);
     const selectedRole = ref();
->>>>>>> 64c7f756
     const currentUserRole = ref("");
     let deleteUserEmail = "";
     
@@ -747,42 +698,13 @@
     const addMember = async (res: any, data: any, operationType: string) => {
       showAddUserDialog.value = false;
       if (res.code == 200) {
-<<<<<<< HEAD
-=======
         await getOrgMembers();
             updateUserActions();
->>>>>>> 64c7f756
         if (operationType == "created") {
           $q.notify({
             color: "positive",
             message: "User added successfully.",
           });
-<<<<<<< HEAD
-          if (
-            store.state.selectedOrganization.identifier == data.organization
-          ) {
-            const user = {
-              "#":
-                usersState.users.length + 1 <= 9
-                  ? `0${usersState.users.length + 1}`
-                  : usersState.users.length + 1,
-              email: data.email,
-              first_name: data.first_name,
-              last_name: data.last_name,
-              role: data.role,
-              isExternal: false,
-              enableEdit: false,
-              enableChangeRole: false,
-              enableDelete: false,
-            };
-
-            user["enableEdit"] = shouldAllowEdit(user);
-            user["enableChangeRole"] = shouldAllowChangeRole(user);
-            user["enableDelete"] = shouldAllowDelete(user);
-
-            usersState.users.push(user);
-          }
-=======
           // if (
           //   store.state.selectedOrganization.identifier == data.organization
           // ) {
@@ -807,22 +729,10 @@
 
           //   usersState.users.push(user);
           // }
->>>>>>> 64c7f756
         } else {
           $q.notify({
             color: "positive",
             message: "User updated successfully.",
-<<<<<<< HEAD
-          });
-          usersState.users.forEach((member: any, key: number) => {
-            if (member.email == data.email) {
-              usersState.users[key] = {
-                ...usersState.users[key],
-                ...data,
-              };
-            }
-=======
->>>>>>> 64c7f756
           });
           // usersState.users.forEach((member: any, key: number) => {
           //   if (member.email == data.email) {
