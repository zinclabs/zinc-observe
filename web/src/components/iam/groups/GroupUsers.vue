<!-- Copyright 2023 OpenObserve Inc.

This program is free software: you can redistribute it and/or modify
it under the terms of the GNU Affero General Public License as published by
the Free Software Foundation, either version 3 of the License, or
(at your option) any later version.

This program is distributed in the hope that it will be useful
but WITHOUT ANY WARRANTY; without even the implied warranty of
MERCHANTABILITY or FITNESS FOR A PARTICULAR PURPOSE.  See the
GNU Affero General Public License for more details.

You should have received a copy of the GNU Affero General Public License
along with this program.  If not, see <http://www.gnu.org/licenses/>.
-->

<template>
  <div class="col q-pr-xs">
    <div
      data-test="iam-users-selection-filters"
      class="flex justify-start items-center bordered q-px-md q-py-sm"
      :class="store.state.theme === 'dark' ? 'bg-dark' : 'bg-white'"
      :style="{
        'box-shadow':
          store.state.theme === 'dark'
            ? 'rgb(45 45 45) 0px 4px 7px 0px'
            : 'rgb(240 240 240) 0px 4px 7px 0px',
      }"
      style="position: sticky; top: 0px; z-index: 2"
    >
      <div data-test="iam-users-selection-show-toggle" class="q-mr-md">
        <div class="flex items-center q-pt-xs">
          <span
            data-test="iam-users-selection-show-text"
            style="font-size: 14px"
          >
            Show
          </span>
          <div
            class="q-ml-xs"
            style="
              border: 1px solid #d7d7d7;
              width: fit-content;
              border-radius: 2px;
            "
          >
            <template v-for="visual in usersDisplayOptions" :key="visual.value">
              <q-btn
                :data-test="`iam-users-selection-show-${visual.value}-btn`"
                :color="visual.value === usersDisplay ? 'primary' : ''"
                :flat="visual.value === usersDisplay ? false : true"
                dense
                no-caps
                size="11px"
                class="q-px-md visual-selection-btn"
                @click="updateUserTable(visual.value)"
              >
                {{ visual.label }}</q-btn
              >
            </template>
          </div>
        </div>
      </div>
      <div
        data-test="iam-users-selection-search-input"
        class="o2-input q-mr-md"
        style="width: 400px"
      >
        <q-input
          data-test="alert-list-search-input"
          v-model="userSearchKey"
          borderless
          filled
          dense
          class="q-ml-auto q-mb-xs no-border"
          placeholder="Search User"
        >
          <template #prepend>
            <q-icon name="search" class="cursor-pointer" />
          </template>
        </q-input>
      </div>

      <div
          class="q-mx-sm current-organization"
        >
        <q-select
          v-if="
            store.state.selectedOrganization.identifier ===
              store.state.zoConfig.meta_org &&
            usersDisplay == 'all'
          "
          v-model="selectedOrg"
          borderless
          use-input
          input-debounce="300"
          :options="orgList"
          option-label="label"
          option-value="value"
          class="q-px-none q-py-none q-mx-none q-my-none organizationlist"
          @filter="filterOrganizations"
          @update:model-value="updateOrganization"
          placeholder="Select Organization"
          virtual-scroll
        />

        </div>
    </div>
    <div data-test="iam-users-selection-table" class="q-px-md">
      <div
        data-test="iam-users-selection-table-title"
        class="q-my-sm text-bold"
      >
        {{ rows.length }} Users
      </div>
      <template v-if="rows.length">
        <app-table
          :rows="rows"
          :columns="columns"
          :dense="true"
          :virtual-scroll="false"
          style="height: fit-content"
          :filter="{
            value: userSearchKey,
            method: filterUsers,
          }"
        >
          <template v-slot:select="slotProps: any">
            <q-checkbox
              :data-test="`iam-users-selection-table-body-row-${slotProps.column.row.email}-checkbox`"
              size="xs"
              v-model="slotProps.column.row.isInGroup"
              class="filter-check-box cursor-pointer"
              @click="toggleUserSelection(slotProps.column.row)"
            />
          </template>
        </app-table>
      </template>
      <div
        data-test="iam-users-selection-table-no-users-text"
        v-if="!rows.length"
        class="q-mt-md text-bold q-pl-md"
      >
        No users added
      </div>
    </div>
  </div>
</template>

<script setup lang="ts">
import AppTable from "@/components/AppTable.vue";
import usePermissions from "@/composables/iam/usePermissions";
import { cloneDeep } from "lodash-es";
import { watch, computed } from "vue";
import type { Ref } from "vue";
import { ref, onBeforeMount } from "vue";
import { useI18n } from "vue-i18n";
import { useStore } from "vuex";
// show selected users in the table
// Add is_selected to the user object
const props = defineProps({
  groupUsers: {
    type: Array,
    default: () => [],
  },
  activeTab: {
    type: String,
    default: "users",
  },
  addedUsers: {
    type: Set,
    default: () => new Set(),
  },
  removedUsers: {
    type: Set,
    default: () => new Set(),
  },
});

const users: Ref<any[]> = ref([]);

const rows: Ref<any[]> = ref([]);

const usersDisplay = ref("selected");

const store = useStore();
const orgOptions = ref([{ label: "All", value: "all" }]);
const selectedOrg = ref(orgOptions.value[0]);
const orgList = ref([...orgOptions.value]);
const usersDisplayOptions = [
  {
    label: "All",
    value: "all",
  },
  {
    label: "Selected",
    value: "selected",
  },
];
const filterOrganizations = (val: string, update: (fn: () => void) => void) => {
  // Filter logic
  update(() => {
    const needle = val.toLowerCase();
    orgList.value = orgOptions.value.filter((org) =>
      org.label.toLowerCase().includes(needle)
    );
  });
};
const { t } = useI18n();

const userSearchKey = ref("");

const hasFetchedOrgUsers = ref(false);

const groupUsersMap = ref(new Set());

const { usersState } = usePermissions();



const columns = computed(() => {
  const baseColumns = [
    {
      name: "select",
      field: "",
      label: "",
      align: "left",
<<<<<<< HEAD
      sortable: true,
=======
      sortable: false,
>>>>>>> a9673837
      slot: true,
      slotName: "select",
    },
    {
      name: "email",
      field: "email",
      label: t("iam.userName"),
      align: "left",
      sortable: true,
    },
  ];

  // Add "Organizations" column only if the selected organization is "meta"
  if (store.state.selectedOrganization.identifier === store.state.zoConfig.meta_org) {
    baseColumns.push({
      name: "organization",
      field: "org",
      label: "Organizations",
      align: "left",
      sortable: true,
    });
  }

  return baseColumns;
});


onBeforeMount(async () => {  
  groupUsersMap.value = new Set(props.groupUsers);
  await getchOrgUsers();
  updateUserTable(usersDisplay.value);

  if (store.state.organizations.length > 0) {
    const otherOrgOptions = store.state.organizations.map((data: any) => ({
      label: data.name,
      id: data.id,
      identifier: data.identifier,
      user_email: store.state.userInfo.email,
      ingest_threshold: data.ingest_threshold,
      search_threshold: data.search_threshold,
      subscription_type: data.CustomerBillingObj?.subscription_type || "",
      status: data.status,
      note: data.CustomerBillingObj?.note || "",
    }));

    // Sort the organization options alphabetically by label
    otherOrgOptions.sort((a:any, b:any) => a.label.localeCompare(b.label));

    // Prepend "All" option to the sorted list
    orgOptions.value = [{ label: "All", value: "all" }, ...otherOrgOptions];
  }
  selectedOrg.value = orgOptions.value[0]; // Default to "All"
});


watch(
  () => props.groupUsers,
  async () => {
    hasFetchedOrgUsers.value = false;
    groupUsersMap.value = new Set(props.groupUsers);
    await getchOrgUsers();
    updateUserTable(usersDisplay.value);
    selectedOrg.value = orgOptions.value[0];
  },
  {
    deep: true,
  }
);

const updateUserTable = async (value: string) => {
  usersDisplay.value = value;

  if (!hasFetchedOrgUsers.value && value === "all") {
    await getchOrgUsers();
  }

  if (usersDisplay.value === "all") {
    rows.value = users.value;
  } else {
    rows.value = users.value.filter((user: any) => user.isInGroup);
  }
};

const updateOrganization = () => {
  if (selectedOrg.value.value === "all") {
    // Show all users when "All" is selected
    rows.value =
      usersDisplay.value === "all"
        ? users.value
        : users.value.filter((user) => user.isInGroup);
  } else {
    // Filter users based on selected organization or root role
    rows.value = users.value.filter((user) => {
      const isRootRole = user.role === "root"; // Check if user has "root" role
      const matchesOrg = user.org.includes(selectedOrg.value.label); // Match organization name
      return isRootRole || matchesOrg; // Include if "root" or matches org
    });
  }
};

const getchOrgUsers = async () => {
  // fetch group users
  hasFetchedOrgUsers.value = true;
  return new Promise(async (resolve) => {
    const data: any = await usersState.getOrgUsers(
      store.state.selectedOrganization.identifier , { list_all: true }
    );

    usersState.users = cloneDeep(
      data.map((user: any, index: number) => {  
        return {
          email: user.email,
          "#": index + 1,
          isInGroup: groupUsersMap.value.has(user.email),
          org: user.orgs?.length > 0 ? user.orgs.map((org:{ org_name: string }) => org.org_name).join(", ") : "", // Set default "N/A" for users with no orgs
          role:user.role
        };
      })
    );

    users.value = cloneDeep(usersState.users).map(
      (user: any, index: number) => {
        return {
          "#": index + 1,
          email: user.email,
          isInGroup: groupUsersMap.value.has(user.email),
          org: user.org,
          role:user.role
        };
      }
    );
    resolve(true);
  });
};

const toggleUserSelection = (user: any) => {
  if (user.isInGroup && !groupUsersMap.value.has(user.email)) {
    props.addedUsers.add(user.email);
  } else if (!user.isInGroup && groupUsersMap.value.has(user.email)) {
    props.removedUsers.add(user.email);
  }

  if (!user.isInGroup && props.addedUsers.has(user.email)) {
    props.addedUsers.delete(user.email);
  }

  if (!user.isInGroup && props.addedUsers.has(user.email)) {
    props.removedUsers.delete(user.email);
  }
};

const filterUsers = (rows: any[], term: string) => {
  var filtered = [];
  for (var i = 0; i < rows.length; i++) {
    var user = rows[i];
    if (user.email.toLowerCase().indexOf(term.toLowerCase()) > -1) {
      filtered.push(user);
    }
  }
  return filtered;
};
</script>

<style scoped></style><|MERGE_RESOLUTION|>--- conflicted
+++ resolved
@@ -225,11 +225,7 @@
       field: "",
       label: "",
       align: "left",
-<<<<<<< HEAD
-      sortable: true,
-=======
       sortable: false,
->>>>>>> a9673837
       slot: true,
       slotName: "select",
     },
