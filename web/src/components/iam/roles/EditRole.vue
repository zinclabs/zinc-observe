<!-- Copyright 2023 OpenObserve Inc.

This program is free software: you can redistribute it and/or modify
it under the terms of the GNU Affero General Public License as published by
the Free Software Foundation, either version 3 of the License, or
(at your option) any later version.

This program is distributed in the hope that it will be useful
but WITHOUT ANY WARRANTY; without even the implied warranty of
MERCHANTABILITY or FITNESS FOR A PARTICULAR PURPOSE.  See the
GNU Affero General Public License for more details.

You should have received a copy of the GNU Affero General Public License
along with this program.  If not, see <http://www.gnu.org/licenses/>.
-->

<template>
  <div class="relative-position full-height" data-test="edit-role-page">
    <!-- TODO OK : Add button to delete role in toolbar -->
    <div
      data-test="edit-role-title"
      style="font-size: 18px"
      class="q-py-sm q-px-md"
    >
      {{ editingRole }}
    </div>

    <div class="full-width bg-grey-4" style="height: 1px" />

    <AppTabs
      data-test="edit-role-tabs"
      :tabs="tabs"
      :active-tab="activeTab"
      @update:active-tab="updateActiveTab"
    />

    <q-separator />

    <template v-if="isFetchingInitialRoles">
      <div data-test="edit-role-page-loading-spinner" style="margin-top: 64px">
        <q-spinner-hourglass
          color="primary"
          size="40px"
          style="margin: 0 auto; display: block"
        />
        <div class="text-center full-width">
          Hold on tight, we're fetching your role details...
        </div>
      </div>
    </template>
    <template v-else>
      <div style="min-height: calc(100% - (39px + 55px + 46px))">
        <GroupUsers
          data-test="edit-role-users-section"
          v-show="activeTab === 'users'"
          :groupUsers="roleUsers"
          :activeTab="activeTab"
          :added-users="addedUsers"
          :removed-users="removedUsers"
        />
        <GroupServiceAccounts
          data-test="edit-role-users-section"
          v-show="activeTab === 'serviceAccounts'"
          :groupUsers="roleUsers"
          :activeTab="activeTab"
          :added-users="addedUsers"
          :removed-users="removedUsers"
        />

        <div
          v-show="activeTab === 'permissions'"
          data-test="edit-role-permissions-section"
        >
          <div
            class="flex justify-between items-center"
            :class="store.state.theme === 'dark' ? 'bg-dark' : 'bg-white'"
            :style="{
              'box-shadow':
                store.state.theme === 'dark'
                  ? 'rgb(45 45 45) 0px 4px 7px 0px'
                  : 'rgb(240 240 240) 0px 4px 7px 0px',
              height: '56px',
            }"
          >
            <div
              v-show="permissionsUiType === 'table'"
              data-test="edit-role-permissions-filters"
              class="o2-input flex items-start q-px-md q-py-sm justify-start"
              style="position: sticky; top: 0px; z-index: 2"
            >
              <div
                data-test="edit-role-permissions-show-toggle"
                class="flex items-center q-pt-xs q-mr-md"
              >
                <span
                  data-test="edit-role-permissions-show-text"
                  style="font-size: 14px"
                >
                  Show
                </span>
                <div
                  class="q-ml-xs"
                  style="
                    border: 1px solid #d7d7d7;
                    width: fit-content;
                    border-radius: 2px;
                  "
                >
                  <template
                    v-for="visual in permissionDisplayOptions"
                    :key="visual.value"
                  >
                    <q-btn
                      :data-test="`edit-role-permissions-show-${visual.value}-btn`"
                      :color="
                        visual.value === filter.permissions ? 'primary' : ''
                      "
                      :flat="visual.value === filter.permissions ? false : true"
                      dense
                      no-caps
                      size="11px"
                      class="q-px-md visual-selection-btn"
                      @click="updateTableData(visual.value)"
                    >
                      {{ visual.label }}</q-btn
                    >
                  </template>
                </div>
              </div>
              <div data-test="edit-role-permissions-search-input">
                <q-input
                  v-model="filter.value"
                  borderless
                  :debounce="500"
                  filled
                  dense
                  class="q-mb-xs no-border q-mr-md"
                  :placeholder="t('common.search')"
                  style="width: 300px"
                  @update:model-value="onResourceChange"
                >
                  <template #prepend>
                    <q-icon name="search" class="cursor-pointer" />
                  </template>
                </q-input>
              </div>
              <div data-test="edit-role-permissions-resource-select-input">
                <q-select
                  v-model="filter.resource"
                  :options="filteredResources"
                  color="input-border"
                  bg-color="input-bg"
                  class="q-mr-sm"
                  placeholder="Select Resource"
                  map-options
                  use-input
                  emit-value
                  fill-input
                  hide-selected
                  outlined
                  filled
                  dense
                  clearable
                  style="width: 200px"
                  @filter="filterResourceOptions"
                  @update:model-value="onResourceChange"
                />
              </div>
            </div>
            <div></div>
            <div
              data-test="edit-role-permissions-ui-type-toggle"
              class="q-mr-md"
              style="
                border: 1px solid #d7d7d7;
                width: fit-content;
                border-radius: 2px;
              "
            >
              <template
                v-for="visual in permissionUiOptions"
                :key="visual.value"
              >
                <q-btn
                  :data-test="`edit-role-permissions-show-${visual.value}-btn`"
                  :color="visual.value === permissionsUiType ? 'primary' : ''"
                  :flat="visual.value === permissionsUiType ? false : true"
                  dense
                  no-caps
                  size="11px"
                  class="q-px-md visual-selection-btn"
                  @click="updatePermissionsUi(visual.value)"
                >
                  {{ visual.label }}</q-btn
                >
              </template>
            </div>
          </div>

          <div
            data-test="edit-role-permissions-table-section"
            class="q-px-md q-my-sm"
          >
            <div v-show="permissionsUiType === 'table'">
              <permissions-table
                ref="permissionTableRef"
                :rows="permissionsState.permissions"
                :customFilteredPermissions="filteredPermissions"
                :filter="filter"
                :visibleResourceCount="countOfVisibleResources"
                :selected-permissions-hash="selectedPermissionsHash"
                @updated:permission="handlePermissionChange"
                @expand:row="expandPermission"
              />
            </div>
            <div v-show="permissionsUiType === 'json'">
              <div class="flex items-center justify-between">
                <div class="q-mb-md text-bold">
                  {{ selectedPermissionsHash.size }} Permission
                </div>
                <div
                  class="flex items-center cursor-pointer"
                  :title="t('menu.help')"
                  @click="toggleHelpSection"
                >
                  <q-icon name="help" size="17px" />
                  <span class="q-ml-xs"> Help </span>
                </div>
              </div>
              <div class="flex no-wrap">
                <div
                  :style="
                    isHelpOpen
                      ? { width: 'calc(100% - 350px)' }
                      : { width: '100%' }
                  "
                >
                  <query-editor
                    data-test="logs-vrl-function-editor"
                    editor-id="add-function-editor"
                    class="monaco-editor q-mt-sm"
                    language="json"
                    ref="permissionJsonEditorRef"
                    v-model:query="permissionsJsonValue"
                    style="height: calc(100vh - 328px)"
                  />
                </div>
                <div v-if="isHelpOpen" style="width: 350px" class="q-pa-sm">
                  <div class="flex justify-between items-center q-px-sm">
                    <div style="font-size: 16px">Quick Reference</div>
                    <q-icon
                      class="cursor-pointer"
                      name="close"
                      size="14px"
                      :title="t('common.close')"
                      @click="toggleHelpSection"
                    />
                  </div>
                  <q-separator class="q-mt-sm q-mb-md" />
                  <div class="q-mt-sm q-px-sm">
                    <div>
                      Configure access with JSON objects specifying "object"
                      (resource) and "permission" (access level).
                    </div>
                    <pre style="font-size: 12px">
{
  "object": "MainResource:ChildResource",
  "permission": "AccessType"
}</pre
                    >
                    <div>
                      <span class="text-bold">Child Resource:</span> <br />
                      Specific instance or
                      <span class="text-bold">organizationID</span> for all
                      instances within a main resource.
                    </div>
                  </div>
                </div>
              </div>
            </div>
          </div>
        </div>
      </div>
      <div
        class="flex justify-end q-px-md q-py-sm full-width"
        style="position: sticky; bottom: 0px; z-index: 2"
        :class="store.state.theme === 'dark' ? 'bg-dark' : 'bg-white'"
        :style="{
          'box-shadow':
            store.state.theme === 'dark'
              ? 'rgb(45 45 45) 0px -4px 7px 0px'
              : 'rgb(240 240 240) 0px -4px 7px 0px',
        }"
      >
        <q-btn
          data-test="edit-role-cancel-btn"
          class="text-bold"
          :label="t('alerts.cancel')"
          text-color="light-text"
          padding="sm md"
          no-caps
          @click="cancelPermissionsUpdate"
        />
        <q-btn
          data-test="edit-role-save-btn"
          :label="t('alerts.save')"
          class="text-bold no-border q-ml-md"
          color="secondary"
          padding="sm xl"
          no-caps
          @click="saveRole"
        />
      </div>
    </template>
  </div>
</template>

<script setup lang="ts">
import { cloneDeep } from "lodash-es";
import { defineAsyncComponent, ref, type Ref } from "vue";
import { useI18n } from "vue-i18n";
import type { Resource, Entity, Permission } from "@/ts/interfaces";
import PermissionsTable from "@/components/iam/roles/PermissionsTable.vue";
import { useStore } from "vuex";
import usePermissions from "@/composables/iam/usePermissions";
import { useRouter } from "vue-router";
import { onBeforeMount } from "vue";
import {
  updateRole,
  getResources,
  getResourcePermission,
  getRoleUsers,
} from "@/services/iam";
import { useQuasar } from "quasar";
import type { AxiosPromise } from "axios";
import streamService from "@/services/stream";
import pipelineService from "@/services/pipelines";
import alertService from "@/services/alerts";
import reportService from "@/services/reports";
import templateService from "@/services/alert_templates";
import actions from "@/services/action_scripts";
import destinationService from "@/services/alert_destination";
import jsTransformService from "@/services/jstransform";
import organizationsService from "@/services/organizations";
import savedviewsService from "@/services/saved_views";
import dashboardService from "@/services/dashboards";
import serviceAccountService from "@/services/service_accounts";
import useStreams from "@/composables/useStreams";
import { getGroups, getRoles } from "@/services/iam";
import AppTabs from "@/components/common/AppTabs.vue";
import GroupUsers from "../groups/GroupUsers.vue";
import { nextTick } from "vue";
import GroupServiceAccounts from "../groups/GroupServiceAccounts.vue";
import cipherKeysService from "@/services/cipher_keys";

const QueryEditor = defineAsyncComponent(
  () => import("@/components/QueryEditor.vue")
);

onBeforeMount(() => {
  permissionsState.permissions = [];
  editingRole.value = router.currentRoute.value.params.role_name as string;
  getRoleDetails();
});

const permissionTableRef: any = ref(null);

const { t } = useI18n();

const { permissionsState } = usePermissions();

const router = useRouter();

const q = useQuasar();

const store = useStore();

const isHelpOpen = ref(false);

const permissionJsonEditorRef: any = ref(null);

const activeTab = ref("permissions");

const editingRole = ref("");

const permissions: Ref<Permission[]> = ref([]);

const permissionsHash = ref(new Set()); // Saved permissions of role

const selectedPermissionsHash = ref(new Set()); // Saved + new added permission hash

const addedPermissions: any = ref({});

const resourceMapper: Ref<{ [key: string]: Resource }> = ref({});

const removedPermissions: any = ref({});

const countOfVisibleResources = ref(0);

const isFetchingInitialRoles = ref(false);

const filteredPermissions: Ref<{ [key: string]: Entity[] }> = ref({});

const heavyResourceEntities: Ref<{ [key: string]: Entity[] }> = ref({});
const permissionsJsonValue = ref("");

const addedUsers = ref(new Set());
const removedUsers = ref(new Set());

const roleUsers: Ref<string[]> = ref([]);

const permissionsUiType = ref("table");

const { getStreams } = useStreams();

const tabs = [
  {
    value: "permissions",
    label: "Permissions",
  },
  {
    value: "users",
    label: "Users",
  },
  {
    value: "serviceAccounts",
    label: "Service Accounts",
  },
];

const permissionDisplayOptions = [
  {
    label: "All",
    value: "all",
  },
  {
    label: "Selected",
    value: "selected",
  },
];

const permissionUiOptions = [
  {
    label: "Table",
    value: "table",
  },
  {
    label: "JSON",
    value: "json",
  },
];

const filter = ref({
  resource: "",
  value: "",
  permissions: "selected",
  method: filterResources,
});

const filteredResources: Ref<any[]> = ref([]);

const resourceOptions: Ref<any[]> = ref([]);

const updateActiveTab = (tab: string) => {
  if (!tab) return;
  activeTab.value = tab;
};

const getRoleDetails = () => {
  isFetchingInitialRoles.value = true;

  getResources(store.state.selectedOrganization.identifier)
    .then(async (res) => {
      permissionsState.resources = res.data
        .sort((a: any, b: any) => a.order - b.order)
        .filter((resource: any) => resource.visible);

      setDefaultPermissions();

      filteredResources.value = permissionsState.resources
        .map((r) => {
          return {
            label: r.display_name,
            value: r.key,
          };
        })
        .filter((r) => r.value !== "dashboard");

      resourceOptions.value = cloneDeep(filteredResources.value);

      await getResourcePermissions();
      await getUsers();
      savePermissionHash();
      await updateRolePermissions(permissions.value);
      isFetchingInitialRoles.value = false;

      updateTableData();
    })
    .catch(() => {
      isFetchingInitialRoles.value = false;
    });
};

const getUsers = () => {
  return new Promise((resolve, reject) => {
    getRoleUsers(editingRole.value, store.state.selectedOrganization.identifier)
      .then((res) => {
        roleUsers.value = res.data;
        resolve(true);
      })
      .catch((err) => {
        reject(err);
      });
  });
};

const getResourceByName = (
  resources: Resource[],
  resourceName: string,
  level: number = 0
): Resource | null | undefined => {
  for (let i = 0; i < resources.length; i++) {
    if (resources[i].resourceName === resourceName) return resources[i];
    else if (resources[i].childs.length) {
      const isFound = getResourceByName(
        resources[i].childs,
        resourceName,
        level + 1
      );
      if (isFound) return isFound;
    }
  }

  if (!level) return null;
};

const setDefaultPermissions = () => {
  //TODO: Need to make it recursive to support multi level nested resources
  permissionsState.resources.forEach((resource: any) => {
    const resourcePermission = getDefaultResource();
    resourcePermission.name = resource.key;
    resourcePermission.resourceName = resource.key;
    resourcePermission.display_name = resource.display_name;
    resourcePermission.top_level = resource.top_level;

    if (resource.has_entities) resourcePermission.has_entities = true;

    resourcePermission.parent = resource.parent;

    resourceMapper.value[resourcePermission.name] = resourcePermission;

    if (resource.parent) {
      const parentResource = getResourceByName(
        permissionsState.permissions,
        resource.parent
      );
      if (parentResource) {
        parentResource.childs.push(resourcePermission as Resource);
        return;
      }
    }

    modifyResourcePermissions(resourcePermission);

    permissionsState.permissions.push(resourcePermission as Resource);
  });

  permissionsState.permissions = permissionsState.permissions.filter(
    (resource) => !resource.parent
  );
};

const modifyResourcePermissions = (resource: Resource) => {
  if (resource.resourceName === "settings") {
    resource.permission.AllowList.show = false;
    resource.permission.AllowDelete.show = false;
    resource.permission.AllowPost.show = false;
  }
};

const getResourcePermissions = () => {
  const promises: AxiosPromise<any>[] = [];
  permissionsState.resources.forEach((resource) => {
    promises.push(
      getResourcePermission({
        role_name: editingRole.value,
        org_identifier: store.state.selectedOrganization.identifier,
        resource: resource.key,
      })
    );
  });

  return new Promise((resolve, reject) => {
    Promise.all(promises)
      .then((res) => {
        res.forEach((resourcePermissions: { data: Permission[] }) => {
          permissions.value.push(...resourcePermissions.data);
        });
        promises.length = 0;
        resolve(true);
      })
      .catch((err) => {
        reject(err);
      });
  });
};

const getDefaultResource = (): Resource => {
  return {
    name: "",
    permission: {
      AllowAll: {
        show: true,
        value: false,
      },
      AllowList: {
        show: true,
        value: false,
      },
      AllowGet: {
        show: true,
        value: false,
      },
      AllowDelete: {
        show: true,
        value: false,
      },
      AllowPost: {
        show: true,
        value: false,
      },
      AllowPut: {
        show: true,
        value: false,
      },
    },
    display_name: "",
    parent: "",
    childs: [],
    type: "Type",
    resourceName: "",
    entities: [],
    has_entities: false,
    is_loading: false,
    top_level: true,
  };
};

const getOrgId = () => {
  return store.state.selectedOrganization.identifier;
};

const savePermissionHash = () => {
  permissions.value.forEach((permission: Permission) => {
    const { resource, entity } = decodePermission(permission.object);

    // Creating permissions hash to check if permission is selected at the time of save as we need to send only added and removed permissions
    const permissionHash = `${resource}:${entity}:${permission.permission}`;
    permissionsHash.value.add(permissionHash);
    selectedPermissionsHash.value.add(permissionHash);
  });
};

const updateRolePermissions = async (permissions: Permission[]) => {
  let resourceMapper: { [key: string]: Resource } = {};
  for (let i = 0; i < permissions.length; i++) {
    try {
      let {
        resource,
        entity,
      }: {
        resource: string;
        entity: string;
      } = decodePermission(permissions[i].object);

      if (!resourceMapper[resource]) {
        resourceMapper[resource] = getResourceByName(
          permissionsState.permissions,
          resource
        ) as Resource;
      }

      // Added it intentionally, as to get parent resource for dashboard, before getting dashboard permissions
      if (!resourceMapper[resource] && resource === "dashboard") {
        if (!resourceMapper["dfolder"])
          resourceMapper["dfolder"] = getResourceByName(
            permissionsState.permissions,
            "dfolder"
          ) as Resource;

        await getResourceEntities(resourceMapper["dfolder"]);

        if (!resourceMapper[resource]) {
          resourceMapper[resource] = getResourceByName(
            permissionsState.permissions,
            resource
          ) as Resource;
        }
      }

      if (!resourceMapper[resource]) continue;

      if (
        resourceMapper[resource].parent &&
        !resourceMapper[resourceMapper[resource].parent]
      ) {
        resourceMapper[resourceMapper[resource].parent] = getResourceByName(
          permissionsState.permissions,
          resourceMapper[resource].parent
        ) as Resource;
      }

      if (entity === "_all_" + getOrgId()) {
        resourceMapper[resource].permission[permissions[i].permission].value =
          true;

        continue;
      }

      if (resourceMapper[resource].parent)
        await getResourceEntities(
          resourceMapper[resourceMapper[resource].parent]
        );

      // This is just to handle dashboard permissions, need to fix this
      if (resource === "dashboard") {
        const [folderId, dashboardId] = entity.split("/");

        const dashResource = resourceMapper["dfolder"].entities.find(
          (e: Entity) => e.name === folderId
        );
        await getResourceEntities(dashResource as Entity);
      } else if (
        resource === "logs" ||
        resource === "metrics" ||
        resource === "traces" ||
        resource === "index"
      ) {
        const streamResource = resourceMapper["stream"].entities.find(
          (e: Entity) => e.name === resource
        );
        await getResourceEntities(streamResource as Entity);
      } else {
        await getResourceEntities(resourceMapper[resource]);
      }
    } catch (err) {
      console.log(err);
    }
  }

  resourceMapper = {};

  return new Promise((resolve) => {
    resolve(true);
  });
};

const decodePermission = (permission: string) => {
  const [resource, entity] = permission.split(":");
  return { resource, entity };
};

const cancelPermissionsUpdate = () => {
  router.push({ name: "roles" });
};

const handlePermissionChange = (row: any, permission: string) => {
  let entity = "";
  let resourceName = row.resourceName;

  // As there can be conflict in resource name and org id, as they can be same.
  // So we are adding _all_ prefix to org id to differentiate between org id and resource name

  if (row.type === "Type")
    entity = "_all_" + store.state.selectedOrganization.identifier;
  else entity = row.name;

  if (row.type === "Resource" && row.top_level) {
    resourceName = row.name;
    entity = "_all_" + store.state.selectedOrganization.identifier;
  }

  const permissionHash = `${resourceName}:${entity}:${permission}`;

  // Add permission to addedPermissions if not present
  updatePermissionMappings(permissionHash);
};

const updatePermissionMappings = (permissionHash: string) => {
  const permissionSplit = permissionHash.split(":");
  const object = permissionSplit[0] + ":" + permissionSplit[1];
  const permission = permissionSplit[2];

  if (
    !addedPermissions.value[permissionHash] &&
    !permissionsHash.value.has(permissionHash)
  ) {
    selectedPermissionsHash.value.add(permissionHash);
    addedPermissions.value[permissionHash] = {
      object,
      permission: permission,
    };
    return;
  }

  // Remove permission from removedPermissions if present
  if (
    removedPermissions.value[permissionHash] &&
    permissionsHash.value.has(permissionHash) &&
    !selectedPermissionsHash.value.has(permissionHash)
  ) {
    delete removedPermissions.value[permissionHash];
    selectedPermissionsHash.value.add(permissionHash);
    return;
  }

  // Remove permission from removedPermissions if present
  if (removedPermissions.value[permissionHash]) {
    delete removedPermissions.value[permissionHash];
    return;
  }

  // Remove permission from addedPermissions if present
  if (permissionsHash.value.has(permissionHash)) {
    selectedPermissionsHash.value.delete(permissionHash);
    removedPermissions.value[permissionHash] = {
      object,
      permission: permission,
    };

    return;
  }

  // Remove permission from addedPermissions if present
  if (addedPermissions.value[permissionHash]) {
    selectedPermissionsHash.value.delete(permissionHash);
    delete addedPermissions.value[permissionHash];
    return;
  }
};

const updateTableData = async (value: string = filter.value.permissions) => {
  filter.value.permissions = value;

  await nextTick();

  setTimeout(() => {
    updatePermissionVisibility(permissionsState.permissions);
    countVisibleResources(permissionsState.permissions);
  }, 0);
};

const updatePermissionsUi = async (value: string) => {
  permissionsUiType.value = value;
  if (value === "json") {
    const permissions: {
      object: string;
      permission: string;
    }[] = [];
    selectedPermissionsHash.value.forEach((permission: any) => {
      const [resource, entity, _permission] = permission.split(":");
      permissions.push({
        object: `${resource}:${entity}`,
        permission: _permission,
      });
    });

    permissionsJsonValue.value = JSON.stringify(permissions);
    permissionJsonEditorRef.value.setValue(permissionsJsonValue.value);
    await nextTick();
    permissionJsonEditorRef.value.formatDocument();
  } else if (value === "table") {
    updateJsonInTable();
  }
};

const updateJsonInTable = () => {
  const permissions = JSON.parse(permissionsJsonValue.value);

  const permissionsHash = new Set(
    permissions.map((p: any) => p.object + ":" + p.permission)
  );
  let hash = "";
  let permission;
  let resource = "";
  let entity = "";
  let resourceDetails: Entity | Resource;

  // Update added permissions
  updateRolePermissions(permissions);

  permissions.forEach((permission: any) => {
    [resource, entity] = permission.object.split(":");
    hash = permission.object + ":" + permission.permission;
    if (!selectedPermissionsHash.value.has(hash)) {
      updatePermissionMappings(hash);

      resourceDetails = resourceMapper.value[resource];

      if (resource === "dashboard") {
        const [folderId] = entity.split("/");

        resourceDetails = resourceMapper.value["dfolder"].entities.find(
          (e: Entity) => e.name === folderId
        ) as Entity;
      } else if (entity === "_all_" + getOrgId()) {
        resourceDetails.permission[permission.permission as "AllowAll"].value =
          selectedPermissionsHash.value.has(
            getPermissionHash(resource, permission.permission, entity)
          );
      } else if (
        resource === "logs" ||
        resource === "metrics" ||
        resource === "traces" ||
        resource === "index"
      ) {
        resourceDetails = resourceMapper.value["stream"].entities.find(
          (e: Entity) => e.name === resource
        ) as Entity;
      }

      updateEntityPermission(
        resourceDetails,
        resource,
        entity,
        permission.permission
      );
    }
  });

  // Update removed permissions
  selectedPermissionsHash.value.forEach(async (permissionHash: any) => {
    permission = permissionHash.split(":");
    resource = permission[0];
    entity = permission[1];
    permission = {
      object: permission[0] + ":" + permission[1],
      permission: permission[2] as "AllowAll",
    };

    if (!permissionsHash.has(permissionHash)) {
      updatePermissionMappings(permissionHash);

      resourceDetails = resourceMapper.value[resource];

      if (resource === "dashboard") {
        const [folderId, dashboardId] = entity.split("/");

        resourceDetails = resourceMapper.value["dfolder"].entities.find(
          (e: Entity) => e.name === folderId
        ) as Entity;
      } else if (entity === "_all_" + getOrgId()) {
        resourceDetails.permission[permission.permission as "AllowAll"].value =
          selectedPermissionsHash.value.has(
            getPermissionHash(resource, permission.permission, entity)
          );
      } else if (
        resource === "logs" ||
        resource === "metrics" ||
        resource === "traces" ||
        resource === "index"
      ) {
        resourceDetails = resourceMapper.value["stream"].entities.find(
          (e: Entity) => e.name === resource
        ) as Entity;
      }

      updateEntityPermission(
        resourceDetails,
        resource,
        entity,
        permission.permission
      );
    }
  });
};

const updateExpandedResources = (resources: (Resource | Entity)[]) => {
  resources.forEach(async (resource) => {
    // Check if the current item is an object and has the 'expand' key
    if (
      typeof resource === "object" &&
      resource.expand &&
      resource.has_entities
    ) {
      resource.is_loading = true;
      await getResourceEntities(resource);
      resource.is_loading;
      // Perform additional actions as needed
    }

    // If the item itself contains a nested array, call the function recursively
    if (Array.isArray(resource.entities)) {
      updateExpandedResources(resource.entities);
    }
  });
};

const countVisibleResources = (permissions: (Resource | Entity)[]): number => {
  let count = 0;

  permissions.forEach((permission: Entity | Resource) => {
    if (permission.show) {
      count += 1;
    }

    // Recursively count in nested entities
    if (permission.entities?.length) {
      count += countVisibleResources(permission.entities);
    }
  });

  countOfVisibleResources.value = count;
  return count;
};

const updatePermissionVisibility = (
  permissions: (Resource | Entity)[],
  forceShow: boolean = false,
  level: number = 0,
  relations: string[] = []
): void => {
  permissions.forEach((permission: Entity | Resource) => {
    // Check if any permission value is true

    const parentRelations = [...relations];

    if (permission.type === "Type")
      parentRelations.push(permission.resourceName);

    const showResource = Object.values(permission.permission).some(
      (permDetail) => permDetail.value
    );

    let isResourceFiltered = true;

    if (filter.value.resource)
      isResourceFiltered = parentRelations.includes(filter.value.resource);

    if (filter.value.value) {
      isResourceFiltered =
        isResourceFiltered &&
        (permission.display_name || permission.name)
          .toLowerCase()
          .includes(filter.value.value.toLowerCase());
    }

    permission.show =
      filter.value.permissions === "all"
        ? isResourceFiltered
        : showResource && isResourceFiltered;

    if (forceShow) permission.show = true;

    // Recursively update the show property for entities
    if (!permission.entities?.length) return;

    if (
      permission.name === "logs" ||
      permission.name === "metrics" ||
      permission.name === "traces" ||
      permission.name === "index"
    ) {
      updatePermissionVisibility(
        heavyResourceEntities.value[permission.name] || [],
        permission.show,
        level + 1,
        parentRelations
      );
    } else {
      if (permission.entities?.length)
        updatePermissionVisibility(
          permission.entities || [],
          permission.show,
          level + 1,
          parentRelations
        );
    }

    let filteredEntities: Entity[] = [];

    if (
      permission.name === "logs" ||
      permission.name === "metrics" ||
      permission.name === "traces" ||
      permission.name === "index"
    ) {
      filteredEntities =
        heavyResourceEntities.value[permission.name]?.filter(
          (entity: any) => entity.show
        ) || [];
    } else {
      filteredEntities =
        permission.entities?.filter((entity) => entity.show) || [];
    }

    // Update the permission object to add `show` property

    // If we need to show child by default show parent

    if (
      permission.show &&
      (permission.name === "logs" ||
        permission.name === "metrics" ||
        permission.name === "traces" ||
        permission.name === "index")
    ) {
      permission.entities =
        filter.value.permissions === "all"
          ? [...filteredEntities.slice(0, 50)]
          : [...filteredEntities];
    }

    if (filteredEntities?.length) {
      permission.show = true;
    }

    filteredEntities.length = 0;
  });
};

// const updateFilteredPermissions = (
//   permissions: (Resource | Entity)[]
// ): void => {
//   permissions.forEach((permission: Entity | Resource) => {
//     // Check if any permission value is true
//     const showResource = Object.values(permission.permission).some(
//       (permDetail) => permDetail.value
//     );

//     // Recursively update the show property for entities
//     if (permission.entities?.length) {
//       updatePermissionVisibility(permission.entities);
//     }

//     const filteredEntities = permission.entities?.filter(
//       (entity) => entity.show
//     );

//     // Update the permission object to add `show` property

//     let isResourceFiltered = true;
//     if (filter.value.resource)
//       isResourceFiltered = filter.value.resource === permission.resourceName;

//     if (filter.value.value) {
//       isResourceFiltered =
//         isResourceFiltered &&
//         (permission.display_name || permission.name)
//           .toLowerCase()
//           .includes(filter.value.value.toLowerCase());
//     }

//     // If we need to show child by default show parent
//     if (filteredEntities) {
//       permission.entities = [...filteredEntities];
//     } else {
//       permission.show =
//         filter.value.permissions === "all"
//           ? isResourceFiltered
//           : showResource && isResourceFiltered;
//     }
//   });
// };

const filterRowsByResourceName = (
  rows: (Resource | Entity)[],
  resourceName: string
) => {
  return rows.reduce(
    (filteredRows: (Resource | Entity)[], row: Resource | Entity) => {
      // Check if the current row matches the filter
      if (row.resourceName === resourceName) {
        // If the row has nested rows, filter those as well
        if (row.entities && row.entities.length) {
          row.entities = filterRowsByResourceName(
            row.entities,
            resourceName
          ) as Entity[];
        }
        // Add the row to the filtered list
        filteredRows.push(row);
      } else if (row.entities && row.entities.length) {
        // Even if the current row doesn't match, there might be nested rows that do
        const filteredEntities = filterRowsByResourceName(
          row.entities,
          resourceName
        );
        // Only add the row if it has matching nested rows
        if (filteredEntities.length) {
          // Optionally, you might want to clone the row here to avoid mutating the original
          const newRow = { ...row, entities: filteredEntities };
          filteredRows.push(newRow as Resource);
        }
      }
      return filteredRows;
    },
    []
  );
};

const onResourceChange = async () => {
  updatePermissionVisibility(permissionsState.permissions);
  countVisibleResources(permissionsState.permissions);
};

function filterResources(rows: any, terms: any) {
  var filtered = [];
  terms = terms.toLowerCase();
  for (var i = 0; i < rows.length; i++) {
    let isAdded = false;
    if (rows[i]["display_name"].toLowerCase().includes(terms)) {
      filtered.push(rows[i]);
      isAdded = true;
      continue;
    }
    for (var j = 0; j < rows[i].entities.length; j++) {
      if (
        !isAdded &&
        rows[i].entities[j]["display_name"].toLowerCase().includes(terms)
      ) {
        filtered.push(rows[i]);
        break;
      }
    }
  }
  return filtered;
}

const expandPermission = async (resource: any) => {
  const expand = !resource.expand;

  resource.expand = expand;
  if (expand) {
    try {
      await getResourceEntities(resource);
    } catch (err) {
      console.log(err);
    }
  }
};

const getPermissionHash = (
  resourceName: string,
  permission: string,
  entity?: string
) => {
  if (!entity) entity = "_all_" + store.state.selectedOrganization.identifier;

  return `${resourceName}:${entity}:${permission}`;
};

/**
 *
 * @param resource
 * @param typeOf - Type to assign the new entities that we get from the server
 */
const getResourceEntities = (resource: Resource | Entity) => {
  const listEntitiesFnMap: {
    [key: string]: (resource: Resource | Entity) => Promise<any>;
  } = {
    stream: getStreamsTypes,
    stream_type: getStreamsTypes,
    logs: getLogs,
    metrics: getMetrics,
    traces: getTraces,
    index: getIndexStreams,
    alert: getAlerts,
    template: getTemplates,
    destination: getDestinations,
    pipeline: getPipelines,
    enrichment_table: getEnrichmentTables,
    function: getFunctions,
    org: getOrgs,
    savedviews: getSavedViews,
    group: _getGroups,
    role: _getRoles,
    dfolder: getFolders,
    dashboard: getDashboards,
    metadata: getMetadataStreams,
    report: getReports,
    service_accounts: getServiceAccounts,
<<<<<<< HEAD
    action_scripts: getActionScripts,
=======
    cipher_keys: getCipherKeys,
>>>>>>> 77871ba7
  };

  return new Promise(async (resolve, reject) => {
    if (!resource.entities?.length) {
      resource.is_loading = true;
      if (resource.childName) {
        await listEntitiesFnMap[resource.childName](resource);
      } else {
        await listEntitiesFnMap[resource.resourceName](resource);
      }

      // unncecessaryly we are updating the all resource entities, fix to update the current resource
      updatePermissionVisibility(permissionsState.permissions);
      resource.is_loading = false;
    }

    resolve(true);
  });
};

const getEnrichmentTables = async () => {
  const data: any = await getStreams("enrichment_tables", false);

  updateResourceEntities("enrichment_table", ["name"], data.list);

  return new Promise((resolve, reject) => {
    resolve(true);
  });
};

const getDashboards = async (resource: Entity | Resource) => {
  let dashboards: any = await dashboardService.list(
    0,
    10000,
    "name",
    false,
    "",
    store.state.selectedOrganization.identifier,
    resource.name,
    ""
  );

  updateEntityEntities(
    resource,
    ["dashboardId"],
    [
      ...dashboards.data.dashboards.map(
        (dash: any) => Object.values(dash).filter((dash) => dash)[0]
      ),
    ],
    false,
    "title"
  );

  return new Promise((resolve) => {
    resolve(true);
  });
};

const getOrgs = async () => {
  const orgs = await organizationsService.list(0, 100000, "name", false, "");

  updateResourceEntities("org", ["identifier"], [...orgs.data.data]);

  return new Promise((resolve) => {
    resolve(true);
  });
};

const getSavedViews = async () => {
  const savedViews = await savedviewsService.get(
    store.state.selectedOrganization.identifier
  );
  updateResourceEntities(
    "savedviews",
    ["view_id"],
    [...savedViews.data.views],
    false,
    "view_name"
  );

  return new Promise((resolve) => {
    resolve(true);
  });
};

const getFolders = async () => {
  const folders: any = await dashboardService.list_Folders(
    store.state.selectedOrganization.identifier
  );

  let isDefaultPresent = folders.data.list.find(
    (folder: any) => folder.folderId === "default"
  );

  if (!isDefaultPresent) {
    folders.data.list.unshift({ folderId: "default", name: "default" });
  }

  updateResourceEntities(
    "dfolder",
    ["folderId"],
    [...folders.data.list],
    true,
    "name",
    "dashboard"
  );
  return new Promise((resolve) => {
    resolve(true);
  });
};

const _getGroups = async () => {
  const groups = await getGroups(store.state.selectedOrganization.identifier);
  updateResourceEntities("group", [], [...groups.data]);

  return new Promise((resolve) => {
    resolve(true);
  });
};

const _getRoles = async () => {
  const roles = await getRoles(store.state.selectedOrganization.identifier);
  updateResourceEntities("role", [], [...roles.data]);

  return new Promise((resolve) => {
    resolve(true);
  });
};

const getFunctions = async () => {
  const functions = await jsTransformService.list(
    1,
    100000,
    "name",
    false,
    "",
    store.state.selectedOrganization.identifier
  );

  updateResourceEntities("function", ["name"], [...functions.data.list]);

  return new Promise((resolve) => {
    resolve(true);
  });
};

const getDestinations = async () => {
  const destinations = await destinationService.list({
    sort_by: "name",
    org_identifier: store.state.selectedOrganization.identifier,
  });

  updateResourceEntities("destination", ["name"], [...destinations.data]);

  return new Promise((resolve) => {
    resolve(true);
  });
};

const getTemplates = async () => {
  const templates = await templateService.list({
    org_identifier: store.state.selectedOrganization.identifier,
  });

  updateResourceEntities("template", ["name"], [...templates.data]);

  return new Promise((resolve) => {
    resolve(true);
  });
};

const getPipelines = async () => {
  const pipelines = await pipelineService.getPipelines(
    store.state.selectedOrganization.identifier
  );

  updateResourceEntities("pipeline", ["name"], [...pipelines.data.list]);

  return new Promise((resolve) => {
    resolve(true);
  });
};

const getAlerts = async () => {
  const alerts = await alertService.list(
    1,
    10000,
    "name",
    false,
    "",
    store.state.selectedOrganization.identifier
  );

  updateResourceEntities("alert", ["name"], [...alerts.data.list]);

  return new Promise((resolve) => {
    resolve(true);
  });
};

const getLogs = async (resource: Resource | Entity) => {
  const logs: any = await getStreams("logs", false);

  updateEntityEntities(resource, ["name"], logs.list);

  return new Promise((resolve, reject) => {
    resolve(true);
  });
};

const getIndexStreams = async (resource: Resource | Entity) => {
  const indices: any = await getStreams("index", false);

  updateEntityEntities(resource, ["name"], indices.list);

  return new Promise((resolve, reject) => {
    resolve(true);
  });
};

const getMetrics = async (resource: Resource | Entity) => {
  const metrics: any = await getStreams("metrics", false);

  updateEntityEntities(resource, ["name"], metrics.list);

  return new Promise((resolve, reject) => {
    resolve(true);
  });
};

const getTraces = async (resource: Resource | Entity) => {
  const traces: any = await getStreams("traces", false);

  updateEntityEntities(resource, ["name"], traces.list);

  return new Promise((resolve, reject) => {
    resolve(true);
  });
};

const getMetadataStreams = async (resource: Resource | Entity) => {
  const metadata: any = await getStreams("metadata", false);

  updateResourceEntities("metadata", ["name"], metadata.list);

  return new Promise((resolve, reject) => {
    resolve(true);
  });
};

const getActionScripts = async () => {
  const actionScripts = await actions.list(
    store.state.selectedOrganization.identifier,
  );
  console.log(actionScripts.data,'in get action script')
  updateResourceEntities("action_scripts", ["name"], [...actionScripts.data]);

  return new Promise((resolve) => {
    resolve(true);
  });
};

const getStreamsTypes = async () => {
  const streams = [
    { stream_type: "logs", name: "Logs" },
    { stream_type: "traces", name: "Traces" },
    { stream_type: "metrics", name: "Metrics" },
    { stream_type: "index", name: "Indices" },
  ];

  streams.forEach((stream) => {
    updateResourceResource(
      stream.stream_type,
      "stream",
      ["stream_type"],
      [stream],
      true,
      "name"
    );
  });

  return new Promise((resolve, reject) => {
    resolve(true);
  });
};

const getReports = async () => {
  const reports = await reportService.list(
    store.state.selectedOrganization.identifier
  );

  updateResourceEntities("report", ["name"], [...reports.data]);

  return new Promise((resolve) => {
    resolve(true);
  });
};

const getServiceAccounts = async () => {
  const accounts = await serviceAccountService.list(
    store.state.selectedOrganization.identifier
  );

  updateResourceEntities("service_accounts", ["email"], accounts.data.data);

  return new Promise((resolve) => {
    resolve(true);
  });
};

const getCipherKeys = async () => {
  const data: any = await cipherKeysService.list(
    store.state.selectedOrganization.identifier,
  );

  updateResourceEntities("cipher_keys", ["name"], [...data.data.keys]);

  return new Promise((resolve, reject) => {
    resolve(true);
  });
};

const updateEntityEntities = (
  entity: Entity | Resource,
  entityNameKeys: string[],
  data: any[],
  hasEntities: boolean = false,
  displayNameKey?: string
) => {
  if (!entity) return;

  const entities: Entity[] = data.map((_entity: any) => {
    let entityName = "";
    if (typeof _entity === "string") entityName = _entity;

    if (typeof _entity === "object") {
      entityName = entityNameKeys.reduce((acc, curr) => {
        return acc ? acc + "/" + (_entity[curr] || curr) : _entity[curr];
      }, "");

      if (entity.childName === "dashboard") {
        entityName = entity["name"] + "/" + _entity["dashboardId"];
      }
    }

    return {
      name: entityName,
      permission: {
        AllowAll: {
          value: selectedPermissionsHash.value.has(
            getPermissionHash(
              entity.childName as string,
              "AllowAll",
              entityName
            )
          ),
          show: true,
        },
        AllowGet: {
          value: selectedPermissionsHash.value.has(
            getPermissionHash(
              entity.childName as string,
              "AllowGet",
              entityName
            )
          ),
          show: true,
        },
        AllowDelete: {
          value: selectedPermissionsHash.value.has(
            getPermissionHash(
              entity.childName as string,
              "AllowDelete",
              entityName
            )
          ),
          show: true,
        },
        AllowPut: {
          value: selectedPermissionsHash.value.has(
            getPermissionHash(
              entity.childName as string,
              "AllowPut",
              entityName
            )
          ),
          show: true,
        },
        AllowList: {
          value: selectedPermissionsHash.value.has(
            getPermissionHash(
              entity.childName as string,
              "AllowList",
              entityName
            )
          ),
          show: hasEntities,
        },
        AllowPost: {
          value: selectedPermissionsHash.value.has(
            getPermissionHash(
              entity.childName as string,
              "AllowPost",
              entityName
            )
          ),
          show: hasEntities,
        },
      },
      entities: [],
      type: "Resource",
      resourceName: entity.childName as string,
      has_entities: hasEntities,
      display_name: displayNameKey ? _entity[displayNameKey] : entityName,
      show: true,
      top_level: false,
    };
  });

  if (
    entity.name === "logs" ||
    entity.name === "metrics" ||
    entity.name === "traces" ||
    entity.name === "index"
  ) {
    heavyResourceEntities.value[entity.name] = [...entities];
    if (entity.entities) entity.entities.push(...entities.slice(0, 50));
  } else {
    if (entity.entities) entity.entities.push(...entities);
  }
};

const updateResourceEntities = (
  resourceName: string,
  entityNameKeys: string[],
  data: any[],
  hasEntities: boolean = false,
  displayNameKey?: string,
  childName?: string
) => {
  const resource: Resource | null | undefined = getResourceByName(
    permissionsState.permissions,
    resourceName
  );

  if (!resource) return;

  data.forEach((_entity: any) => {
    let entityName = "";
    if (typeof _entity === "string") entityName = _entity;

    if (typeof _entity === "object") {
      entityName = entityNameKeys.reduce((acc, curr) => {
        return acc ? acc + "/" + (_entity[curr] || curr) : _entity[curr];
      }, "");
    }

    resource.entities.push({
      name: entityName,
      permission: {
        AllowAll: {
          value: selectedPermissionsHash.value.has(
            getPermissionHash(resourceName, "AllowAll", entityName)
          ),
          show: true,
        },
        AllowGet: {
          value: selectedPermissionsHash.value.has(
            getPermissionHash(resourceName, "AllowGet", entityName)
          ),
          show: true,
        },
        AllowDelete: {
          value: selectedPermissionsHash.value.has(
            getPermissionHash(resourceName, "AllowDelete", entityName)
          ),
          show: true,
        },
        AllowPut: {
          value: selectedPermissionsHash.value.has(
            getPermissionHash(resourceName, "AllowPut", entityName)
          ),
          show: true,
        },
        AllowList: {
          value: selectedPermissionsHash.value.has(
            getPermissionHash(resourceName, "AllowList", entityName)
          ),
          show: hasEntities,
        },
        AllowPost: {
          value: selectedPermissionsHash.value.has(
            getPermissionHash(resourceName, "AllowPost", entityName)
          ),
          show: hasEntities,
        },
      },
      entities: [],
      type: "Resource",
      resourceName: resourceName,
      has_entities: hasEntities,
      display_name: displayNameKey ? _entity[displayNameKey] : entityName,
      show: true,
      childName: childName || "",
      top_level: !!resource.childs.find((child) => child.name === childName)
        ?.top_level,
    });
  });
};

const updateResourceResource = (
  resourceName: string,
  parentResourceName: string,
  entityNameKeys: string[],
  data: any[],
  hasEntities: boolean = false,
  displayNameKey?: string
) => {
  const resource: Resource | null | undefined = getResourceByName(
    permissionsState.permissions,
    parentResourceName
  );

  if (!resource) return;

  data.forEach((_entity: any) => {
    let entityName = "";
    if (typeof _entity === "string") entityName = _entity;

    if (typeof _entity === "object") {
      entityName = entityNameKeys.reduce((acc, curr) => {
        return acc ? acc + "/" + (_entity[curr] || curr) : _entity[curr];
      }, "");
    }

    resource.entities.push({
      name: entityName,
      permission: {
        AllowAll: {
          value: selectedPermissionsHash.value.has(
            getPermissionHash(
              resourceName,
              "AllowAll",
              "_all_" + store.state.selectedOrganization.identifier
            )
          ),
          show: true,
        },
        AllowGet: {
          value: selectedPermissionsHash.value.has(
            getPermissionHash(
              resourceName,
              "AllowGet",
              "_all_" + store.state.selectedOrganization.identifier
            )
          ),
          show: true,
        },
        AllowDelete: {
          value: selectedPermissionsHash.value.has(
            getPermissionHash(
              resourceName,
              "AllowDelete",
              "_all_" + store.state.selectedOrganization.identifier
            )
          ),
          show: true,
        },
        AllowPut: {
          value: selectedPermissionsHash.value.has(
            getPermissionHash(
              resourceName,
              "AllowPut",
              "_all_" + store.state.selectedOrganization.identifier
            )
          ),
          show: true,
        },
        AllowList: {
          value: selectedPermissionsHash.value.has(
            getPermissionHash(
              resourceName,
              "AllowList",
              "_all_" + store.state.selectedOrganization.identifier
            )
          ),
          show: hasEntities,
        },
        AllowPost: {
          value: selectedPermissionsHash.value.has(
            getPermissionHash(
              resourceName,
              "AllowPost",
              "_all_" + store.state.selectedOrganization.identifier
            )
          ),
          show: hasEntities,
        },
      },
      entities: [],
      type: "Type",
      resourceName: resourceName,
      has_entities: hasEntities,
      childName: resourceName,
      display_name: displayNameKey ? _entity[displayNameKey] : entityName,
      show: true,
      top_level: true,
    });
  });
};

const saveRole = () => {
  if (permissionsUiType.value === "json") updateJsonInTable();

  const payload = {
    add: Object.values(addedPermissions.value),
    remove: Object.values(removedPermissions.value),
    add_users: Array.from(addedUsers.value) as string[],
    remove_users: Array.from(removedUsers.value) as string[],
  };

  if (
    !(
      payload.add.length ||
      payload.remove.length ||
      payload.add_users.length ||
      payload.remove_users.length
    )
  ) {
    q.notify({
      type: "info",
      message: `No updates detected.`,
      timeout: 3000,
    });

    return;
  }

  updateRole({
    role_id: editingRole.value,
    org_identifier: store.state.selectedOrganization.identifier,
    payload,
  })
    .then(async (res) => {
      // combine permissionsHash and selectedPermissionsHash

      q.notify({
        type: "positive",
        message: `Updated role successfully!`,
        timeout: 3000,
      });

      // Resetting permissions state on save

      Object.keys(removedPermissions.value).forEach((permission) => {
        if (permissionsHash.value.has(permission))
          permissionsHash.value.delete(permission);

        if (selectedPermissionsHash.value.has(permission))
          selectedPermissionsHash.value.delete(permission);
      });

      permissionsHash.value = new Set([
        ...Array.from(permissionsHash.value),
        ...Array.from(selectedPermissionsHash.value),
      ]);

      selectedPermissionsHash.value = cloneDeep(permissionsHash.value);

      addedPermissions.value = {};

      removedPermissions.value = {};

      roleUsers.value = roleUsers.value.filter(
        (user) => !removedUsers.value.has(user)
      );

      addedUsers.value.forEach((value: any) => {
        roleUsers.value.push(value);
      });

      addedUsers.value = new Set([]);

      removedUsers.value = new Set([]);
    })
    .catch((err) => {
      if(err.response.status != 403){
        q.notify({
          type: "negative",
          message: `Error while updating role!`,
          timeout: 3000,
        });
      }
      console.log(err);
    });
};

const filterColumns = (options: any[], val: String, update: Function) => {
  let filteredOptions: any[] = [];
  if (val === "") {
    update(() => {
      filteredOptions = [...options];
    });
    return filteredOptions;
  }
  update(() => {
    const value = val.toLowerCase();
    filteredOptions = options.filter(
      (column: any) => column.label.toLowerCase().indexOf(value) > -1
    );
  });
  return filteredOptions;
};

const filterResourceOptions = (val: string, update: any) => {
  filteredResources.value = filterColumns(
    resourceOptions.value,
    val,
    update
  ) as any[];
};

const updateEntityPermission = (
  resource: Resource | Entity,
  resourceName: string,
  entityName: string,
  permission:
    | "AllowAll"
    | "AllowList"
    | "AllowGet"
    | "AllowDelete"
    | "AllowPost"
) => {
  if (resource?.entities)
    resource.entities.forEach((entity: Entity) => {
      if (entity.name === entityName) {
        entity.permission[permission].value = selectedPermissionsHash.value.has(
          getPermissionHash(resourceName, permission, entityName)
        );
      }
    });
};

const toggleHelpSection = async () => {
  isHelpOpen.value = !isHelpOpen.value;

  await nextTick();
  await nextTick();

  permissionJsonEditorRef.value.resetEditorLayout();
};
</script>
<style scoped></style><|MERGE_RESOLUTION|>--- conflicted
+++ resolved
@@ -1280,11 +1280,8 @@
     metadata: getMetadataStreams,
     report: getReports,
     service_accounts: getServiceAccounts,
-<<<<<<< HEAD
     action_scripts: getActionScripts,
-=======
     cipher_keys: getCipherKeys,
->>>>>>> 77871ba7
   };
 
   return new Promise(async (resolve, reject) => {
