--- conflicted
+++ resolved
@@ -1665,13 +1665,10 @@
       visualizeSearchRequestTraceIds,
       disable,
       cancelVisualizeQueries,
-<<<<<<< HEAD
-      populateDateTime,
-=======
       isFocused,
       backgroundColorStyle,
       editorWidthToggleFunction,
->>>>>>> 3c73bc7b
+      populateDateTime,
     };
   },
   computed: {
