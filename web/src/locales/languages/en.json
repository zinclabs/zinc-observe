{
  "common": {
    "close": "Close",
    "cancel": "Cancel",
    "ok": "OK",
    "apply": "Apply",
    "startTime": "Start time",
    "endTime": "End time",
    "datetimeMessage": "* You can choose multiple dates",
    "datetimeRelative": "RELATIVE",
    "datetimeAbsolute": "ABSOLUTE",
    "move": "Move",
    "legend": "Legend",
    "weight": "Weight",
    "label": "Label",
    "aggregation": "Aggregation",
    "list": "List",
    "condition": "Condition",
    "operator": "Operator",
    "value": "Value",
    "selectFilter": "Select Filter",
    "browser": "Browser",
    "attachments": "Attachments",
    "confirm": "Confirm",
    "json": "JSON",
    "table": "Table",
    "wrap": "Wrap",
    "previous": "Previous",
    "next": "Next",
    "searchAround": "Search Around",
    "copyToClipboard": "Copy to clipboard",
    "includeSearchTerm": "Include Search Term",
    "addFieldToTable": "Add field to the table",
    "removeFieldFromTable": "Remove field from the table",
    "excludeSearchTerm": "Exclude Search Term",
    "noOfRecords": "Number of records:",
    "attributes": "Attributes",
    "events": "Events",
    "goHome": "Go home",
    "name": "Name",
    "add": "Add",
    "details": "Details",
    "tags": "Tags",
    "process": "Process",
    "axisWidth": "Axis Width",
    "legendWidth": "Legend Width",
    "exceptions": "Exceptions",
    "nameRequired": "Name is required",
    "edit": "Edit",
    "delete": "Delete",
    "actions": "Actions",
    "type": "Type",
    "search": "Search",
    "expand": "Expand",
    "date": "Date",
    "description": "Description",
    "cancelChanges": "Cancel Changes",
    "logs": "Logs",
    "addGroup": "Add group",
    "addCondition": "Add condition",
    "required": "A value is required",
    "valueMustBeGreaterThanZero": "Value must be greater than zero",
    "links": "Links",
    "vertical": "Vertical",
    "horizontal": "Horizontal",
    "custom": "Custom",
    "none": "None",
    "auto": "Auto",
    "duration": "Duration",
    "fullscreen": "Go Full Screen",
    "query": "Query",
    "output": "Output",
    "selectStream": "Select Stream",
    "unsavedTitle": "Unsaved Changes",
    "unsavedMessage": "You have unsaved changes. Are you sure you want to leave?",
    "cancelTitle": "Cancel Changes",
    "cancelMessage": "Are you sure you want to cancel the changes?",
    "back": "Back",
    "save": "Save",
    "update": "Update"
  },
  "search": {
    "metrics": "Metrics",
    "selectIndex": "Select Stream First",
    "typeSearch": "Type your search query here.",
    "searchField": "Search for a field",
    "maxRecords": "Max records to return",
    "searchResult": "Search Results",
    "resultsFound": "Results found",
    "timestamp": "timestamp",
    "source": "_source",
    "noResult": "No results found.",
    "syntaxGuide": "Syntax guide",
    "recordsPerPage": "Records per page",
    "showing": "Showing",
    "of": "of",
    "rowDetail": "Source Details",
    "sourceName": "Name",
    "sourceValue": "Value",
    "searchStream": "Search Stream",
    "showQueryLabel": "Editors",
    "showFieldLabel": "Fields",
    "showHistogramLabel": "Histogram",
    "sqlModeLabel": "SQL Mode",
    "quickModeLabel": "Quick Mode",
    "toggleFunctionLabel": "Function",
    "labelWrap": "Wrap Content",
    "messageWrapContent": "Wrap Table Content",
    "functionPlaceholder": "Saved Functions",
    "functionMessage": "Press Tab or Enter to apply a new function name.",
    "saveFunctionLabel": "Save Function",
    "saveFunctionName": "Function Name",
    "savedFunctionNotFound": "Function not found.",
    "exportLogs": "Export logs",
    "runQuery": "Run query",
    "syntaxGuideLabel": "Syntax Guide",
    "logs": "Logs",
    "enrichmentTables": "Enrichment Tables",
    "savedViewsLabel": "Saved Views",
    "savedViewsNotFound": "Saved view not found!",
    "savedViewAction": "Create/Update Saved View",
    "savedViewDropdownLabel": "Saved Views",
    "savedViewName": "View Name",
    "shareLink": "Share Link",
    "downloadTable": "Download Table",
    "customRange": "Custom Range",
    "initialNumber": "Initial Number",
    "range": "No of Records",
    "btnDownload": "Download",
    "customDownloadMessage": "Enter the initial number and select the range to download data.",
    "noRecordFound": "No records found. Please adjust the filters and try again.",
    "functionErrorLabel": "Query execution warning: (expand for more details)",
    "histogramErrorBtnLabel": "Click for error details",
    "functionErrorBtnLabel": "Click for error details",
    "applySearch": "Adjust filter parameters and click 'Run query'.",
    "searchSavedView": "Search saved views",
    "streamNotExist": "The following [STREAM_NAME] stream(s) were not found. Please verify if the streams exist.",
    "noFieldFound": "No fields found for the selected stream",
    "regionTitle": "Select a Region",
    "userDefinedSchemaLabel": "User-Defined Schema",
    "allFieldsLabel": "All Fields",
    "allFieldsWarningMsg": "Searches can be slow when the number of fields in the schema is extremely high. Please choose the required fields carefully.",
    "regionFilterMsg": "Search Region/Cluster",
    "queryRangeRestrictionMsg": "The query range is restricted to {range}. Please adjust the date range accordingly. Otherwise, the start date will be automatically adjusted to fit within the allowed limit.",
    "cancel": "Cancel query",
    "viewTrace": "View Trace",
    "flattened": "Flattened",
    "unflattened": "Unflattened",
    "original": "Original",
    "resetFilters": "Reset filters",
    "redirect_to_logs_page": "Go back to Logs page"
  },
  "menu": {
    "home": "Home",
    "about": "About",
    "user": "Users",
    "index": "Streams",
    "search": "Logs",
    "traces": "Traces",
    "template": "Template",
    "signOut": "Sign Out",
    "account": "Account",
    "feedback": "Feedback",
    "documentation": "Docs",
    "tickets": "Ticket",
    "organizations": "Organizations",
    "function": "Functions",
    "ingestion": "Data sources",
    "metrics": "Metrics",
    "slack": "Slack",
    "help": "Help",
    "dashboard": "Dashboards",
    "alerts": "Alerts",
    "openapi": "OpenAPI",
    "docs": "Docs",
    "billings": "Billing",
    "rum": "RUM",
    "settings": "Management",
    "iam": "IAM",
    "report": "Reports",
    "pipeline": "Pipelines",
    "language": "Language",
    "actions": "Action Scripts"
  },
  "rum": {
    "title": "Real User Monitoring",
    "performance": "Performance",
    "sessions": "Sessions",
    "errorTracking": "Error Tracking",
    "overview": "Overview",
    "webVitals": "Web Vitals",
    "errors": "Errors",
    "api": "API",
    "aboutRUMTitle": "Discover Real User Monitoring to Enhance Your User Experience",
    "aboutRUMMessage": "Real User Monitoring allows you to track and analyze the performance of your website or application from the perspective of real users. This means understanding how actual users experience your site, where they face slowdowns, which pages they frequently use, and more.",
    "getStartedTitle": "Get Started with Real User Monitoring",
    "getStartedLabel": "Get Started",
    "performanceSummaryLabel": "Performance Summary",
    "webVitalsLabel": "Web Vitals",
    "errorLabel": "Errors",
    "sessionLabel": "Sessions",
    "learnWebVitalsLabel": "Learn more about Web Vitals",
    "clickHereLabel": "Click here",
    "skipInactivity": "Skip Inactivity",
    "error": "Error",
    "sessionType": "Session Type",
    "timeSpent": "Time Spent",
    "errorCount": "Error Count",
    "initialViewName": "Initial View Name",
    "timestamp": "Timestamp",
    "type": "Type",
    "category": "Category",
    "level": "Level",
    "description": "Description",
    "resourceURL": "Resource URL",
    "durationms": "Duration (ms)",
    "sizekb": "Size (kb)",
    "viewURL": "View URL",
    "events": "Events",
    "location": "Location"
  },
  "about": {
    "name": "OpenObserve",
    "introduction": "Observability simplified.",
    "version": "Version",
    "commitHash": "Commit Hash",
    "buildDate": "Build Date",
    "logoMsg": "Observability simplified."
  },
  "login": {
    "userid": "User ID",
    "userEmail": "User Email",
    "signIn": "Sign In",
    "signUp": "Sign Up",
    "password": "Password",
    "cnfpassword": "Confirm Password",
    "singnInWithGoogle": "Continue with Google",
    "email": "Email",
    "login": "Login"
  },
  "user": {
    "header": "Organization Member",
    "id": "User ID",
    "name": "User name",
    "role": "Role",
    "CREATED": "CREATED",
    "UPDATED": "UPDATED",
    "password": "Password",
    "repassword": "Reconfirm Password",
    "addOrUpdate": "Add/Update User",
    "editUser": "Update User",
    "add": "Add User",
    "search": "Search User",
    "createdAt": "Updated at",
    "updatedAt": "Created at",
    "status": "Status",
    "ID": "id",
    "email": "Email",
    "cognitoSub": "Cognito_sub",
    "firstName": "First Name",
    "lastName": "Last Name",
    "actions": "Actions",
    "memberCreated": "Member Created",
    "memberUpdated": "Member Updated",
    "updateRole": "Update Role",
    "orgMemberId": "Organization Member ID",
    "view": "View",
    "update": "Update",
    "delete": "Delete",
    "confirmDeleteHead": "Delete User",
    "confirmDeleteMsg": "Are you sure you want to delete this user?",
    "cancel": "Cancel",
    "save": "Save",
    "ok": "OK",
    "updatenotallowed": "Update not allowed for owner",
    "sendInvite": "Send Invite",
    "inviteByEmail": "Invite by email. Multiple emails separated by semicolons (;) or commas (,).",
    "inviteByEmailHint": "You will be charged a prorated amount for adding a member.",
    "admin": "admin",
    "member": "member",
    "changePassword": "Change Password",
    "oldPassword": "Old Password",
    "newPassword": "New Password",
    "organization": "Organization",
    "otherOrganization": "Other Organization",
    "isExistingUser": "Existing User?",
    "deleteAPIKeyMessage": "Are you sure you want to delete this User API Key? This action cannot be undone. Click OK to confirm.",
    "apiKeyNotFound": "User API Key Not Found.",
    "allowedOrg": "Allowed Organization",
    "roles": "Roles",
    "groups": "Groups"
  },
  "serviceAccounts": {
    "header": "Service Accounts",
    "search": "Search Service Account",
    "refresh": "Refresh Service Token",
    "showToken": "Show Service Token",
    "hideToken": "Hide Service Token",
    "delete": "Delete Service Account",
    "update": "Update Service Account",
    "copyToken": "Copy Token",
    "add": "Add Service Account",
    "confirmDeleteMsg": "Are you sure you want to delete this service account?",
    "confirmDeleteHead": "Delete Service Account",
    "confirmRefreshMsg": "Are you sure you want to refresh this service account token?",
    "confirmRefreshHead": "Refresh Service Token",
    "downloadToken": "Download Token"
  },
  "iam": {
    "users": "Users",
    "groups": "User Groups",
    "roles": "Roles",
    "organizations": "Organizations",
    "addGroup": "Add Group",
    "addRole": "Add Role",
    "roleName": "Role Name",
    "groupName": "Group Name",
    "permissionName": "Permission Name",
    "permission": "Permission",
    "all": "All",
    "list": "List",
    "get": "Get",
    "create": "Create",
    "update": "Update",
    "delete": "Delete",
    "entityName": "Entity Name",
    "userName": "User Name",
    "resourceName": "Resource Name",
    "searchRole": "Search Role",
    "searchGroup": "Search Group",
    "object": "Object",
    "serviceAccounts": "Service Accounts"
  },
  "ticket": {
    "header": "Support Tickets",
    "add": "Add Ticket",
    "save": "Save",
    "update": "Update",
    "delete": "Delete Ticket",
    "search": "Search Ticket",
    "subject": "Subject",
    "description": "Description",
    "id": "Ticket Id",
    "createdAt": "Created at",
    "updatedAt": "Updated at",
    "status": "Status",
    "comments": "Comments",
    "addComments": "Add Comments",
    "attachments": "Attachments",
    "noDataErrorMsg": "No data available",
    "createTicket": "Create Ticket",
    "updateTicket": "Update Ticket",
    "inputTextHolder": "Type here.",
    "selectHolder": "Select...",
    "cancel": "Cancel"
  },
  "organization": {
    "header": "Organizations",
    "orgName": "Organization Name",
    "createOrganization": "Create Organization",
    "updateOrganization": "Update Organization",
    "nameHolder": "Type name here",
    "add": "Add Organization",
    "save": "Save",
    "cancel": "Cancel",
    "delete": "Delete Organization",
    "search": "Search Organization",
    "subject": "Subject",
    "description": "Description",
    "id": "Organization ID",
    "createdAt": "Created at",
    "updatedAt": "Updated at",
    "status": "Status",
    "invite": "Invite Teammate",
    "name": "Name",
    "type": "Type",
    "owner": "Owner",
    "created": "Created",
    "actions": "Actions",
    "emailLabel": "Enter Email ID",
    "emailHolder": "Enter the email ID here.",
    "note": "Note: Press Enter to add multiple teammates.",
    "identifier": "Identifier",
    "copyapikey": "Copy API Key",
    "getapikey": "Get API Key",
    "role": "Role",
    "nameRequired": "Name is required",
    "subscription_type": "Plan Type",
    "proceed_subscription": "Proceed to Subscription"
  },
  "template": {
    "header": "Templates",
    "add": "Add Template",
    "search": "Search Template"
  },
  "logStream": {
    "header": "Streams",
    "search": "Search Stream",
    "name": "Name",
    "docNum": "Records",
    "storageSize": "Ingested Data",
    "compressedSize": "Compressed Size",
    "time": "Time",
    "storageType": "Storage Type",
    "shardNum": "Shard Number",
    "schemaHeader": "Stream Detail",
    "streamSettings": "Stream Settings",
    "streamPartitionKey": "Partition Key",
    "streamftsKey": "Full Text Search Key",
    "streamBloomKey": "Bloom Filter",
    "delete": "Delete",
    "deleteIndex": "Delete Stream",
    "confirmDeleteHead": "Delete Stream",
    "confirmBatchDeleteHead": "Delete Streams",
    "confirmDeleteMsg": "Are you sure you want to delete this stream?",
    "confirmBatchDeleteMsg": "Are you sure you want to delete the selected streams?",
    "cancel": "Cancel",
    "ok": "OK",
    "docsCount": "Docs Count",
    "mapping": "Mapping",
    "propertyName": "Field",
    "propertyType": "Type",
    "type": "Type",
    "refreshStats": "Refresh Stats",
    "updateSettings": "Update Settings",
    "explore": "Explore",
    "timezone": "Timezone",
    "deleteActionLabel": "Delete",
    "deleteActionMessage": "Are you sure you want to delete the selected fields? This action cannot be undone.",
    "deleteDatesMessage": "Are you sure you want to delete the selected dates? This action cannot be undone.",
    "labelAll": "All",
    "labelLogs": "Logs",
    "labelMetrics": "Metrics",
    "labelTraces": "Traces",
    "labelMetadata": "Metadata",
    "labelIndex": "Index",
    "add": "Add Stream",
    "dataRetention": "Data Retention (in days)",
    "indexing": "Indexing",
    "createStream": "Create Stream",
    "indexType": "Index Type",
    "addField": "Add Field",
    "addSchemaField": "Add to Defined Schema",
    "removeSchemaField": "Remove Defined Schema",
    "storeOriginalData": "Store Original Data",
    "approxPartition": "Use Stream Stats for Partitioning",
    "indexSize": "Index Size",
    "extendedStartDate":"Start Date",
    "extendedEndDate":"End Date"
  },
  "pipeline": {
    "header": "Pipelines",
    "create": "Create Pipeline",
    "SelectParentNode": "Select Parent Node",
    "SelectChildNode": "Select Child Node",
    "deleteNode": "Delete",
    "addPipeline": "Add Pipeline",
    "deletePipeline": "Delete Pipeline",
    "search": "Search Pipeline",
    "routing": "Routing",
    "nodes": "Nodes",
    "associateFunction": "Associate Function",
    "derivedStream": "Derived Stream",
    "pipelineName": "Enter Pipeline Name",
    "flatteningLbl": "After Flattening",
    "streamTitle": "Associate Stream",
    "conditionTitle": "Associate Condition",
    "query": "Associate Query",
    "unsavedMessage": "You have unsaved changes. Are you sure you want to leave?"
  },
  "function": {
    "header": "Functions",
    "add": "Create new function",
    "search": "Search Function",
    "name": "Name",
    "function": "Function Detail",
    "save": "Save",
    "jsfunction": "Function",
    "stream_name": "Stream Name",
    "order": "Order",
    "ingest": "Is Ingest-Time Function?",
    "actions": "Actions",
    "cancel": "Cancel",
    "addTitle": "Add Function",
    "updateTitle": "Update Function",
    "delete": "Delete Function",
    "ok": "OK",
    "type": "Function Type",
    "showQuery": "Is Ingest-Time Function?",
    "stream_type": "Stream Type",
    "vrl": "VRL",
    "lua": "Lua",
    "params": "Parameters",
    "associatedWithStream": "Stream Association",
    "paramsHint": "param1, param2, etc.",
    "associatedFunctionHeader": "Associated Functions",
    "enrichmentTables": "Enrichment Tables",
    "addEnrichmentTable": "Add Enrichment Table",
    "updateEnrichmentTable": "Update Enrichment Table",
    "searchEnrichmentTable": "Search Enrichment Table",
    "uploadCSVFile": "Upload CSV File",
    "selectFunction": "Select Function",
    "appendData": "Append data to existing Enrichment Table",
    "deleteAssociatedFunction": "Delete Associated Function",
    "streamPipeline": "Pipelines",
    "streamRouting": "Stream Routing",
    "testFunction": "Test Function",
    "errorDetails": "Error"
  },
  "confirmDialog": {
    "cancel": "Cancel",
    "ok": "OK",
    "loading": "Loading..."
  },
  "ingestion": {
    "header": "Data sources",
    "passwordLabel": "Reset Token",
    "resetTokenBtnLabel": "Reset Token",
    "resetRUMTokenLabel": "Reset RUM Token",
    "generateRUMTokenLabel": "Generate RUM Token",
    "generateRUMTokenMessage": "Generate RUM Token to enable RUM for your organization.",
    "npmStepTitle": "NPM Installation Method",
    "recommendedLabel": "Recommended",
    "customLabel": "Custom",
    "logsLabel": "Logs",
    "metricsLabel": "Metrics",
    "tracesLabel": "Traces",
    "subnetMessage": "Enter multiple subnets separated by commas.",
    "internal": "This Cluster",
    "external": "Default",
    "internalLabel": "Note: Use this option if the collector is installed in the same cluster as O2",
    "redirectionIngestionMsg": "Note: In order to access pages other than IAM, data ingestion must be initiated within the current organization."
  },
  "syslog": {
    "stream": "Stream",
    "organization": "Organization",
    "subnets": "Subnets",
    "deleteRoute": "Delete Route",
    "syslog_addroute": "Add Route",
    "save": "Save",
    "cancel": "Cancel",
    "delete": "Delete",
    "edit": "Edit",
    "on": "Turn On",
    "off": "Turn Off"
  },
  "dashboard": {
    "selectField": "Field",
    "selectIndex": "Stream",
    "selectStreamType": "Stream Type",
    "header": "Dashboards",
    "add": "New Dashboard",
    "save": "Save",
    "cancel": "Cancel",
    "delete": "Delete Dashboard",
    "edit": "Edit Dashboard",
    "duplicate": "Duplicate Dashboard",
    "move_to_another_folder": "Move to another Folder",
    "search": "Search Dashboard",
    "name": "Name",
    "typeDesc": "Description",
    "createdashboard": "New Dashboard",
    "updatedashboard": "Update a dashboard",
    "nameHolder": "Enter Name of dashboard",
    "typeHolder": "Describe the dashboard if you like",
    "identifier": "Identifier",
    "role": "Role",
    "description": "Description",
    "type": "Type",
    "owner": "Owner",
    "created": "Created",
    "actions": "Actions",
    "nameRequired": "Name is required",
    "id": "Id",
    "goBackToDashboard": "Go back to dashboard",
    "import": "Import",
    "setting": "Dashboard Settings",
    "print": "Print Dashboard",
    "refresh": "Refresh",
    "export": "Export Dashboard",
    "share": "Share",
    "fullscreen": "Go Fullscreen",
    "exitFullscreen": "Exit Fullscreen",
    "generalSettings": "General",
    "variableSettings": "Variables",
    "tabSettings": "Tabs",
    "newVariable": "Add Variable",
    "newTab": "Add Tab",
    "generalSettingsTitle": "General Settings",
    "tabSettingsTitle": "Tabs Settings",
    "addGeneralSettings": "General",
    "extraOptions": "Options",
    "nameOfVariable": "Name",
    "labelOfVariable": "Label (optional)",
    "adhoclabelOfVariable": "Label",
    "ValueOfVariable": "Value",
    "DefaultValue": "Default value (optional)",
    "typeOfVariable": "Type of variable",
    "DefaultSize": "Default max record size (optional)",
    "multiSelect": "Allow multiple selection",
    "hideOnDashboard": "Hide On Dashboard",
    "maxRecordSize": "Default max record size is 10. You can update this value as required",
    "newFolderBtnLabel": "New Folder",
    "folderLabel": "Folders",
    "areaLabel": "Area",
    "areaStackedLabel": "Area Stacked",
    "lineLabel": "Line",
    "barLabel": "Bar",
    "horizontalLabel": "Horizontal",
    "stackedLabel": "Stacked",
    "heatmapLabel": "Heatmap",
    "geomapLabel": "GeoMap",
    "worldmapLabel": "Maps",
    "hstackedLabel": "H-Stacked",
    "pieLabel": "Pie",
    "donutLabel": "Donut",
    "scatterLabel": "Scatter",
    "tableLabel": "Table",
    "metricTextLabel": "Metric Text",
    "oneFieldMessage": "Add 1 field here",
    "maxtwofieldMessage": "Add maximum 2 fields here",
    "twoFieldsMessage": "Add 1 field here",
    "zeroOrOneFieldMessage": "Add 0 or 1 field here",
    "oneOrMoreFieldsMessage": "Add 1 or more fields here",
    "xaxisFieldNAMessage": "X-Axis field is not allowed",
    "oneLabelFieldMessage": "Add 1 label field here",
    "oneValueFieldMessage": "Add 1 values field here",
    "oneFieldConfigMessage": "Add 1 field or configure it from the Config",
    "configLabel": "Config",
    "showLegendsLabel": "Show Legends",
    "wraptext": "Wrap table cells",
    "tableTranspose": "Transpose",
    "tableDynamicColumns": "Allow Dynamic Columns",
    "showBorder": "Show Axis Border",
    "legendsPositionLabel": "Legends Positions",
    "unitLabel": "Unit",
    "labelPosition": "Value Position",
    "labelRotate": "Value Rotate",
    "basemapLabel": "Base Map",
    "world": "World",
    "mapTypeLabel": "Map Type",
    "customunitLabel": "Custom Unit",
    "currencyDollar": "Currency - Dollar ($)",
    "currencyEuro": "Currency - Euro (€)",
    "currencyPound": "Currency - Pound (£)",
    "currencyYen": "Currency - Yen (¥)",
    "currencyRupees": "Currency - Indian Rupees (₹)",
    "latitudeLabel": "Latitude",
    "longitudeLabel": "Longitude",
    "zoomLabel": "Zoom",
    "symbolsize": "Symbol Size",
    "minimum": "Minimum",
    "maximum": "Maximum",
    "fixedValue": "Fixed Value",
    "legendLabel": "Legend",
    "overrideMessage": "Series name overrides. For example, {endpoint} will be replaced with the label value for endpoint.",
    "unsavedMessage": "You have unsaved changes. Are you sure you want to leave?",
    "addFieldMessage": "Please add a field from the list",
    "currentFolderLabel": "Current Folder",
    "selectFolderLabel": "Select Folder",
    "selectDashboardLabel": "Select Dashboard",
    "selectTabLabel": "Select Tab",
    "layerType": "Layer Type",
    "newDashboard": "Create new dashboard",
    "addDashboard": "Add to Dashboard",
    "dashboardName": "Dashboard Name",
    "dashboardDesc": "Dashboard Description",
    "panelTitle": "Panel Title",
    "selectDashboard": "Select Dashboard",
    "importDashboard": "Import Dashboard",
    "dropFileMsg": "Drop your file here",
    "importURL": "Import Dashboard from URL",
    "addURL": "Add your url",
    "importJson": "Import Dashboard from JSON",
    "jsonObject": "JSON Object",
    "openStreetMap": "OpenStreetMap",
    "scatter": "Scatter",
    "heatmap": "Heatmap",
    "auto": "Auto",
    "right": "Right",
    "bottom": "Bottom",
    "default": "Default",
    "numbers": "Numbers",
    "bytes": "Bytes",
    "kilobytes": "Kilobytes (kb)",
    "megabytes": "Megabytes (mb)",
    "bytesPerSecond": "Bytes/Second",
    "seconds": "Seconds (s)",
    "microseconds": "Microseconds (μs)",
    "milliseconds": "Milliseconds (ms)",
    "nanoseconds": "Nanoseconds (ns)",
    "percent1": "Percent (0.0-1.0)",
    "percent": "Percent (0-100)",
    "custom": "Custom",
    "currency": "Currency",
    "count": "Count",
    "countDistinct": "Count (Distinct)",
    "sum": "Sum",
    "avg": "Avg",
    "min": "Min",
    "max": "Max",
    "p99": "P99",
    "p95": "P95",
    "p90": "P90",
    "p50": "P50",
    "histogram": "Histogram",
    "queryValues": "Query Values",
    "constant": "Constant",
    "textbox": "Textbox",
    "ad-hoc-variable": "Dynamic variables",
    "newFolder": "New Folder",
    "updateFolder": "Update Folder",
    "scheduledReports": "Scheduled Reports",
    "newReport": "New Report",
    "scheduledDashboards": "Scheduled Dashboards",
    "panelHeight": "Panel Height",
    "none": "None",
    "inside": "Inside",
    "insideTop": "Inside Top",
    "insideBottom": "Inside Bottom",
    "top": "Top",
    "showSymbol": "Show Symbol",
    "yes": "Yes",
    "no": "No",
    "lineInterpolation": "Line Interpolation",
    "linear": "Linear",
    "smooth": "Smooth",
    "stepBefore": "Step Before",
    "stepAfter": "Step After",
    "stepMiddle": "Step Middle",
    "searchAcross": "Search Across Folders",
    "searchSelf": "Switch to Search across the current Folder",
    "searchAll": "Switch to Search Across all Folders",
    "folder": "Folder",
    "searchMsg": "Search for Dashboards across Folders",
    "trellisLayout": "Trellis Layout",
    "numOfColumns": "Columns per Row",
    "trellisTooltip": "This is only applicable when breakdown field is available. Add Breakdown Field to enable Trellis Layout",
    "communityDashboard": "Community Dashboards"
  },
  "panel": {
    "header": "Panel",
    "add": "Add Panel",
    "save": "Save",
    "cancel": "Cancel",
    "delete": "Delete Panel",
    "search": "Search Panel",
    "name": "Name of Panel",
    "typeDesc": "Description",
    "createdashboard": "Create a New Panel",
    "nameHolder": "Enter Name of New Panel",
    "typeHolder": "Enter Type Description of New Panel",
    "editPanel": "Edit Panel",
    "addPanel": "Add Panel",
    "firstColumn": "First Column",
    "zAxis": "Z-Axis",
    "yAxis": "Y-Axis (Columns)",
    "xAxis": "X-Axis (Row)",
    "breakdown": "Breakdown",
    "otherColumn": "Other Columns",
    "config": "Config",
    "filters": "Filters",
    "customSql": "Custom SQL",
    "field": "Fields",
    "discard": "Discard",
    "edit": "Edit",
    "apply": "Apply",
    "fields": "Fields",
    "layout": "Layout",
    "sql": "Query",
    "back": "<< Back",
    "auto": "Auto",
    "promQL": "PromQL",
    "latitude": "Latitude",
    "longitude": "Longitude",
    "weight": "Weight",
    "mapname": "Name",
    "mapvalue": "Value",
    "source": "Source",
    "target": "Target",
    "value": "Value"
  },
  "home": {
    "streams": "Streams",
    "totalDataIngested": "Ingested Size",
    "totalDataCompressed": "Compressed Size",
    "view": "View More >>",
    "scheduledAlert": "Scheduled",
    "rtAlert": "Real time",
    "noData": "No Data Ingested",
    "indexSizeLbl": "Index Size",
    "docsCountLbl": "Records",
    "findIngestion": "Find how to ingest data >>",
    "ingestionMsg": "It appears you have not ingested any data to the selected organization. There are various ways to ingest data, such as using Fluent Bit.",
    "inestedInSearch": "Try Log Search",
    "searchInDemoOrg": "You can explore search capabilities by switching to the demo organization. To switch, select 'Demo Organization' using the organization dropdown at the top. We keep ingesting dummy data into the demo organization.",
    "functionTitle": "Functions",
    "schedulePipelineTitle": "Scheduled",
    "rtPipelineTitle": "Real time",
    "pipelineTitle": "Pipelines",
    "alertTitle": "Alerts",
    "dashboardTitle": "Dashboards",
    "streamTotal": "Streams",
    "totalDashboard": "Dashboards"
  },
  "billing": {
    "header": "Usage & Billing",
    "plans": "Plans",
    "subtitle": "Simple, transparent pricing",
    "individuals": "For individuals",
    "startups": "For startups",
    "basic": "Basic",
    "pro": "Pro",
    "business": "Business",
    "whatIsIncluded": "What’s included",
    "subscribed": "Subscribed",
    "getStarted": "Get started",
    "paymentMethod": "Payment Method",
    "invoiceHistory": "Invoice History",
    "generatedAt": "Generated At",
    "details": "Details",
    "amount": "Amount",
    "amountPaid": "Amount Paid",
    "amountDue": "Amount Due",
    "dueDate": "Due Date",
    "status": "Status",
    "action": "Action",
    "usage": "Usage",
    "manageCards": "Manage Cards",
    "subscriptionCheckout": "Subscription checkout",
    "everythingDeveloperPlan": "Everything in Basic Plan, plus:",
    "messageDataNotFound": "Data not found",
    "invoiceStartDate": "Invoice Start Date",
    "invoiceEndDate": "Invoice End Date",
    "downloadInvoice": "Download Invoice",
    "usageLabel": "Usage",
    "plansLabel": "Plans",
    "invoiceHistoryLabel": "Invoice History",
    "downgradeMessage": "You are downgrading the subscription plan. Are you sure you want to proceed?",
    "captureCardDetail": "To proceed, please provide your credit card details. You will not be charged at this stage. Charges will only apply when you subscribe to a paid plan. Click the button below to proceed.",
    "proceedtoPaymentDetail": "Proceed to Payment Details"
  },
  "message": {
    "ServerInternalError": "Error: Something went wrong. Internal server error.",
    "SearchSQLNotValid": "Error: Invalid SQL.",
    "SearchStreamNotFound": "Error: Search stream not found.",
    "FullTextSearchFieldNotFound": "Error: Full-text search field not found.",
    "SearchFieldNotFound": "Error: Search field not found.",
    "SearchFunctionNotDefined": "Error: Search function not defined.",
    "SearchParquetFileNotFound": "Error: Search parquet file not found.",
    "SearchFieldHasNoCompatibleDataType": "Error: Search file has no compatible data type.",
    "SearchSQLExecuteError": "Error: Search SQL execute error."
  },
  "alerts": {
    "header": "Alerts",
    "add": "Add alert",
    "edit": "Edit",
    "clone": "Clone alert",
    "search": "Search alert",
    "name": "Name",
    "save": "Save",
    "actions": "Actions",
    "cancel": "Cancel",
    "delete": "Delete",
    "column": "Column",
    "alertType": "Alert Type",
    "streamType": "Stream Type",
    "state": "State",
    "realTime": "Real Time",
    "scheduled": "Scheduled",
    "minutes": "Minutes",
    "hours": "Hours",
    "seconds": "Seconds",
    "times": "Times",
    "custom": "Custom",
    "standard": "Standard",
    "quick": "Quick",
    "sql": "SQL",
    "promql": "PromQL",
    "condition": "Condition",
    "trigger": "Trigger",
    "period": "Period",
    "frequency": "Frequency",
    "threshold": "Threshold",
    "interval": "Frequency",
    "silenceNotification": "Silence notification for",
    "destination": "Destination",
    "additionalVariables": "Additional Variables",
    "description": "Description",
    "stream_name": "Stream Name",
    "slack": "Slack",
    "prom_am": "Alert manager",
    "addTitle": "Add Alert",
    "updateTitle": "Update Alert",
    "cloneTitle": "Clone Alert",
    "start": "start",
    "pause": "Pause",
    "groupBy": "Group by",
    "row": "Row Template",
    "preview": "Preview",
    "crontitle": "Enable Cron",
    "lastTriggered": "Last Triggered At",
    "lastSatisfied": "Last Satisfied At",
    "owner": "Owner",
    "title": "Title",
    "createFunction": "Create Function",
    "newFunctionAssociationMsg": "Note: The function will be created, then you will be redirected to the previous form to associate the newly created function with the pipeline.",
    "createdBy":"Created By",
    "createdAt":"Created At",
    "lastRunAt":"Last Run At",
    "lastSuccessfulAt":"Last Successfull At",
    "status":"Status"
  }, 
  "alert_templates": {
    "header": "Templates",
    "add": "Add Template",
    "edit": "Edit",
    "search": "Search template",
    "name": "Name",
    "function": "Alert Details",
    "save": "Save",
    "actions": "Actions",
    "cancel": "Cancel",
    "addTitle": "Add Template",
    "updateTitle": "Update Template",
    "delete": "Delete",
    "variable_guide_header": "Template Variable Guide",
    "variable_usage_examples": "Usage Examples",
    "body": "Body"
  },
  "alert_destinations": {
    "header": "Alert Destinations",
    "add": "Add Destination",
    "edit": "Edit",
    "search": "Search destination",
    "name": "Name",
    "template": "Template",
    "save": "Save",
    "actions": "Actions",
    "cancel": "Cancel",
    "addTitle": "Add Destination",
    "updateTitle": "Update Destination",
    "delete": "Delete",
    "method": "Method",
    "url": "URL",
    "api_header": "Header",
    "api_header_value": "Value",
    "add_template": "New Template",
    "skip_tls_verify": "Skip TLS Verify"
  },
  "pipeline_destinations": {
    "header":"Pipeline Destinations"
  },
  "metrics": {
    "searchMetric": "Search for a Metric",
    "searchLabel": "Search metric label",
    "add": "Add",
    "cancel": "Cancel",
    "promqlLabel": "PromQL",
    "runQuery": "Run Query",
    "holdMessage": "Hold on tight, fetching metrics.",
    "noStreamSelected": "No metrics selected.",
    "addToDashboard": "Add to Dashboard"
  },
  "settings": {
    "header": "Management",
    "userKeyLabel": "User Key",
    "rumKeyLabel": "RUM Key",
    "newUserKeyBtnLbl": "Add User Key",
    "addUserKeyTitle": "Create User Key",
    "organizationLabel": "Select Organization(s): ",
    "save": "Save",
    "cancel": "Cancel",
    "apiNamePlaceHolder": "Key Name",
    "updateuserKey": "Update User Key",
    "id": "Id",
    "update": "Update",
    "generalLabel": "General Settings",
    "queryManagement": "Query Management",
    "apikeyLabel": "API Keys",
    "generalPageTitle": "General Settings",
    "scrapintervalLabel": "Scrape Interval (In Seconds) *",
    "enableWebsocketSearch": "Enable Websocket Search",
    "enterpriseTitle": "Enterprise Settings",
    "logoLabel": "Drag & Drop Logo Image",
    "customLogoTitle": "Custom Logo",
    "deleteLogoTitle": "Delete Logo",
    "deleteLogoMessage": "Are you sure you want to delete this logo image? Click OK to delete.",
    "deleteLogo": "Delete Logo",
    "logo": "Logo",
    "customLogoText": "Custom Logo Text",
    "orgLabel": "Organization Parameters",
    "logDetails": "Log Details",
    "traceIdFieldName": "Trace ID Field Name",
    "spanIdFieldName": "Span ID Field Name",
    "toggleIngestionLogsLabel": "Toggle Ingestion Logs",
    "cipherKeys": "Cipher Keys"
  },
  "reports": {
    "header": "Reports",
    "add": "Add Report",
    "search": "Search report",
    "update": "Update Report",
    "dashboardFolder": "Folder",
    "dashboard": "Dashboard",
    "dashboardTab": "Dashboard Tab",
    "recipients": "Recipients",
    "name": "Report name",
    "replyTo": "Reply-to email address",
    "title": "Title",
    "description": "Description",
    "cron": "Cron Job",
    "cronExpression": "Cron expression",
    "timeRange": "Time Range",
    "frequency": "Frequency",
    "lastTriggeredAt": "Last Triggered At",
    "createdAt": "Created At",
    "tab": "Tab",
    "cached": "Cached",
    "cachedReport": "Cached Report",
    "destination": "Destination",
    "scheduled": "Scheduled"
  },
  "queries": {
    "runningQueries": "Running Queries",
    "search": "Search",
    "sessionId": "Session ID",
    "initiatedAt": "Initiated At",
    "query": "Query",
    "queryList": "Query Details",
    "duration": "Exec. Duration",
    "status": "Status",
    "cancelQuery": "Cancel Query",
    "queryRange": "Query Range",
    "refreshQuery": "Refresh Query",
    "queryType": "Query Type",
    "numOfQueries": "Number of Queries",
    "totalDuration": "Total Exec. Duration",
    "totalTimeRange": "Total Query Range",
    "searchType": "Search Type"
  },
  "traces": {
    "viewLogs": "View Logs",
    "backToLogs": "Back to Logs"
  },
<<<<<<< HEAD
  "actions": {
    "testAction": "Test Action",
    "save": "Save",
    "name": "Action Name",
    "header": "Action Scripts",
    "add": "Create Action Script",
    "deleteTitle": "Delete",
    "deleteText": "Are you sure you want to delete file ?",
    "uploadCodeZip": "Upload Code Zip",
    "update":"Update Action Script",
    "type":"Execution Type",
    "serviceAccount":"Service Account"
=======
  "cipherKey": {
    "header": "Cipher Keys",
    "add": "Add Cipher Key",
    "search": "Search Cipher Key",
    "update": "Update Cipher Key",
    "name": "Name",
    "type": "Type",
    "step1": "Key Store Details",
    "step2": "Encryption Mechanism",
    "secret": "Secret",
    "baseURL": "Base URL",
    "accessId": "Access ID",
    "authenticationType": "Authentication",
    "accessKey": "Access Key",
    "ldapUsername": "LDAP Username",
    "ldapPassword": "LDAP Password",
    "secretType": "Secret Type",
    "staticSecretName": "Name",
    "dfcName": "DFC Name",
    "dfcIV": "DFC IV",
    "dfcEncryptedData": "DFC Encrypted Data",
    "providerType": "Type",
    "algorithm": "Algorithm",
    "storeType": "Store Type",
    "mechanismType": "Mechanism Type",
    "actions": "Actions"
>>>>>>> 77871ba7
  }
}<|MERGE_RESOLUTION|>--- conflicted
+++ resolved
@@ -910,7 +910,7 @@
     "lastRunAt":"Last Run At",
     "lastSuccessfulAt":"Last Successfull At",
     "status":"Status"
-  }, 
+  },
   "alert_templates": {
     "header": "Templates",
     "add": "Add Template",
@@ -1043,7 +1043,6 @@
     "viewLogs": "View Logs",
     "backToLogs": "Back to Logs"
   },
-<<<<<<< HEAD
   "actions": {
     "testAction": "Test Action",
     "save": "Save",
@@ -1056,7 +1055,7 @@
     "update":"Update Action Script",
     "type":"Execution Type",
     "serviceAccount":"Service Account"
-=======
+  },
   "cipherKey": {
     "header": "Cipher Keys",
     "add": "Add Cipher Key",
@@ -1083,6 +1082,5 @@
     "storeType": "Store Type",
     "mechanismType": "Mechanism Type",
     "actions": "Actions"
->>>>>>> 77871ba7
   }
 }