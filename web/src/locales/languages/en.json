--- conflicted
+++ resolved
@@ -319,12 +319,8 @@
     "searchGroup": "Search User Group",
     "object": "Object",
     "serviceAccounts": "Service Accounts",
-<<<<<<< HEAD
-    "serviceAccountsName": "Service Accounts Name"
-=======
     "serviceAccountsName": "Service Accounts Name",
     "basicUsers": "Basic Users"
->>>>>>> 64c7f756
   },
   "ticket": {
     "header": "Support Tickets",
