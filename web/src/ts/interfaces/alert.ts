// Copyright 2023 OpenObserve Inc.

// This program is free software: you can redistribute it and/or modify
// it under the terms of the GNU Affero General Public License as published by
// the Free Software Foundation, either version 3 of the License, or
// (at your option) any later version.

// This program is distributed in the hope that it will be useful
// but WITHOUT ANY WARRANTY; without even the implied warranty of
// MERCHANTABILITY or FITNESS FOR A PARTICULAR PURPOSE.  See the
// GNU Affero General Public License for more details.

// You should have received a copy of the GNU Affero General Public License
// along with this program.  If not, see <http://www.gnu.org/licenses/>.

export interface Condition {
  column: string;
  ignore_case: null | boolean;
  operator: string;
  value: string;
}

interface TimingFunction {
  unit: "Minutes";
  value: number;
}

// Alert payload which is sent to backend
export interface Alert {
  id?: string;
  name: string;
  stream_name: string;
  stream_type: string;
  query_condition: {
    conditions: Array<Condition>;
    sql: string | null;
    promql: string | null;
    type: "sql" | "promql" | "custom";
  };
  destination: Array<string | Destination>;
  trigger_condition: {
    period: number;
    operator: "=" | ">" | "<" | ">=" | "<=" | "!=" | "Contains" | "NotContains";
    threshold: number;
    silence: number;
  };
  is_real_time: boolean;
  enabled: boolean;
  context_attributes: { [key: string]: string };
  description: string;
  uuid?: string;
}

// Alert object which is modified in frontend to display in table and form
export interface AlertListItem {
  "#": number | string;
  name: string;
  stream_name: string;
  stream_type: string;
  enabled: boolean;
  alert_type: string;
  description: string;
  uuid?: string;
}

// Template payload which is sent to backend
export interface Template {
  name: string;
  body: any;
  isDefault?: boolean;
  type: "http" | "email";
  title?: string;
}

// Template object which is modified in frontend to display in table and form
export interface TemplateData extends Template {
  "#"?: number | string;
}

// Destination payload which is sent to backend
export interface Headers {
  [key: string]: string;
}
export interface Destination {
  name: string;
  url: string;
  method: string;
  skip_tls_verify: boolean;
  headers: Headers;
  template: string | Template;
  emails: string;
<<<<<<< HEAD
  type: "http" | "email" | "external_destination" | "remote_pipeline";
=======
  type: "http" | "email" | "sns";
>>>>>>> 2d8d7b42
}

export interface DestinationPayload {
  name: string;
  url: string;
  method: string;
  skip_tls_verify: boolean;
  headers: Headers;
  template: string | Template;
  emails: string[];
<<<<<<< HEAD
  type: "http" | "email" | "external_destination" | "remote_pipeline";
=======
  type: "http" | "email" | "sns";
>>>>>>> 2d8d7b42
}

// Destination object which is modified in frontend to display in table and form
export interface DestinationData extends Destination {
  "#"?: number | string;
}<|MERGE_RESOLUTION|>--- conflicted
+++ resolved
@@ -89,11 +89,7 @@
   headers: Headers;
   template: string | Template;
   emails: string;
-<<<<<<< HEAD
-  type: "http" | "email" | "external_destination" | "remote_pipeline";
-=======
   type: "http" | "email" | "sns";
->>>>>>> 2d8d7b42
 }
 
 export interface DestinationPayload {
@@ -104,11 +100,7 @@
   headers: Headers;
   template: string | Template;
   emails: string[];
-<<<<<<< HEAD
-  type: "http" | "email" | "external_destination" | "remote_pipeline";
-=======
   type: "http" | "email" | "sns";
->>>>>>> 2d8d7b42
 }
 
 // Destination object which is modified in frontend to display in table and form
