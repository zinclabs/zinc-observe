--- conflicted
+++ resolved
@@ -153,12 +153,8 @@
 snafu.workspace = true
 snap.workspace = true
 sqlparser.workspace = true
-<<<<<<< HEAD
 strum.workspace = true
-=======
-strum = { version = "0.25", features = ["derive"] }
 svix-ksuid.workspace = true
->>>>>>> a59b522c
 sysinfo.workspace = true
 syslog_loose = "0.18.0"
 thiserror.workspace = true
