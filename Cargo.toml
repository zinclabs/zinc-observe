[package]
description = "ZincObserve is an observability platform that allows you to capture, search, and analyze your logs, metrics, and traces."
edition = "2021"
homepage = "https://zinc.dev/"
keywords = [
  "search",
  "log",
  "metrics",
  "traces",
  "analytics",
  "observability",
  "open source",
  "open-source",
  "opensource",
]
license = "Apache-2.0"
name = "zincobserve"
repository = "https://github.com/zinclabs/zincobserve/"
version = "0.1.0"
publish = false
# See more keys and their definitions at https://doc.rust-lang.org/cargo/reference/manifest.html

[features]
default = ["zo_functions"]
mimalloc = ["dep:mimalloc"]
zo_functions = ["dep:mlua"]

[profile.release]
debug = false
debug-assertions = false
overflow-checks = false
strip = true

[dependencies]
actix-cors = "0.6"
actix-web = "4.3"
actix-web-httpauth = "0.8"
actix-web-opentelemetry = { version = "0.13", features = ["metrics"] }
actix-web-prometheus = { version = "0.1", features = ["process"] }
actix-web-rust-embed-responder = { version = "2.2", default-features = false, features = [
  "support-rust-embed-for-web",
  "base64",
] }
ahash = { version = "0.8", features = ["serde"] }
anyhow = "1.0"
argon2 = { version = "0.4", features = ["alloc", "password-hash"] }
arrow = { version = "36", features = ["simd", "ipc_compression"] }
arrow-schema = { version = "36", features = ["serde"] }
async-trait = "0.1"
async_once = "0.2"
async-recursion = "1.0"
awc = "3.1"
base64 = "0.21"
blake3 = "1.3"
bytes = "1.4"
chrono = { version = "0.4", default-features = false, features = ["clock"] }
clap = { version = "4.1", default-features = false, features = [
  "std",
  "help",
  "usage",
  "suggestions",
  "cargo",
] }
dashmap = { version = "5.4", features = ["serde"] }
datafusion = { version = "22", features = ["simd"] }
datafusion-common = "22"
dotenv_config = "0.1"
dotenvy = "0.15"
env_logger = "0.10"
etcd-client = { version = "0.10", features = ["tls"] }
flate2 = { version = "1.0", features = ["zlib"] }
flatten-json-object = "0.6"
futures = "0.3"
get_if_addrs = "0.5"
glob = "0.3"
hex = "0.4"
http-auth-basic = "0.3"
indexmap = { version = "1.9", features = ["serde"] }
itertools = "0.10"
lazy_static = "1.4"
log = "0.4"
lru = "0.8"
memchr = "2.5"
mimalloc = { version = "0.1", default-features = false, optional = true }
mlua = { version = "0.8.4", features = [
  "send",
  "luajit52",
  "vendored",
  "serialize",
], optional = true }
object_store = { version = "0.5", features = [
  "aws",
  "aws_profile",
  "azure",
  "gcp",
] }
once_cell = "1.17"
opentelemetry = { version = "0.18", features = ["rt-tokio"] }
opentelemetry-otlp = { version = "0.11", features = [
  "http-proto",
  "serialize",
  "reqwest-client",
] }
opentelemetry-proto = { version = "0.1", features = [
  "gen-tonic",
  "traces",
  "with-serde",
  "build-server",
] }
parking_lot = "0.12"
parquet = { version = "36", features = ["arrow", "async"] }
prometheus = "0.13"
promql-parser = "0.1"
prost = "0.11"
rand = "0.8"
regex = "1.7"
regex-syntax = "0.6"
reqwest = { version = "0.11", default-features = false, features = [
  "rustls-tls",
] }
rs-snowflake = "0.6"
rust-embed-for-web = "11.1"
rustc-hash = "1.1.0"
segment = "0.2"
serde = { version = "1", features = ["derive"] }
serde_json = "1"
simd-json = "0.7"
sled = "0.34"
snap = "1"
sqlparser = { version = "0.32", features = ["serde"] }
strum = { version = "0.24", features = ["derive"] }
sys-info = "0.9"
thiserror = "1.0"
time = "0.3"
tokio = { version = "1", features = ["full"] }
tonic = { version = "0.8", features = ["prost", "gzip"] }
tracing = "0.1"
tracing-opentelemetry = "0.18"
tracing-subscriber = { version = "0.3", features = [
  "tracing-log",
  "env-filter",
] }
url = "2.2"
utoipa = { version = "3", features = ["actix_extras", "openapi_extensions"] }
utoipa-swagger-ui = { version = "3", features = ["actix-web"] }
uuid = { version = "1.2", features = ["v4", "fast-rng", "macro-diagnostics"] }
vrl = { git = "https://github.com/zinclabs/vrl", rev = "e723f96c9305d77c853d8f95a1955ff393c8aff1" }
vrl-value = { package = "value", git = "https://github.com/zinclabs/vrl", rev = "e723f96c9305d77c853d8f95a1955ff393c8aff1" }
vrl-stdlib = { package = "vrl-stdlib", git = "https://github.com/zinclabs/vrl", rev = "e723f96c9305d77c853d8f95a1955ff393c8aff1" }
walkdir = "2"
zstd = "0.12"
<<<<<<< HEAD
sentry = { version = "0.31.0", features = ["log"] }

=======
sentry = { version = "0.31" ,features = ["log"] }
strum = { version = "0.24", features = ["derive"] }
>>>>>>> 26448a98

[build-dependencies]
chrono = { version = "0.4", default-features = false, features = ["clock"] }
prost-build = "0.11"
tonic-build = { version = "0.8", features = ["prost"] }

[dev-dependencies]
datafusion-expr = "22"
expect-test = "1.4"<|MERGE_RESOLUTION|>--- conflicted
+++ resolved
@@ -149,13 +149,8 @@
 vrl-stdlib = { package = "vrl-stdlib", git = "https://github.com/zinclabs/vrl", rev = "e723f96c9305d77c853d8f95a1955ff393c8aff1" }
 walkdir = "2"
 zstd = "0.12"
-<<<<<<< HEAD
-sentry = { version = "0.31.0", features = ["log"] }
-
-=======
 sentry = { version = "0.31" ,features = ["log"] }
 strum = { version = "0.24", features = ["derive"] }
->>>>>>> 26448a98
 
 [build-dependencies]
 chrono = { version = "0.4", default-features = false, features = ["clock"] }
