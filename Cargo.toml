[package]
description = "OpenObserve is an observability platform that allows you to capture, search, and analyze your logs, metrics, and traces."
edition = "2021"
homepage = "https://openobserve.ai/"
keywords = [
    "search",
    "log",
    "metrics",
    "traces",
    "analytics",
    "openobserve",
    "observability",
    "open source",
    "open-source",
    "opensource",
]
license = "AGPL-3.0-only"
name = "openobserve"
repository = "https://github.com/openobserve/openobserve/"
version = "0.13.0"
publish = false
# See more keys and their definitions at https://doc.rust-lang.org/cargo/reference/manifest.html

[features]
default = []
enterprise = []
mimalloc = ["dep:mimalloc"]
jemalloc = ["dep:tikv-jemallocator"]
profiling = ["dep:pyroscope", "dep:pyroscope_pprofrs"]
tokio-console = ["dep:console-subscriber"]

[profile.release]
debug = false
strip = true

[profile.release-prod]
inherits = "release"
codegen-units = 1
lto = "thin"

[profile.release-profiling]
inherits = "release"
debug = true
strip = false
codegen-units = 4

[dependencies]
actix-cors = "0.7"
actix-http = "3.8"
actix-multipart = { version = "0.6", features = ["derive"] }
actix-web.workspace = true
actix-web-httpauth = "0.8"
actix-web-lab = "0.20"
actix-web-opentelemetry = { version = "0.17", features = ["metrics"] }
actix-web-prometheus.workspace = true
actix-web-rust-embed-responder = { version = "2.2", default-features = false, features = [
    "support-rust-embed-for-web",
    "base64",
] }
actix-ws = "0.2.5"
actix = "0.13.5"
tokio-tungstenite = "0.23.1"
actix-web-actors = "4.3.0"
ahash.workspace = true
anyhow.workspace = true
argon2.workspace = true
async-trait.workspace = true
async-recursion.workspace = true
awc = "3.5"
aws-sdk-sns.workspace = true
base64.workspace = true
bitvec.workspace = true
blake3 = { version = "1.4", features = ["rayon"] }
bytes.workspace = true
chrono.workspace = true
clap = { version = "4.1", default-features = false, features = [
    "std",
    "help",
    "usage",
    "suggestions",
    "cargo",
] }
cloudevents-sdk = { version = "0.7.0", features = ["actix"] }
cron = "0.12.1"
csv = "1.2.1"
dashmap.workspace = true
datafusion.workspace = true
datafusion-proto.workspace = true
datafusion-functions-aggregate-common.workspace = true
datafusion-functions-json = "0.42.0"
arrow.workspace = true
arrow-flight.workspace = true
arrow-schema.workspace = true
parquet.workspace = true
object_store.workspace = true
env_logger.workspace = true
etcd-client.workspace = true
faststr.workspace = true
flate2.workspace = true
futures.workspace = true
fst.workspace = true
hex.workspace = true
hashbrown.workspace = true
http-auth-basic = "0.3"
ipnetwork.workspace = true
itertools.workspace = true
jsonwebtoken = "9.2.0"
log.workspace = true
maxminddb = "0.23.0"
memory-stats = "1.1.0"
mimalloc = { version = "0.1", default-features = false, optional = true }
once_cell.workspace = true
opentelemetry = "0.25"
opentelemetry_sdk = { version = "0.25", features = [
    "rt-tokio",
    "trace",
    "metrics",
] }
opentelemetry-otlp = { version = "0.25", features = [
    "http-proto",
    "serialize",
    "serde",
    "trace",
    "reqwest-client",
] }
opentelemetry-proto = { version = "0.25", features = [
    "gen-tonic",
    "with-serde",
    "logs",
    "metrics",
    "trace",
] }
parking_lot.workspace = true
prometheus.workspace = true
promql-parser = "0.3"
prost.workspace = true
proto.workspace = true
pyroscope = { version = "0.5.6", optional = true }
pyroscope_pprofrs = { version = "0.2.5", optional = true }
rand.workspace = true
getrandom.workspace = true
rayon.workspace = true
regex.workspace = true
regex-syntax.workspace = true
reqwest.workspace = true
rust-embed-for-web = "11.2.1"
segment.workspace = true
serde.workspace = true
serde_json.workspace = true
sha256.workspace = true
snafu.workspace = true
snap.workspace = true
sqlparser.workspace = true
strum = { version = "0.25", features = ["derive"] }
sysinfo.workspace = true
syslog_loose = "0.18.0"
thiserror.workspace = true
time.workspace = true
tikv-jemallocator = { version = "0.5", optional = true }
tokio.workspace = true
tokio-stream.workspace = true
console-subscriber = { version = "0.2", optional = true }
tonic.workspace = true
tracing.workspace = true
tracing-appender.workspace = true
tracing-opentelemetry.workspace = true
tracing-subscriber.workspace = true
uaparser = "0.6.1"
url.workspace = true
utoipa.workspace = true
utoipa-swagger-ui.workspace = true
version-compare = "0.2.0"
vector-enrichment = { package = "enrichment", git = "https://github.com/openobserve/vector", rev = "70e61fc344b9db2f191cfba9ad58ee08e79d30b4" }
vrl.workspace = true
zstd.workspace = true
config.workspace = true
infra.workspace = true
ingester.workspace = true
report_server.workspace = true
chromiumoxide.workspace = true
lettre.workspace = true
tantivy.workspace = true

[build-dependencies]
chrono = { version = "0.4", default-features = false, features = ["clock"] }

[dev-dependencies]
expect-test = "1.4"
base64 = "0.21"
float-cmp = "0.9"

[workspace]
members = [
    "src/config",
    "src/infra",
    "src/ingester",
    "src/wal",
    "src/proto",
    "src/report_server",
]
resolver = "2"

[workspace.package]
version = "0.1.0"
edition = "2021"
license = "AGPL-3.0"

[workspace.dependencies]
config = { path = "src/config" }
infra = { path = "src/infra" }
ingester = { path = "src/ingester" }
wal = { path = "src/wal" }
proto = { path = "src/proto" }
report_server = { path = "src/report_server" }
ahash = { version = "0.8", features = ["serde"] }
actix-web = "4.8"
actix-web-prometheus = { version = "0.1", features = ["process"] }
anyhow = "1.0"
arc-swap = "1.7.1"
argon2 = { version = "0.5", features = ["alloc", "password-hash"] }
async-trait = "0.1"
async-recursion = "1.0"
async-walkdir = "1.0.0"
aws-config = "1.5.8"
aws-sdk-sns = "1.47.0"
base64 = "0.21"
bitvec = "1.0"
bytes = "1.4"
byteorder = "1.4.3"
chromiumoxide = { git = "https://github.com/mattsse/chromiumoxide", features = [
    "tokio-runtime",
    "_fetcher-rusttls-tokio",
], default-features = false, rev = "348967500868c2b5dfcb3930fe483b2ff17b35ff" }
chrono = { version = "0.4", default-features = false, features = ["clock"] }
cityhasher = { version = "0.1", default-features = false }
criterion = { version = "0.5.1", features = ["async_tokio"] }
dashmap = { version = "6.0", features = ["serde"] }
datafusion = "42.0.0"
datafusion-proto = "42.0.0"
datafusion-functions-aggregate-common = "42.0.0"
arrow = { version = "53.0.0", features = ["ipc_compression", "prettyprint"] }
arrow-flight = "53.0.0"
arrow-json = "53.0.0"
arrow-schema = { version = "53.0.0", features = ["serde"] }
parquet = { version = "53.0.0", features = ["arrow", "async", "object_store"] }
object_store = { version = "0.11.0", features = ["aws", "azure", "gcp"] }
sqlparser = { version = "0.50.0", features = ["serde", "visitor"] }
dotenv_config = "0.1"
dotenvy = "0.15"
env_logger = "0.10"
etcd-client = { version = "0.12", features = ["tls"] }
faststr = { version = "0.2", features = ["serde"] }
flate2 = { version = "1.0", features = ["zlib"] }
futures = "0.3"
fst = { version = "0.4.7", features = ["levenshtein"] }
get_if_addrs = "0.5"
getrandom = "0.2.11"
hashlink = "0.9.1"
hashbrown = { version = "0.14", features = ["serde"] }
hex = "0.4"
indexmap = { version = "2.0", features = ["serde"] }
ipnetwork = "0.20"
itertools = "0.12"
lettre = { version = "0.11", default-features = false, features = [
    "builder",
    "hostname",
    "smtp-transport",
    "pool",
    "tokio1",
    "tokio1-rustls-tls",
] }
log = "0.4"
md5 = "0.7.0"
memchr = "2.7"
murmur3 = "0.5"
async-nats = "0.37"
once_cell = "1.17"
parking_lot = "0.12"
prometheus = "0.13"
prost = "0.13.1"
rand = "0.8"
rayon = "1.10"
regex = "1.7"
regex-syntax = "0.8"
reqwest = { version = "0.12", default-features = false, features = [
    "rustls-tls-native-roots",
    "stream",
] }
sea-orm = { version = "1.1.0", features = [
  "sqlx-all",
  "runtime-tokio-rustls",
  "macros",
] }
segment = "~0.2.4"
serde = { version = "1", features = ["derive"] }
serde_json = "1"
sha256 = "1.4.0"
snafu = "0.7.5"
snap = "1"
<<<<<<< HEAD
sqlx = { version = "0.7", features = [
    "runtime-tokio-rustls",
    "postgres",
    "mysql",
    "sqlite",
    "chrono",
=======
sqlx = { version = "0.8.1", features = [
  "runtime-tokio-rustls",
  "postgres",
  "mysql",
  "sqlite",
  "chrono",
>>>>>>> 618a6f76
] }
svix-ksuid = { version = "0.8", features = ["serde"] }
sysinfo = "0.29"
tantivy = { version = "0.22.0", features = ["quickwit"] }
tempfile = "3"
thiserror = "1.0"
time = "0.3"
tokio = { version = "1", features = ["full"] }
tokio-stream = "0.1"
tonic = { version = "0.12.3", features = ["prost", "gzip"] }
tracing = "0.1.40"
tracing-appender = "0.2.3"
tracing-log = "0.2"
tracing-opentelemetry = "0.26"
tracing-subscriber = { version = "0.3.0", features = [
<<<<<<< HEAD
    "registry",
    "env-filter",
    "json",
=======
  "registry",
  "env-filter",
  "json",
>>>>>>> 618a6f76
] }
url = "2.2"
urlencoding = "2.1"
utoipa = { version = "4", features = ["actix_extras", "openapi_extensions"] }
utoipa-swagger-ui = { version = "4", features = ["actix-web"] }
vrl = { version = "0.17.0", features = ["value", "compiler", "test"] }
zstd = "0.13"<|MERGE_RESOLUTION|>--- conflicted
+++ resolved
@@ -287,9 +287,9 @@
     "stream",
 ] }
 sea-orm = { version = "1.1.0", features = [
-  "sqlx-all",
-  "runtime-tokio-rustls",
-  "macros",
+    "sqlx-all",
+    "runtime-tokio-rustls",
+    "macros",
 ] }
 segment = "~0.2.4"
 serde = { version = "1", features = ["derive"] }
@@ -297,21 +297,13 @@
 sha256 = "1.4.0"
 snafu = "0.7.5"
 snap = "1"
-<<<<<<< HEAD
-sqlx = { version = "0.7", features = [
+
+sqlx = { version = "0.8.1", features = [
     "runtime-tokio-rustls",
     "postgres",
     "mysql",
     "sqlite",
     "chrono",
-=======
-sqlx = { version = "0.8.1", features = [
-  "runtime-tokio-rustls",
-  "postgres",
-  "mysql",
-  "sqlite",
-  "chrono",
->>>>>>> 618a6f76
 ] }
 svix-ksuid = { version = "0.8", features = ["serde"] }
 sysinfo = "0.29"
@@ -327,15 +319,9 @@
 tracing-log = "0.2"
 tracing-opentelemetry = "0.26"
 tracing-subscriber = { version = "0.3.0", features = [
-<<<<<<< HEAD
     "registry",
     "env-filter",
     "json",
-=======
-  "registry",
-  "env-filter",
-  "json",
->>>>>>> 618a6f76
 ] }
 url = "2.2"
 urlencoding = "2.1"
