[package]
description = "ZincObserve is an observability platform that allows you to capture, search, and analyze your logs, metrics, and traces."
edition = "2021"
homepage = "https://zinc.dev/"
keywords = [
  "search",
  "log",
  "metrics",
  "traces",
  "analytics",
  "observability",
  "open source",
  "open-source",
  "opensource",
]
license = "Apache-2.0"
name = "zincobserve"
repository = "https://github.com/zinclabs/zincobserve/"
version = "0.1.0"
publish = false
# See more keys and their definitions at https://doc.rust-lang.org/cargo/reference/manifest.html

[features]
default = ["zo_functions"]
mimalloc = ["dep:mimalloc"]
zo_functions = ["dep:mlua"]

[profile.release]
debug = false
debug-assertions = false
overflow-checks = false
strip = true

[dependencies]
actix-cors = "0.6"
actix-web = "4.3"
actix-web-httpauth = "0.8"
actix-web-opentelemetry = { version = "0.13", features = ["metrics"] }
actix-web-prometheus = { version = "0.1", features = ["process"] }
actix-web-rust-embed-responder = { version = "2.2", default-features = false, features = [
  "support-rust-embed-for-web",
  "base64",
] }
ahash = { version = "0.8", features = ["serde"] }
anyhow = "1.0"
argon2 = { version = "0.4", features = ["alloc", "password-hash"] }
arrow = { version = "36", features = ["simd", "ipc_compression"] }
arrow-schema = { version = "36", features = ["serde"] }
async-trait = "0.1"
async_once = "0.2"
async-recursion = "1.0"
awc = "3.1"
base64 = "0.21"
blake3 = "1.3"
bytes = "1.4"
chrono = { version = "0.4", default-features = false, features = ["clock"] }
clap = { version = "4.1", default-features = false, features = [
  "std",
  "help",
  "usage",
  "suggestions",
  "cargo",
] }
dashmap = { version = "5.4", features = ["serde"] }
datafusion = { version = "22", features = ["simd"] }
datafusion-common = "22"
dotenv_config = "0.1"
dotenvy = "0.15"
env_logger = "0.10"
etcd-client = { version = "0.10", features = ["tls"] }
flate2 = { version = "1.0", features = ["zlib"] }
flatten-json-object = "0.6"
futures = "0.3"
get_if_addrs = "0.5"
glob = "0.3"
hex = "0.4"
http-auth-basic = "0.3"
indexmap = { version = "1.9", features = ["serde"] }
<<<<<<< HEAD
itertools = "0.10"
=======
>>>>>>> 8570c31e
lazy_static = "1.4"
log = "0.4"
lru = "0.8"
memchr = "2.5"
mimalloc = { version = "0.1", default-features = false, optional = true }
mlua = { version = "0.8.4", features = [
  "send",
  "luajit52",
  "vendored",
  "serialize",
], optional = true }
object_store = { version = "0.5", features = [
  "aws",
  "aws_profile",
  "azure",
  "gcp",
] }
once_cell = "1.17"
opentelemetry = { version = "0.18", features = ["rt-tokio"] }
opentelemetry-otlp = { version = "0.11", features = [
  "http-proto",
  "serialize",
  "reqwest-client",
] }
opentelemetry-proto = { version = "0.1", features = [
  "gen-tonic",
  "traces",
  "with-serde",
  "build-server",
] }
parking_lot = "0.12"
parquet = { version = "36", features = ["arrow", "async"] }
prometheus = "0.13"
promql-parser = "0.1"
prost = "0.11"
rand = "0.8"
regex = "1.7"
regex-syntax = "0.6"
reqwest = { version = "0.11", default-features = false, features = [
  "rustls-tls",
] }
rs-snowflake = "0.6"
rustc-hash = "1.1.0"
rust-embed-for-web = "11.1"
rustc-hash = "1.1.0"
segment = "0.2"
serde = { version = "1", features = ["derive"] }
serde_json = "1"
simd-json = "0.7"
sled = "0.34"
snap = "1"
sqlparser = { version = "0.32", features = ["serde"] }
strum = { version = "0.24", features = ["derive"] }
sys-info = "0.9"
thiserror = "1.0"
time = "0.3"
tokio = { version = "1", features = ["full"] }
tonic = { version = "0.8", features = ["prost", "gzip"] }
tracing = "0.1"
tracing-opentelemetry = "0.18"
tracing-subscriber = { version = "0.3", features = [
  "tracing-log",
  "env-filter",
] }
url = "2.2"
utoipa = { version = "3", features = ["actix_extras", "openapi_extensions"] }
utoipa-swagger-ui = { version = "3", features = ["actix-web"] }
uuid = { version = "1.2", features = ["v4", "fast-rng", "macro-diagnostics"] }
vrl = { git = "https://github.com/zinclabs/vrl", rev = "e723f96c9305d77c853d8f95a1955ff393c8aff1" }
vrl-value = { package = "value", git = "https://github.com/zinclabs/vrl", rev = "e723f96c9305d77c853d8f95a1955ff393c8aff1" }
vrl-stdlib = { package = "vrl-stdlib", git = "https://github.com/zinclabs/vrl", rev = "e723f96c9305d77c853d8f95a1955ff393c8aff1" }
walkdir = "2"
zstd = "0.12"
sentry = { version = "0.31.0" ,features = ["log"] }


[build-dependencies]
chrono = { version = "0.4", default-features = false, features = ["clock"] }
prost-build = "0.11"
tonic-build = { version = "0.8", features = ["prost"] }

[dev-dependencies]
datafusion-expr = "22"
expect-test = "1.4"<|MERGE_RESOLUTION|>--- conflicted
+++ resolved
@@ -76,10 +76,7 @@
 hex = "0.4"
 http-auth-basic = "0.3"
 indexmap = { version = "1.9", features = ["serde"] }
-<<<<<<< HEAD
 itertools = "0.10"
-=======
->>>>>>> 8570c31e
 lazy_static = "1.4"
 log = "0.4"
 lru = "0.8"
