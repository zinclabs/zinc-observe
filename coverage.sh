<<<<<<< HEAD
#!/bin/bash

if [ -z $(cargo --list|grep llvm-cov) ]; then
    cargo install -f cargo-llvm-cov
fi

# cargo llvm-cov >report.json && ls -l | grep TOTAL report.json | xargs > coverage.txt
RUSTFLAGS='-C target-cpu=native' cargo llvm-cov --ignore-filename-regex job >report.json
if [ $? -ne 0 ]; then
    echo "Failed to run cargo llvm-cov"
    exit 1
fi

summary="$(grep TOTAL report.json | xargs)"
echo "Coverage Summary $summary %"

region_cov="$(cut -d' ' -f4 <<<"$summary")"
region_cov=${region_cov//%/}
func_cov="$(cut -d' ' -f7 <<<"$summary")"
func_cov=${func_cov//%/}
line_cov="$(cut -d' ' -f10 <<<"$summary")"
line_cov=${line_cov//%/}

echo "func_cov $func_cov"
echo "line_cov $line_cov"
echo "region_cov $region_cov"

# enable threshold
#COVERAGE_THRESHOLD=80
FUNC_COV_THRESHOLD=65
LINE_COV_THRESHOLD=55
REGION_COV_THRESHOLD=45

# clean up
# find ./target -name llvm-cov-target -type d|xargs rm -fR
# clean up finished

func_diff=$(echo "$func_cov < $FUNC_COV_THRESHOLD" | bc)
line_diff=$(echo "$line_cov < $LINE_COV_THRESHOLD" | bc)
region_diff=$(echo "$region_cov < $REGION_COV_THRESHOLD" | bc)

if [ $func_diff -eq 1 ] || [ $line_diff -eq 1 ] || [ $region_diff -eq 1 ]; then
    echo "Coverage is below threshold of function coverage $FUNC_COV_THRESHOLD% or line coverage $LINE_COV_THRESHOLD% or region coverage $REGION_COV_THRESHOLD%"
    exit 1
else
    echo "Coverage is above threshold of function coverage $FUNC_COV_THRESHOLD% & line coverage $LINE_COV_THRESHOLD% & region coverage $REGION_COV_THRESHOLD%"
    exit 0
fi
=======
#!/usr/bin/env bash
set -eu -o pipefail
# set -x
export PS4='+ [${BASH_SOURCE[0]##*/}:${LINENO}${FUNCNAME[0]:+:${FUNCNAME[0]}}] '

export COVERAGE_FUNCTIONS=${COVERAGE_FUNCTIONS:-65}
export COVERAGE_LINES=${COVERAGE_LINES:-55}
export COVERAGE_REGIONS=${COVERAGE_REGIONS:-43}

usage() {
    cat <<EOF
Usage: $0 [-h | --help] [<command>]

Commands:
  check [TESTNAME]  Run 'cargo llvm-cov test' and verify that code coverage statistics
                    are greater than or equal to the thresholds. Test name filtering
                    is supported.
  help              Show this help and exit.
  html              Generate coverage report in HTML format and open it in the default
                    browser.
  show-env          Show the coverage thresholds.

Omitted <command> defaults to 'check'.
EOF
}

_cov_test() {
    cargo llvm-cov --version >/dev/null || cargo install cargo-llvm-cov

    RUSTFLAGS='-C target-cpu=native' \
        cargo llvm-cov test \
        --verbose \
        --features zo_functions,tmpcache \
        --ignore-filename-regex job \
        --ignore-run-fail \
        "$@"
}

cmd_html() {
    _cov_test --html "$@"
    open target/llvm-cov/html/index.html  # HACK: `open` is not portable
}

cmd_show_env() {
    cat <<EOF
COVERAGE_FUNCTIONS=$COVERAGE_FUNCTIONS
COVERAGE_LINES=$COVERAGE_LINES
COVERAGE_REGIONS=$COVERAGE_REGIONS
EOF
}

cmd_check() {
    _cov_test --json --summary-only --output-path report.json "$@"

    python3 <(
    cat <<'EOF'
import json
import os
import sys

thresholds = {
    'functions': float(os.environ['COVERAGE_FUNCTIONS']),
    'lines': float(os.environ['COVERAGE_LINES']),
    'regions': float(os.environ['COVERAGE_REGIONS']),
}

with open('report.json') as f:
    report = json.load(f)

totals = report['data'][0]['totals']

ret = None
for k, threshold in thresholds.items():
    actual = totals[k]['percent']
    k = k.capitalize()
    if actual >= threshold:
        print(f'✅ {k} coverage: {actual:.2f}%', file=sys.stderr)
    else:
        print(
            f'❌ {k} coverage is below threshold: {actual:.2f}% < {threshold}%',
            file=sys.stderr,
        )
        ret = 1

sys.exit(ret)
EOF
)
}

main() {
    case "${1:-}" in
        '')
            cmd_check
            ;;
        check)
            shift
            cmd_check "$@"
            ;;
        html)
            shift
            cmd_html "$@"
            ;;
        show-env)
            cmd_show_env
            ;;
        -h|--help|help)
            usage
            ;;
        *)
            echo >&2 "Invalid argument: $1"
            echo >&2 "Type '$0 --help' for usage"
            exit 1
            ;;
    esac
}

main "$@"
>>>>>>> f50bf4ea
<|MERGE_RESOLUTION|>--- conflicted
+++ resolved
@@ -1,53 +1,3 @@
-<<<<<<< HEAD
-#!/bin/bash
-
-if [ -z $(cargo --list|grep llvm-cov) ]; then
-    cargo install -f cargo-llvm-cov
-fi
-
-# cargo llvm-cov >report.json && ls -l | grep TOTAL report.json | xargs > coverage.txt
-RUSTFLAGS='-C target-cpu=native' cargo llvm-cov --ignore-filename-regex job >report.json
-if [ $? -ne 0 ]; then
-    echo "Failed to run cargo llvm-cov"
-    exit 1
-fi
-
-summary="$(grep TOTAL report.json | xargs)"
-echo "Coverage Summary $summary %"
-
-region_cov="$(cut -d' ' -f4 <<<"$summary")"
-region_cov=${region_cov//%/}
-func_cov="$(cut -d' ' -f7 <<<"$summary")"
-func_cov=${func_cov//%/}
-line_cov="$(cut -d' ' -f10 <<<"$summary")"
-line_cov=${line_cov//%/}
-
-echo "func_cov $func_cov"
-echo "line_cov $line_cov"
-echo "region_cov $region_cov"
-
-# enable threshold
-#COVERAGE_THRESHOLD=80
-FUNC_COV_THRESHOLD=65
-LINE_COV_THRESHOLD=55
-REGION_COV_THRESHOLD=45
-
-# clean up
-# find ./target -name llvm-cov-target -type d|xargs rm -fR
-# clean up finished
-
-func_diff=$(echo "$func_cov < $FUNC_COV_THRESHOLD" | bc)
-line_diff=$(echo "$line_cov < $LINE_COV_THRESHOLD" | bc)
-region_diff=$(echo "$region_cov < $REGION_COV_THRESHOLD" | bc)
-
-if [ $func_diff -eq 1 ] || [ $line_diff -eq 1 ] || [ $region_diff -eq 1 ]; then
-    echo "Coverage is below threshold of function coverage $FUNC_COV_THRESHOLD% or line coverage $LINE_COV_THRESHOLD% or region coverage $REGION_COV_THRESHOLD%"
-    exit 1
-else
-    echo "Coverage is above threshold of function coverage $FUNC_COV_THRESHOLD% & line coverage $LINE_COV_THRESHOLD% & region coverage $REGION_COV_THRESHOLD%"
-    exit 0
-fi
-=======
 #!/usr/bin/env bash
 set -eu -o pipefail
 # set -x
@@ -80,7 +30,6 @@
     RUSTFLAGS='-C target-cpu=native' \
         cargo llvm-cov test \
         --verbose \
-        --features zo_functions,tmpcache \
         --ignore-filename-regex job \
         --ignore-run-fail \
         "$@"
@@ -164,5 +113,4 @@
     esac
 }
 
-main "$@"
->>>>>>> f50bf4ea
+main "$@"